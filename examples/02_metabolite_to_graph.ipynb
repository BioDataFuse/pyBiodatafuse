--- conflicted
+++ resolved
@@ -26,11 +26,7 @@
     "\n",
     "from pyBiodatafuse import id_mapper\n",
     "from pyBiodatafuse.analyzer.summarize import BioGraph\n",
-<<<<<<< HEAD
-    "from pyBiodatafuse.annotators import molmedb, kegg, aopwiki, opentargets\n",
-=======
-    "from pyBiodatafuse.annotators import molmedb, opentargets, aopwiki\n",
->>>>>>> 8dccf99b
+    "from pyBiodatafuse.annotators import molmedb, kegg, aopwiki",
     "from pyBiodatafuse.graph import saver\n",
     "from pyBiodatafuse.utils import combine_sources, create_or_append_to_metadata"
    ]
@@ -46,7 +42,6 @@
    "cell_type": "code",
    "execution_count": null,
    "metadata": {},
-<<<<<<< HEAD
    "outputs": [
     {
      "data": {
@@ -59,21 +54,15 @@
      "output_type": "execute_result"
     }
    ],
-=======
-   "outputs": [],
->>>>>>> 8dccf99b
    "source": [
     "metabolites_of_interest = \"\"\"100208\n",
     "10040286\n",
     "10041551\n",
     "10025195\n",
     "5291\n",
-<<<<<<< HEAD
     "6030\n",
     "1172\n",
     "1060\n",
-=======
->>>>>>> 8dccf99b
     "8571\n",
     "697993\n",
     "21831736\n",
@@ -128,7 +117,6 @@
    "cell_type": "code",
    "execution_count": null,
    "metadata": {},
-<<<<<<< HEAD
    "outputs": [
     {
      "name": "stderr",
@@ -232,9 +220,6 @@
      "output_type": "execute_result"
     }
    ],
-=======
-   "outputs": [],
->>>>>>> 8dccf99b
    "source": [
     "(\n",
     "    molmedb_transporter_inhibited_df,\n",
@@ -254,7 +239,6 @@
    "cell_type": "code",
    "execution_count": null,
    "metadata": {},
-<<<<<<< HEAD
    "outputs": [
     {
      "name": "stderr",
@@ -479,15 +463,6 @@
     "    kegg_metadata,\n",
     ") = kegg.get_pathways(bridgedb_df=bridgedb_df)\n",
     "kegg_df.head()"
-=======
-   "outputs": [],
-   "source": [
-    "(\n",
-    "    opentargets_df,\n",
-    "    opentargets_metadata,\n",
-    ") = opentargets.get_disease_compound_interactions(bridgedb_df=bridgdb_df)\n",
-    "opentargets_df.head()"
->>>>>>> 8dccf99b
    ]
   },
   {
@@ -521,7 +496,6 @@
    "cell_type": "code",
    "execution_count": 12,
    "metadata": {},
-<<<<<<< HEAD
    "outputs": [
     {
      "data": {
@@ -643,9 +617,6 @@
      "output_type": "execute_result"
     }
    ],
-=======
-   "outputs": [],
->>>>>>> 8dccf99b
    "source": [
     "combined_df = combine_sources(\n",
     "    bridgedb_df, df_list=[kegg_df, molmedb_transporter_inhibited_df, aopwiki_df]\n",
@@ -655,11 +626,7 @@
   },
   {
    "cell_type": "code",
-<<<<<<< HEAD
    "execution_count": 9,
-=======
-   "execution_count": null,
->>>>>>> 8dccf99b
    "metadata": {},
    "outputs": [],
    "source": [
@@ -677,11 +644,7 @@
   },
   {
    "cell_type": "code",
-<<<<<<< HEAD
    "execution_count": 10,
-=======
-   "execution_count": null,
->>>>>>> 8dccf99b
    "metadata": {},
    "outputs": [],
    "source": [
@@ -693,7 +656,6 @@
   },
   {
    "cell_type": "code",
-<<<<<<< HEAD
    "execution_count": 11,
    "metadata": {},
    "outputs": [
@@ -712,11 +674,6 @@
      ]
     }
    ],
-=======
-   "execution_count": null,
-   "metadata": {},
-   "outputs": [],
->>>>>>> 8dccf99b
    "source": [
     "pygraph = saver.save_graph(\n",
     "    combined_df=combined_df,\n",
@@ -773,11 +730,7 @@
  ],
  "metadata": {
   "kernelspec": {
-<<<<<<< HEAD
    "display_name": ".venv",
-=======
-   "display_name": "pyBiodatafuse",
->>>>>>> 8dccf99b
    "language": "python",
    "name": "python3"
   },
@@ -791,11 +744,7 @@
    "name": "python",
    "nbconvert_exporter": "python",
    "pygments_lexer": "ipython3",
-<<<<<<< HEAD
    "version": "3.9.13"
-=======
-   "version": "3.11.12"
->>>>>>> 8dccf99b
   }
  },
  "nbformat": 4,
