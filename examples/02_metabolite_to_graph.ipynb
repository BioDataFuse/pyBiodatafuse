{
 "cells": [
  {
   "cell_type": "markdown",
   "metadata": {},
   "source": [
    "# Example: Metabolite workflow\n",
    "\n",
    "This notebook provides insights on how to use the tool if you have list of metabolites.\n",
    "Our current data sources include:\n",
    "* MolMeDB\n",
    "* AOP-WIKI RDF"
   ]
  },
  {
   "cell_type": "code",
   "execution_count": 1,
   "metadata": {},
   "outputs": [],
   "source": [
    "# Import modules\n",
    "import pandas as pd\n",
    "\n",
    "from pyBiodatafuse import id_mapper\n",
<<<<<<< HEAD
    "from pyBiodatafuse.annotators import molmedb, opentargets, aopwiki\n",
=======
    "from pyBiodatafuse.annotators import aopwiki, molmedb, opentargets\n",
>>>>>>> 783fc28c
    "from pyBiodatafuse.constants import MOLMEDB_COMPOUND_PROTEIN_COL, OPENTARGETS_DISEASE_COL\n",
    "from pyBiodatafuse.utils import combine_sources"
   ]
  },
  {
   "cell_type": "markdown",
   "metadata": {},
   "source": [
    "# Load list of metabolites/chemicals/compounds"
   ]
  },
  {
   "cell_type": "code",
   "execution_count": 2,
   "metadata": {},
   "outputs": [
    {
     "data": {
      "text/plain": [
       "1"
      ]
     },
     "execution_count": 2,
     "metadata": {},
     "output_type": "execute_result"
    }
   ],
   "source": [
    "metabolites_of_interest = \"\"\"31304\"\"\"\n",
    "# metabolites_of_interest = \"\"\"CHEMBL1201583\n",
    "# CHEMBL941\n",
    "# \"\"\"\n",
    "# metabolites_of_interest = \"5291\"\n",
    "# metabolites_of_interest = \"10025195\"\n",
    "\n",
    "metabolite_list = metabolites_of_interest.split(\"\\n\")\n",
    "len(metabolite_list)"
   ]
  },
  {
   "cell_type": "code",
   "execution_count": 3,
   "metadata": {},
   "outputs": [
    {
     "data": {
      "application/vnd.microsoft.datawrangler.viewer.v0+json": {
       "columns": [
        {
         "name": "index",
         "rawType": "int64",
         "type": "integer"
        },
        {
         "name": "identifier",
         "rawType": "object",
         "type": "string"
        }
       ],
       "conversionMethod": "pd.DataFrame",
       "ref": "f26f48e3-e898-427d-8c5b-5d9498888e3c",
       "rows": [
        [
         "0",
         "31304"
        ]
       ],
       "shape": {
        "columns": 1,
        "rows": 1
       }
      },
      "text/html": [
       "<div>\n",
       "<style scoped>\n",
       "    .dataframe tbody tr th:only-of-type {\n",
       "        vertical-align: middle;\n",
       "    }\n",
       "\n",
       "    .dataframe tbody tr th {\n",
       "        vertical-align: top;\n",
       "    }\n",
       "\n",
       "    .dataframe thead th {\n",
       "        text-align: right;\n",
       "    }\n",
       "</style>\n",
       "<table border=\"1\" class=\"dataframe\">\n",
       "  <thead>\n",
       "    <tr style=\"text-align: right;\">\n",
       "      <th></th>\n",
       "      <th>identifier</th>\n",
       "    </tr>\n",
       "  </thead>\n",
       "  <tbody>\n",
       "    <tr>\n",
       "      <th>0</th>\n",
       "      <td>31304</td>\n",
       "    </tr>\n",
       "  </tbody>\n",
       "</table>\n",
       "</div>"
      ],
      "text/plain": [
       "  identifier\n",
       "0      31304"
      ]
     },
     "execution_count": 3,
     "metadata": {},
     "output_type": "execute_result"
    }
   ],
   "source": [
    "data_input = pd.DataFrame(metabolite_list, columns=[\"identifier\"])\n",
    "data_input.head()"
   ]
  },
  {
   "cell_type": "markdown",
   "metadata": {},
   "source": [
    "### Entity resolution using BridgeDB"
   ]
  },
  {
   "cell_type": "code",
   "execution_count": 4,
   "metadata": {},
   "outputs": [
    {
     "data": {
      "application/vnd.microsoft.datawrangler.viewer.v0+json": {
       "columns": [
        {
         "name": "index",
         "rawType": "int64",
         "type": "integer"
        },
        {
         "name": "identifier",
         "rawType": "object",
         "type": "string"
        },
        {
         "name": "identifier.source",
         "rawType": "object",
         "type": "string"
        },
        {
         "name": "target",
         "rawType": "object",
         "type": "string"
        },
        {
         "name": "target.source",
         "rawType": "object",
         "type": "string"
        }
       ],
       "conversionMethod": "pd.DataFrame",
       "ref": "c61b27ba-c41f-4748-af89-c99513557c1b",
       "rows": [
        [
         "0",
         "31304",
         "PubChem-compound",
         "29044",
         "ChemSpider"
        ],
        [
         "1",
         "31304",
         "PubChem-compound",
         "124-87-8",
         "CAS"
        ],
        [
         "2",
         "31304",
         "PubChem-compound",
         "31304",
         "PubChem Compound"
        ],
        [
         "3",
         "31304",
         "PubChem-compound",
         "CHEMBL506977",
         "ChEMBL compound"
        ],
        [
         "4",
         "31304",
         "PubChem-compound",
         "134126",
         "ChEBI"
        ]
       ],
       "shape": {
        "columns": 4,
        "rows": 5
       }
      },
      "text/html": [
       "<div>\n",
       "<style scoped>\n",
       "    .dataframe tbody tr th:only-of-type {\n",
       "        vertical-align: middle;\n",
       "    }\n",
       "\n",
       "    .dataframe tbody tr th {\n",
       "        vertical-align: top;\n",
       "    }\n",
       "\n",
       "    .dataframe thead th {\n",
       "        text-align: right;\n",
       "    }\n",
       "</style>\n",
       "<table border=\"1\" class=\"dataframe\">\n",
       "  <thead>\n",
       "    <tr style=\"text-align: right;\">\n",
       "      <th></th>\n",
       "      <th>identifier</th>\n",
       "      <th>identifier.source</th>\n",
       "      <th>target</th>\n",
       "      <th>target.source</th>\n",
       "    </tr>\n",
       "  </thead>\n",
       "  <tbody>\n",
       "    <tr>\n",
       "      <th>0</th>\n",
       "      <td>31304</td>\n",
       "      <td>PubChem-compound</td>\n",
       "      <td>29044</td>\n",
       "      <td>ChemSpider</td>\n",
       "    </tr>\n",
       "    <tr>\n",
       "      <th>1</th>\n",
       "      <td>31304</td>\n",
       "      <td>PubChem-compound</td>\n",
       "      <td>124-87-8</td>\n",
       "      <td>CAS</td>\n",
       "    </tr>\n",
       "    <tr>\n",
       "      <th>2</th>\n",
       "      <td>31304</td>\n",
       "      <td>PubChem-compound</td>\n",
       "      <td>31304</td>\n",
       "      <td>PubChem Compound</td>\n",
       "    </tr>\n",
       "    <tr>\n",
       "      <th>3</th>\n",
       "      <td>31304</td>\n",
       "      <td>PubChem-compound</td>\n",
       "      <td>CHEMBL506977</td>\n",
       "      <td>ChEMBL compound</td>\n",
       "    </tr>\n",
       "    <tr>\n",
       "      <th>4</th>\n",
       "      <td>31304</td>\n",
       "      <td>PubChem-compound</td>\n",
       "      <td>134126</td>\n",
       "      <td>ChEBI</td>\n",
       "    </tr>\n",
       "  </tbody>\n",
       "</table>\n",
       "</div>"
      ],
      "text/plain": [
       "  identifier identifier.source        target     target.source\n",
       "0      31304  PubChem-compound         29044        ChemSpider\n",
       "1      31304  PubChem-compound      124-87-8               CAS\n",
       "2      31304  PubChem-compound         31304  PubChem Compound\n",
       "3      31304  PubChem-compound  CHEMBL506977   ChEMBL compound\n",
       "4      31304  PubChem-compound        134126             ChEBI"
      ]
     },
     "execution_count": 4,
     "metadata": {},
     "output_type": "execute_result"
    }
   ],
   "source": [
    "bridgdb_df, bridgdb_metadata = id_mapper.bridgedb_xref(\n",
    "    identifiers=data_input,\n",
    "    input_species=\"Human\",\n",
    "    input_datasource=\"PubChem Compound\",  # ChEMBL compound\n",
    "    output_datasource=\"All\",\n",
    ")\n",
    "bridgdb_df.head()"
   ]
  },
  {
   "cell_type": "markdown",
   "metadata": {},
   "source": [
    "### AOPs from AOP-Wiki RDF"
   ]
  },
  {
   "cell_type": "code",
   "execution_count": 5,
   "metadata": {},
   "outputs": [],
   "source": [
    "# test = molmedb.get_compound_gene_inhibitor(bridgedb_df=bridgdb_df)\n",
    "# test.head()"
   ]
  },
  {
   "cell_type": "code",
   "execution_count": 6,
   "metadata": {},
   "outputs": [
    {
     "name": "stderr",
     "output_type": "stream",
     "text": [
      "Querying aopwiki for compound: 100%|██████████| 1/1 [00:00<00:00,  1.07it/s]\n"
     ]
    },
    {
     "data": {
      "application/vnd.microsoft.datawrangler.viewer.v0+json": {
       "columns": [
        {
         "name": "index",
         "rawType": "int64",
         "type": "integer"
        },
        {
         "name": "identifier",
         "rawType": "object",
         "type": "string"
        },
        {
         "name": "identifier.source",
         "rawType": "object",
         "type": "string"
        },
        {
         "name": "target",
         "rawType": "object",
         "type": "string"
        },
        {
         "name": "target.source",
         "rawType": "object",
         "type": "string"
        },
        {
         "name": "aopwiki",
         "rawType": "object",
         "type": "unknown"
        }
       ],
       "conversionMethod": "pd.DataFrame",
       "ref": "ca5e5c42-03d9-4b92-bde7-e641d2ca728e",
       "rows": [
        [
         "0",
         "31304",
         "PubChem-compound",
         "31304",
         "PubChem Compound",
         "[{'aop': 'https://identifiers.org/aop/10', 'aop_title': 'Binding to the picrotoxin site of ionotropic GABA receptors leading to epileptic seizures in adult brain', 'MIEtitle': 'Binding at picrotoxin site, iGABAR chloride channel', 'MIE': 'https://identifiers.org/aop.events/667', 'KE_downstream': 'https://identifiers.org/aop.events/64', 'KE_downstream_title': 'Reduction, Ionotropic GABA receptor chloride channel conductance', 'KER': 'https://identifiers.org/aop.relationships/666', 'ao': 'https://identifiers.org/aop.events/613', 'ao_title': 'Occurrence, Epileptic seizure', 'KE_upstream': 'https://identifiers.org/aop.events/667', 'KE_upstream_title': 'Binding at picrotoxin site, iGABAR chloride channel', 'KE_upstream_organ': 'http://purl.obolibrary.org/obo/UBERON_0000955', 'KE_downstream_organ': 'http://purl.obolibrary.org/obo/UBERON_0000955'}, {'aop': 'https://identifiers.org/aop/10', 'aop_title': 'Binding to the picrotoxin site of ionotropic GABA receptors leading to epileptic seizures in adult brain', 'MIEtitle': 'Binding at picrotoxin site, iGABAR chloride channel', 'MIE': 'https://identifiers.org/aop.events/667', 'KE_downstream': 'https://identifiers.org/aop.events/616', 'KE_downstream_title': 'Occurrence, A paroxysmal depolarizing shift', 'KER': 'https://identifiers.org/aop.relationships/684', 'ao': 'https://identifiers.org/aop.events/613', 'ao_title': 'Occurrence, Epileptic seizure', 'KE_upstream': 'https://identifiers.org/aop.events/682', 'KE_upstream_title': 'Generation, Amplified excitatory postsynaptic potential (EPSP)', 'KE_upstream_organ': 'http://purl.obolibrary.org/obo/UBERON_0000955', 'KE_downstream_organ': 'http://purl.obolibrary.org/obo/UBERON_0000955'}, {'aop': 'https://identifiers.org/aop/10', 'aop_title': 'Binding to the picrotoxin site of ionotropic GABA receptors leading to epileptic seizures in adult brain', 'MIEtitle': 'Binding at picrotoxin site, iGABAR chloride channel', 'MIE': 'https://identifiers.org/aop.events/667', 'KE_downstream': 'https://identifiers.org/aop.events/613', 'KE_downstream_title': 'Occurrence, Epileptic seizure', 'KER': 'https://identifiers.org/aop.relationships/630', 'ao': 'https://identifiers.org/aop.events/613', 'ao_title': 'Occurrence, Epileptic seizure', 'KE_upstream': 'https://identifiers.org/aop.events/616', 'KE_upstream_title': 'Occurrence, A paroxysmal depolarizing shift', 'KE_upstream_organ': nan, 'KE_downstream_organ': nan}, {'aop': 'https://identifiers.org/aop/10', 'aop_title': 'Binding to the picrotoxin site of ionotropic GABA receptors leading to epileptic seizures in adult brain', 'MIEtitle': 'Binding at picrotoxin site, iGABAR chloride channel', 'MIE': 'https://identifiers.org/aop.events/667', 'KE_downstream': 'https://identifiers.org/aop.events/682', 'KE_downstream_title': 'Generation, Amplified excitatory postsynaptic potential (EPSP)', 'KER': 'https://identifiers.org/aop.relationships/683', 'ao': 'https://identifiers.org/aop.events/613', 'ao_title': 'Occurrence, Epileptic seizure', 'KE_upstream': 'https://identifiers.org/aop.events/669', 'KE_upstream_title': 'Reduction, Neuronal synaptic inhibition', 'KE_upstream_organ': nan, 'KE_downstream_organ': nan}, {'aop': 'https://identifiers.org/aop/10', 'aop_title': 'Binding to the picrotoxin site of ionotropic GABA receptors leading to epileptic seizures in adult brain', 'MIEtitle': 'Binding at picrotoxin site, iGABAR chloride channel', 'MIE': 'https://identifiers.org/aop.events/667', 'KE_downstream': 'https://identifiers.org/aop.events/669', 'KE_downstream_title': 'Reduction, Neuronal synaptic inhibition', 'KER': 'https://identifiers.org/aop.relationships/667', 'ao': 'https://identifiers.org/aop.events/613', 'ao_title': 'Occurrence, Epileptic seizure', 'KE_upstream': 'https://identifiers.org/aop.events/64', 'KE_upstream_title': 'Reduction, Ionotropic GABA receptor chloride channel conductance', 'KE_upstream_organ': nan, 'KE_downstream_organ': nan}]"
        ]
       ],
       "shape": {
        "columns": 5,
        "rows": 1
       }
      },
      "text/html": [
       "<div>\n",
       "<style scoped>\n",
       "    .dataframe tbody tr th:only-of-type {\n",
       "        vertical-align: middle;\n",
       "    }\n",
       "\n",
       "    .dataframe tbody tr th {\n",
       "        vertical-align: top;\n",
       "    }\n",
       "\n",
       "    .dataframe thead th {\n",
       "        text-align: right;\n",
       "    }\n",
       "</style>\n",
       "<table border=\"1\" class=\"dataframe\">\n",
       "  <thead>\n",
       "    <tr style=\"text-align: right;\">\n",
       "      <th></th>\n",
       "      <th>identifier</th>\n",
       "      <th>identifier.source</th>\n",
       "      <th>target</th>\n",
       "      <th>target.source</th>\n",
       "      <th>aopwiki</th>\n",
       "    </tr>\n",
       "  </thead>\n",
       "  <tbody>\n",
       "    <tr>\n",
       "      <th>0</th>\n",
       "      <td>31304</td>\n",
       "      <td>PubChem-compound</td>\n",
<<<<<<< HEAD
       "      <td>31304</td>\n",
       "      <td>PubChem Compound</td>\n",
       "      <td>[{'aop': 'https://identifiers.org/aop/10', 'ao...</td>\n",
=======
       "      <td>LEJRLSZVESQKJK-UHFFFAOYSA-N</td>\n",
       "      <td>InChIKey</td>\n",
       "      <td>[{'uniprot_trembl_id': nan, 'hgnc_symbol': nan...</td>\n",
       "    </tr>\n",
       "    <tr>\n",
       "      <th>2</th>\n",
       "      <td>10040286</td>\n",
       "      <td>PubChem-compound</td>\n",
       "      <td>FYGREZKTJIXWIH-UHFFFAOYSA-N</td>\n",
       "      <td>InChIKey</td>\n",
       "      <td>[{'uniprot_trembl_id': nan, 'hgnc_symbol': nan...</td>\n",
       "    </tr>\n",
       "    <tr>\n",
       "      <th>3</th>\n",
       "      <td>10041551</td>\n",
       "      <td>PubChem-compound</td>\n",
       "      <td>OVVBIIBBRZVPAL-UHFFFAOYSA-N</td>\n",
       "      <td>InChIKey</td>\n",
       "      <td>[{'uniprot_trembl_id': 'P23975', 'hgnc_symbol'...</td>\n",
       "    </tr>\n",
       "    <tr>\n",
       "      <th>4</th>\n",
       "      <td>5291</td>\n",
       "      <td>PubChem-compound</td>\n",
       "      <td>KTUFNOKKBVMGRW-UHFFFAOYSA-N</td>\n",
       "      <td>InChIKey</td>\n",
       "      <td>[{'uniprot_trembl_id': 'O15244', 'hgnc_symbol'...</td>\n",
>>>>>>> 783fc28c
       "    </tr>\n",
       "  </tbody>\n",
       "</table>\n",
       "</div>"
      ],
      "text/plain": [
       "  identifier identifier.source target     target.source  \\\n",
       "0      31304  PubChem-compound  31304  PubChem Compound   \n",
       "\n",
<<<<<<< HEAD
       "                                             aopwiki  \n",
       "0  [{'aop': 'https://identifiers.org/aop/10', 'ao...  "
=======
       "                       MolMeDB_transporter_inhibited  \n",
       "0  [{'uniprot_trembl_id': 'P08183', 'hgnc_symbol'...  \n",
       "1  [{'uniprot_trembl_id': nan, 'hgnc_symbol': nan...  \n",
       "2  [{'uniprot_trembl_id': nan, 'hgnc_symbol': nan...  \n",
       "3  [{'uniprot_trembl_id': 'P23975', 'hgnc_symbol'...  \n",
       "4  [{'uniprot_trembl_id': 'O15244', 'hgnc_symbol'...  "
>>>>>>> 783fc28c
      ]
     },
     "execution_count": 6,
     "metadata": {},
     "output_type": "execute_result"
    }
   ],
   "source": [
    "aopwiki_df, aopwiki_metadata = aopwiki.get_aops(\n",
    "    bridgedb_df=bridgdb_df,\n",
    "    db=\"aopwiki\",\n",
    "    input_type=\"compound\",\n",
    "    input_identifier=\"PubChem Compound\",\n",
    ")\n",
    "aopwiki_df"
   ]
  },
  {
   "cell_type": "markdown",
   "metadata": {},
   "source": [
    "### Transporter inhibited from MolMeDB"
   ]
  },
  {
   "cell_type": "code",
   "execution_count": null,
   "metadata": {},
   "outputs": [],
   "source": [
    "(\n",
    "    molmedb_transporter_inhibited_df,\n",
    "    molmedb_transporter_inhibited_metadata,\n",
    ") = molmedb.get_compound_gene_inhibitor(bridgedb_df=bridgdb_df)\n",
    "molmedb_transporter_inhibited_df.head()"
   ]
  },
  {
   "cell_type": "code",
<<<<<<< HEAD
   "execution_count": null,
   "metadata": {},
   "outputs": [],
=======
   "execution_count": 7,
   "metadata": {},
   "outputs": [
    {
     "data": {
      "text/plain": [
       "[{'uniprot_trembl_id': 'O15244',\n",
       "  'hgnc_symbol': 'SLC22A2',\n",
       "  'source_pmid': '23241029'},\n",
       " {'uniprot_trembl_id': 'Q9UNQ0',\n",
       "  'hgnc_symbol': 'ABCG2',\n",
       "  'source_pmid': '15155841, 18678495, 19932960'}]"
      ]
     },
     "execution_count": 7,
     "metadata": {},
     "output_type": "execute_result"
    }
   ],
>>>>>>> 783fc28c
   "source": [
    "molmedb_transporter_inhibited_df[MOLMEDB_COMPOUND_PROTEIN_COL][4]"
   ]
  }
 ],
 "metadata": {
  "kernelspec": {
   "display_name": "bdf",
   "language": "python",
   "name": "python3"
  },
  "language_info": {
   "codemirror_mode": {
    "name": "ipython",
    "version": 3
   },
   "file_extension": ".py",
   "mimetype": "text/x-python",
   "name": "python",
   "nbconvert_exporter": "python",
   "pygments_lexer": "ipython3",
   "version": "3.11.11"
  }
 },
 "nbformat": 4,
 "nbformat_minor": 4
}<|MERGE_RESOLUTION|>--- conflicted
+++ resolved
@@ -22,11 +22,7 @@
     "import pandas as pd\n",
     "\n",
     "from pyBiodatafuse import id_mapper\n",
-<<<<<<< HEAD
     "from pyBiodatafuse.annotators import molmedb, opentargets, aopwiki\n",
-=======
-    "from pyBiodatafuse.annotators import aopwiki, molmedb, opentargets\n",
->>>>>>> 783fc28c
     "from pyBiodatafuse.constants import MOLMEDB_COMPOUND_PROTEIN_COL, OPENTARGETS_DISEASE_COL\n",
     "from pyBiodatafuse.utils import combine_sources"
    ]
@@ -432,39 +428,9 @@
        "      <th>0</th>\n",
        "      <td>31304</td>\n",
        "      <td>PubChem-compound</td>\n",
-<<<<<<< HEAD
        "      <td>31304</td>\n",
        "      <td>PubChem Compound</td>\n",
        "      <td>[{'aop': 'https://identifiers.org/aop/10', 'ao...</td>\n",
-=======
-       "      <td>LEJRLSZVESQKJK-UHFFFAOYSA-N</td>\n",
-       "      <td>InChIKey</td>\n",
-       "      <td>[{'uniprot_trembl_id': nan, 'hgnc_symbol': nan...</td>\n",
-       "    </tr>\n",
-       "    <tr>\n",
-       "      <th>2</th>\n",
-       "      <td>10040286</td>\n",
-       "      <td>PubChem-compound</td>\n",
-       "      <td>FYGREZKTJIXWIH-UHFFFAOYSA-N</td>\n",
-       "      <td>InChIKey</td>\n",
-       "      <td>[{'uniprot_trembl_id': nan, 'hgnc_symbol': nan...</td>\n",
-       "    </tr>\n",
-       "    <tr>\n",
-       "      <th>3</th>\n",
-       "      <td>10041551</td>\n",
-       "      <td>PubChem-compound</td>\n",
-       "      <td>OVVBIIBBRZVPAL-UHFFFAOYSA-N</td>\n",
-       "      <td>InChIKey</td>\n",
-       "      <td>[{'uniprot_trembl_id': 'P23975', 'hgnc_symbol'...</td>\n",
-       "    </tr>\n",
-       "    <tr>\n",
-       "      <th>4</th>\n",
-       "      <td>5291</td>\n",
-       "      <td>PubChem-compound</td>\n",
-       "      <td>KTUFNOKKBVMGRW-UHFFFAOYSA-N</td>\n",
-       "      <td>InChIKey</td>\n",
-       "      <td>[{'uniprot_trembl_id': 'O15244', 'hgnc_symbol'...</td>\n",
->>>>>>> 783fc28c
        "    </tr>\n",
        "  </tbody>\n",
        "</table>\n",
@@ -474,17 +440,8 @@
        "  identifier identifier.source target     target.source  \\\n",
        "0      31304  PubChem-compound  31304  PubChem Compound   \n",
        "\n",
-<<<<<<< HEAD
        "                                             aopwiki  \n",
        "0  [{'aop': 'https://identifiers.org/aop/10', 'ao...  "
-=======
-       "                       MolMeDB_transporter_inhibited  \n",
-       "0  [{'uniprot_trembl_id': 'P08183', 'hgnc_symbol'...  \n",
-       "1  [{'uniprot_trembl_id': nan, 'hgnc_symbol': nan...  \n",
-       "2  [{'uniprot_trembl_id': nan, 'hgnc_symbol': nan...  \n",
-       "3  [{'uniprot_trembl_id': 'P23975', 'hgnc_symbol'...  \n",
-       "4  [{'uniprot_trembl_id': 'O15244', 'hgnc_symbol'...  "
->>>>>>> 783fc28c
       ]
      },
      "execution_count": 6,
@@ -524,31 +481,9 @@
   },
   {
    "cell_type": "code",
-<<<<<<< HEAD
    "execution_count": null,
    "metadata": {},
    "outputs": [],
-=======
-   "execution_count": 7,
-   "metadata": {},
-   "outputs": [
-    {
-     "data": {
-      "text/plain": [
-       "[{'uniprot_trembl_id': 'O15244',\n",
-       "  'hgnc_symbol': 'SLC22A2',\n",
-       "  'source_pmid': '23241029'},\n",
-       " {'uniprot_trembl_id': 'Q9UNQ0',\n",
-       "  'hgnc_symbol': 'ABCG2',\n",
-       "  'source_pmid': '15155841, 18678495, 19932960'}]"
-      ]
-     },
-     "execution_count": 7,
-     "metadata": {},
-     "output_type": "execute_result"
-    }
-   ],
->>>>>>> 783fc28c
    "source": [
     "molmedb_transporter_inhibited_df[MOLMEDB_COMPOUND_PROTEIN_COL][4]"
    ]
