# coding: utf-8

"""Python utils file for global functions."""

import logging
import warnings
from importlib import resources
from typing import List, Optional

import pandas as pd

import pyBiodatafuse.constants as Cons

logger = logging.getLogger(__name__)


def get_identifier_of_interest(bridgedb_df: pd.DataFrame, db_source: str) -> pd.DataFrame:
    """Get identifier of interest from BridgeDb output file.

    :param bridgedb_df: DataFrame containing the output from BridgeDb
    :param db_source: identifier of interest from BridgeDB (e.g. "NCBI Gene")
    :returns: a DataFrame containing the identifiers of interest
    """
    # Load identifier options
    with resources.path("pyBiodatafuse.resources", "datasources.csv") as df:
        identifier_options = pd.read_csv(df)["source"].tolist()

    # Check if source is in identifier options
    assert db_source in identifier_options, f"Source {db_source} is not in identifier options"

<<<<<<< HEAD
    # Filter rows where "target.source" is specific datasource for eg. "NCBI Gene"
    subset_df = bridgedb_df[bridgedb_df["target.source"] == db_source]
=======
    if keep is None:
        keep = []
    keep.append(db_source)

    # Filter rows where "target.source" is specific datasource for eg. "NCBI Gene"
    subset_df = bridgedb_df[bridgedb_df[Cons.TARGET_SOURCE_COL].isin(keep)]
>>>>>>> cff6340c
    return subset_df.reset_index(drop=True)


def create_or_append_to_metadata(data: dict, prev_entry: List[dict]) -> List[dict]:
    """Create and/or append data to a metadata file.

    :param data: dictionary of data to be saved to the metadata file.
    :param prev_entry: list of dictionaries containing the previous data
        The metatdata file has the following schema:
        {
            "datasource": name_of_datasource,
            "metadata": {
                "source_version": {source_version_info},
                "data_version": {data_version_info} (Optional)
            },
            "query": {
            "size": number_of_results_queried,
            "time": time_taken_to_run_the_query,  (using datetime.datetime.now())
            "date": date_of_query,
            "url": url_of_query,
            "request_string": post_request_string (Optional)

            }
        }
    :returns: a metadata dictionary
    """
    # Create a metadata file if it doesn't exist
    prev_sources = [
        data[Cons.DATASOURCE]
        for data in prev_entry
        if (Cons.DATASOURCE in data.keys() and len(data) > 1)
    ]

    assert isinstance(data, dict), "Unsupported data type. Only dict is supported."

    if data[Cons.DATASOURCE] not in prev_sources:
        prev_entry.append(data)

    return prev_entry


def collapse_data_sources(
    data_df: pd.DataFrame,
    source_namespace: str,
    target_df: pd.DataFrame,
    common_cols: list,
    target_specific_cols: list,
    col_name: str,
) -> pd.DataFrame:
    """Collapse data sources into a single column.

    :param data_df: BridegDb dataFrame containing idenfitiers from all sources
    :param source_namespace: identifier of interest from BridgeDB (e.g. "NCBI Gene")
    :param target_df: DataFrame containing data from a external source
    :param common_cols: list of columns that are common to both dataframes and can be used to merge
    :param target_specific_cols: list of columns that are specific to the external source
    :param col_name: name of the new column to be created
    :returns: a DataFrame containing the new data columns for a new resource
    """
    data_df = data_df[data_df[Cons.TARGET_SOURCE_COL] == source_namespace]

    if target_df.empty:
        # If the target_df is empty, then return the data_df as is
        data_df[col_name] = None
        data_df.reset_index(inplace=True, drop=True)
        return data_df

    merged_df = pd.merge(data_df, target_df, on=common_cols, how="left")

    # Create a new source column with values from selected columns as a list
    merged_df[col_name] = merged_df[target_specific_cols].apply(lambda row: row.to_dict(), axis=1)
    # Convert source column from string to a list of strings
    merged_df[col_name] = merged_df[col_name].apply(lambda x: [x])

    # Group by the first 4 columns and aggregate the values into a list
    cols_of_interest = data_df.columns.tolist()
    merged_df = merged_df.groupby(cols_of_interest)[col_name].sum().reset_index()

    return merged_df


def combine_sources(bridgedb_df: pd.DataFrame, df_list: List[pd.DataFrame]) -> pd.DataFrame:
    """Combine multiple dataframes into a single dataframe.

    :param bridgedb_df: BridgeDb output.
    :param df_list: list of dataframes to be combined.
    :returns: a single dataframe containing from a list of dataframes
    """
    m = bridgedb_df[
        (bridgedb_df[Cons.TARGET_SOURCE_COL] == Cons.ENSEMBL)
        | (bridgedb_df[Cons.TARGET_SOURCE_COL] == Cons.PUBCHEM_COMPOUND)
    ]

    if m.empty:  # Failed databases: KEGG
        logger.warning(
            f"Target source column does not contain any of the following: {Cons.ENSEMBL} or {Cons.PUBCHEM_COMPOUND}"
        )
        m = bridgedb_df

    for df in df_list:
        if df.empty:
            continue

        m = pd.merge(
            m,
            df.drop(
                columns=[Cons.TARGET_SOURCE_COL, Cons.IDENTIFIER_SOURCE_COL, Cons.TARGET_COL]
                + [col for col in df.columns if col.endswith("_dea")],
                errors="ignore",
            ),
            on=Cons.IDENTIFIER_COL,
            how="outer",
        )

    m = m.loc[:, ~m.columns.duplicated()]  # remove duplicate columns

    return m


def combine_with_homologs(df: pd.DataFrame, homolog_dfs: list) -> pd.DataFrame:
    """Merge a DataFrame with a list of homolog dataframes.

    :param df: An already combined df containing output of non-homolog annotators.
    :param homolog_dfs: List of homolog dataframes to be combined.
    :returns: Merged DataFrame with homolog-derived data added, clean of temp columns.
    """
    df[Cons.ENSEMBL_HOMOLOGS] = df[Cons.ENSEMBL_HOMOLOGS].apply(
        lambda x: [{"homolog": x["homolog"]}] if isinstance(x, dict) else x
    )

    exploded_df = df.explode(Cons.ENSEMBL_HOMOLOGS)

    exploded_df["homolog"] = exploded_df[Cons.ENSEMBL_HOMOLOGS].apply(
        lambda x: x["homolog"] if isinstance(x, dict) else None
    )

    exploded_df = exploded_df.rename(columns={"identifier": "original_identifier"})

    for homolog_df in homolog_dfs:
        if homolog_df is None or homolog_df.empty:
            continue

        last_col = homolog_df.columns[-1]
        temp_df = homolog_df[["identifier", last_col]].copy()
        temp_col = f"{last_col}_temp"
        temp_df = temp_df.rename(columns={last_col: temp_col})

        exploded_df = pd.merge(
            exploded_df, temp_df, how="left", left_on="homolog", right_on="identifier"
        )

        if "identifier" in exploded_df.columns:
            exploded_df.drop(columns=["identifier"], inplace=True)

    for col in exploded_df.columns:
        if col.endswith("_temp"):
            base_col = col.replace("_temp", "")
            if base_col in exploded_df.columns:
                exploded_df[base_col] = exploded_df[base_col].combine_first(exploded_df[col])
            else:
                exploded_df[base_col] = exploded_df[col]

    exploded_df.drop(
        columns=[col for col in exploded_df.columns if col.endswith("_temp")], inplace=True
    )
    exploded_df.drop(columns=["homolog", "identifier_y"], errors="ignore", inplace=True)

    exploded_df = exploded_df.rename(columns={"original_identifier": "identifier"})

    exploded_df[Cons.ENSEMBL_HOMOLOGS] = exploded_df[Cons.ENSEMBL_HOMOLOGS].apply(
        lambda x: (
            [x]
            if isinstance(x, dict) and "homolog" in x
            else ([{"homolog": x}] if isinstance(x, str) and pd.notnull(x) else [])
        )
    )

    exploded_df = exploded_df[~exploded_df["identifier.source"].isna()]

    return exploded_df


def check_columns_against_constants(
    data_df: pd.DataFrame, output_dict: dict, check_values_in: list
):
    """Check if columns in the data source output DataFrame match expected types and values from a dictionary of constants.

    :param data_df: DataFrame to check.
    :param output_dict: Dictionary containing expected types for columns.
    :param check_values_in: List of column names to check values against constants.
    """
    for col, expected_type in output_dict.items():
        if col not in data_df.columns:
            warnings.warn(f"Column '{col}' is missing in the DataFrame.", stacklevel=2)
            continue

        if not data_df[col].dropna().apply(type).eq(expected_type).all():
            warnings.warn(
                f"Not all values in column '{col}' have the correct type '{expected_type}'.",
                stacklevel=2,
            )
        if col in check_values_in:
            exec(f"from pyBiodatafuse.constants import {col.upper()}")  # noqa: S102
            starts_with = locals()[col.upper()]
            if not data_df[col].apply(type).eq(int).all():
                prefixes = starts_with.split("|")
                if (
                    not data_df[col]
                    .dropna()
                    .apply(
                        lambda value, prefixes=prefixes: any(
                            value.startswith(prefix) for prefix in prefixes
                        )
                    )
                    .all()
                ):
                    warnings.warn(
                        f"All values in column '{col}' do not start with '{starts_with}'.",
                        stacklevel=2,
                    )


def create_harmonized_input_file(
    annotated_df: pd.DataFrame,
    target_col: str,
    target_source: str,
    identifier_source: Optional[str] = None,
) -> pd.DataFrame:
    """Create a harmonized input DataFrame by extracting specific identifiers from a complex nested structure within a target column.

    :param annotated_df: DataFrame containing the initial data with nested dictionaries.
    :param target_col: Name of the column containing the nested dictionaries.
    :param target_source: The specific identifier source to extract (e.g., 'EFO', 'OMIM').
    :param identifier_source: The main identifier in the output.
    :returns: A DataFrame with original identifiers and the extracted target identifiers.
    """
    harmonized_data = []

    for _i, row in annotated_df.iterrows():
        # Extract the the target column
        target_data = row[target_col]

        # Loop through each dictionary in the target data
        for entry in target_data:
            target_idx = entry.get(target_source)

            if target_idx in [None, ""] or pd.isna(target_idx) or target_idx.split(":")[1] == "":
                continue

            if identifier_source is None:
                id = row[Cons.IDENTIFIER_COL]
                id_source = row[Cons.IDENTIFIER_SOURCE_COL]
            else:
                source_idx = entry.get(identifier_source, None)

                if source_idx is None or source_idx.split(":")[1] == "":
                    continue

                id = source_idx.replace(":", "_")
                id_source = identifier_source

            # Extract the specific target identifiers based on the target_source
            for target in target_idx.split(", "):
                # Add a new row to the harmonized data list
                harmonized_data.append(
                    {
                        Cons.IDENTIFIER_COL: id,
                        Cons.IDENTIFIER_SOURCE_COL: id_source,
                        Cons.TARGET_COL: target.replace(":", "_"),
                        Cons.TARGET_SOURCE_COL: target_source,
                    }
                )

    harmonized_df = pd.DataFrame(harmonized_data)

    return harmonized_df.drop_duplicates()


def give_annotator_warning(annotator_name: str) -> None:
    """Get the warning message for an annotator."""
    warnings.warn(
        f"The intermediate_df in {annotator_name} annotator should be checked, please create an issue on https://github.com/BioDataFuse/pyBiodatafuse/issues/.",
        stacklevel=2,
    )<|MERGE_RESOLUTION|>--- conflicted
+++ resolved
@@ -14,11 +14,14 @@
 logger = logging.getLogger(__name__)
 
 
-def get_identifier_of_interest(bridgedb_df: pd.DataFrame, db_source: str) -> pd.DataFrame:
+def get_identifier_of_interest(
+    bridgedb_df: pd.DataFrame, db_source: str, keep: Optional[List] = None
+) -> pd.DataFrame:
     """Get identifier of interest from BridgeDb output file.
 
     :param bridgedb_df: DataFrame containing the output from BridgeDb
     :param db_source: identifier of interest from BridgeDB (e.g. "NCBI Gene")
+    :param keep: list of additional identifier sources to keep in the output
     :returns: a DataFrame containing the identifiers of interest
     """
     # Load identifier options
@@ -28,17 +31,12 @@
     # Check if source is in identifier options
     assert db_source in identifier_options, f"Source {db_source} is not in identifier options"
 
-<<<<<<< HEAD
-    # Filter rows where "target.source" is specific datasource for eg. "NCBI Gene"
-    subset_df = bridgedb_df[bridgedb_df["target.source"] == db_source]
-=======
     if keep is None:
         keep = []
     keep.append(db_source)
 
     # Filter rows where "target.source" is specific datasource for eg. "NCBI Gene"
     subset_df = bridgedb_df[bridgedb_df[Cons.TARGET_SOURCE_COL].isin(keep)]
->>>>>>> cff6340c
     return subset_df.reset_index(drop=True)
 
 
