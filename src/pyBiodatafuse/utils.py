--- conflicted
+++ resolved
@@ -136,22 +136,19 @@
         m = bridgedb_df
 
     for df in df_list:
-        if not df.empty:
-            m = pd.merge(
-                m,
-                df.drop(
-<<<<<<< HEAD
-                    columns=["target.source", "identifier.source", "target"]
-                            + [col for col in df.columns if col.endswith("_dea")],
-                    errors="ignore"),
-=======
-                    columns=[Cons.TARGET_SOURCE_COL, Cons.IDENTIFIER_SOURCE_COL, Cons.TARGET_COL],
-                    errors="ignore",
-                ),
->>>>>>> 9f8f791a
-                on="identifier",
-                how="outer",
-            )
+        if df.empty:
+            continue
+
+        m = pd.merge(
+            m,
+            df.drop(
+                columns=[Cons.TARGET_SOURCE_COL, Cons.IDENTIFIER_SOURCE_COL, Cons.TARGET_COL]
+                + [col for col in df.columns if col.endswith("_dea")],
+                errors="ignore",
+            ),
+            on=Cons.IDENTIFIER_COL,
+            how="outer",
+        )
 
     m = m.loc[:, ~m.columns.duplicated()]  # remove duplicate columns
 
