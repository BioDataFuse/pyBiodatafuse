--- conflicted
+++ resolved
@@ -185,15 +185,7 @@
         temp_df = temp_df.rename(columns={last_col: temp_col})
 
         exploded_df = pd.merge(
-<<<<<<< HEAD
-            exploded_df,
-            temp_df,
-            how="left",
-            left_on="homolog",
-            right_on="identifier"
-=======
             exploded_df, temp_df, how="left", left_on="homolog", right_on="identifier"
->>>>>>> bccab4c0
         )
 
         if "identifier" in exploded_df.columns:
@@ -207,23 +199,11 @@
             else:
                 exploded_df[base_col] = exploded_df[col]
 
-<<<<<<< HEAD
-    exploded_df.drop(columns=[col for col in exploded_df.columns if col.endswith("_temp")], inplace=True)
-    exploded_df.drop(columns=["homolog", "identifier_y"], errors="ignore", inplace=True)
-
-    exploded_df = exploded_df.rename(columns={"original_identifier": "identifier"})
-
-    exploded_df[Cons.ENSEMBL_HOMOLOGS] = exploded_df[Cons.ENSEMBL_HOMOLOGS].apply(
-        lambda x: [x] if isinstance(x, dict) and "homolog" in x else ([{"homolog": x}] if isinstance(x, str) and pd.notnull(x) else [])
-=======
     exploded_df.drop(
         columns=[col for col in exploded_df.columns if col.endswith("_temp")], inplace=True
->>>>>>> bccab4c0
     )
     exploded_df.drop(columns=["homolog", "identifier_y"], errors="ignore", inplace=True)
 
-<<<<<<< HEAD
-=======
     exploded_df = exploded_df.rename(columns={"original_identifier": "identifier"})
 
     exploded_df[Cons.ENSEMBL_HOMOLOGS] = exploded_df[Cons.ENSEMBL_HOMOLOGS].apply(
@@ -234,7 +214,6 @@
         )
     )
 
->>>>>>> bccab4c0
     exploded_df = exploded_df[~exploded_df["identifier.source"].isna()]
 
     return exploded_df
