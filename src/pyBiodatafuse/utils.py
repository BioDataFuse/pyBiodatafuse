# coding: utf-8

"""Python utils file for global functions."""

import warnings
from typing import List, Optional

import pandas as pd

from pyBiodatafuse.id_mapper import read_resource_files


def get_identifier_of_interest(bridgedb_df: pd.DataFrame, db_source: str) -> pd.DataFrame:
    """Get identifier of interest from BridgeDb output file.

    :param bridgedb_df: DataFrame containing the output from BridgeDb
    :param db_source: identifier of interest from BridgeDB (e.g. "NCBI Gene")
    :returns: a DataFrame containing the identifiers of interest
    """
    # Load identifier options
    identifier_options = read_resource_files()["source"].tolist()

    # Check if source is in identifier options
    assert db_source in identifier_options, f"Source {db_source} is not in identifier options"

    # Filter rows where "target.source" is specific datasource for eg. "NCBI Gene"
    subset_df = bridgedb_df[bridgedb_df["target.source"] == db_source]

    return subset_df.reset_index(drop=True)


def create_or_append_to_metadata(data: dict, prev_entry: List[dict]) -> List[dict]:
    """Create and/or append data to a metadata file.

    :param data: dictionary of data to be saved to the metadata file.
    :param prev_entry: list of dictionaries containing the previous data
        The metatdata file has the following schema:
        {
            "datasource": name_of_datasource,
            "metadata": {
                "source_version": {source_version_info},
                "data_version": {data_version_info} (Optional)
            },
            "query": {
            "size": number_of_results_queried,
            "time": time_taken_to_run_the_query,  (using datetime.datetime.now())
            "date": date_of_query,
            "url": url_of_query,
            "request_string": post_request_string (Optional)

            }
        }
    :returns: a metadata dictionary
    """
    # Create a metadata file if it doesn't exist
    prev_sources = [data["datasource"] for data in prev_entry if "datasource" in data.keys()]

    assert isinstance(data, dict), "Unsupported data type. Only dict is supported."

    if data["datasource"] not in prev_sources:
        prev_entry.append(data)

    return prev_entry


def collapse_data_sources(
    data_df: pd.DataFrame,
    source_namespace: str,
    target_df: pd.DataFrame,
    common_cols: list,
    target_specific_cols: list,
    col_name: str,
) -> pd.DataFrame:
    """Collapse data sources into a single column.

    :param data_df: BridegDb dataFrame containing idenfitiers from all sources
    :param source_namespace: identifier of interest from BridgeDB (e.g. "NCBI Gene")
    :param target_df: DataFrame containing data from a external source
    :param common_cols: list of columns that are common to both dataframes and can be used to merge
    :param target_specific_cols: list of columns that are specific to the external source
    :param col_name: name of the new column to be created
    :returns: a DataFrame containing the new data columns for a new resource
    """
    data_df = data_df[data_df["target.source"] == source_namespace]

    if target_df.empty:
        # If the target_df is empty, then return the data_df as is
        data_df[col_name] = None
        data_df.reset_index(inplace=True, drop=True)
        return data_df

    merged_df = pd.merge(data_df, target_df, on=common_cols, how="left")

    # Create a new source column with values from selected columns as a list
    merged_df[col_name] = merged_df[target_specific_cols].apply(lambda row: row.to_dict(), axis=1)
    # Convert source column from string to a list of strings
    merged_df[col_name] = merged_df[col_name].apply(lambda x: [x])

    # Group by the first 4 columns and aggregate the values into a list
    cols_of_interest = data_df.columns.tolist()
    merged_df = merged_df.groupby(cols_of_interest)[col_name].sum().reset_index()

    return merged_df


def combine_sources(bridgedb_df: pd.DataFrame, df_list: List[pd.DataFrame]) -> pd.DataFrame:
    """Combine multiple dataframes into a single dataframe.

    :param bridgedb_df: BridgeDb output.
    :param df_list: list of dataframes to be combined.
    :returns: a single dataframe containing from a list of dataframes
    """
    m = bridgedb_df[
        (bridgedb_df["target.source"] == "Ensembl")
        | (bridgedb_df["target.source"] == "PubChem-compound")
    ]
    for df in df_list:
        if not df.empty:
            m = pd.merge(
                m,
                df.drop(columns=["target.source", "identifier.source", "target"], errors="ignore"),
                on="identifier",
                how="outer",
            )

    m = m.loc[:, ~m.columns.duplicated()]  # remove duplicate columns

    # Ensure "Uniprot-TrEMBL" column is present
    # if bridgedb_df["target.source"].eq("Uniprot-TrEMBL").any():
    #    uniprot_trembl_df = bridgedb_df[bridgedb_df["target.source"] == "Uniprot-TrEMBL"]
    #    uniprot_trembl_df = uniprot_trembl_df.groupby("identifier")["target"].apply(list).reset_index()
    #    uniprot_trembl_df.rename(columns={"target": "Uniprot-TrEMBL"}, inplace=True)
    #    m = pd.merge(m, uniprot_trembl_df, on="identifier", how="left")
    return m


def combine_with_homologs(df: pd.DataFrame, homolog_dfs: list) -> pd.DataFrame:
    """
    Merge a DataFrame with a list of homolog dataframes.
<<<<<<< HEAD

=======
>>>>>>> a48327b6
    :param df: An already combined df containing output of non-homolog annotators.
    :param homolog_dfs: List of homolog dataframes to be combined.
    :returns: Merged DataFrame with only the required columns.
    """
    df["Ensembl_homologs"] = df["Ensembl_homologs"].apply(
        lambda x: [{"homolog": x["homolog"]}] if isinstance(x, dict) else x
    )

    exploded_df = df.explode("Ensembl_homologs")
    exploded_df["homolog"] = exploded_df["Ensembl_homologs"].apply(
        lambda x: x["homolog"] if isinstance(x, dict) else None
    )

    merged_df = exploded_df.copy()
<<<<<<< HEAD

    for homolog_df in homolog_dfs:
=======
    homolog_dfs = [df for df in homolog_dfs if not df.empty and df is not None and len(df) > 0]
    for homolog_df in homolog_dfs:

>>>>>>> a48327b6
        # Get only the identifier and last column from the homolog DataFrame
        last_col = homolog_df.columns[-1]
        temp_df = homolog_df[["identifier", last_col]].copy()

        merged_df = pd.merge(
            merged_df,
            temp_df,
            how="left",
            left_on="homolog",
            right_on="identifier",
            suffixes=("", "_temp"),
        )

        if "identifier_temp" in merged_df.columns:
            merged_df.drop(columns=["identifier_temp"], inplace=True)

    if "identifier" in merged_df.columns:
        merged_df = merged_df.loc[:, ~merged_df.columns.duplicated()]

    # Ensure that homolog column contains a nested dictionary
    merged_df["Ensembl_homologs"] = merged_df["Ensembl_homologs"].apply(
        lambda x: [{"homolog": x["homolog"]}] if isinstance(x, dict) else x
    )

    return merged_df


def check_columns_against_constants(
    data_df: pd.DataFrame, output_dict: dict, check_values_in: list
):
    """Check if columns in the data source output DataFrame match expected types and values from a dictionary of constants.

    :param data_df: DataFrame to check.
    :param output_dict: Dictionary containing expected types for columns.
    :param check_values_in: List of column names to check values against constants.
    """
    for col, expected_type in output_dict.items():
        if col not in data_df.columns:
            warnings.warn(f"Column '{col}' is missing in the DataFrame.", stacklevel=2)
            continue

        if not data_df[col].dropna().apply(type).eq(expected_type).all():
            warnings.warn(
                f"Not all values in column '{col}' have the correct type '{expected_type}'.",
                stacklevel=2,
            )
        if col in check_values_in:
            exec(f"from pyBiodatafuse.constants import {col.upper()}")  # noqa: S102
            starts_with = locals()[col.upper()]
            if not data_df[col].apply(type).eq(int).all():
                prefixes = starts_with.split("|")
                if (
                    not data_df[col]
                    .dropna()
                    .apply(
                        lambda value, prefixes=prefixes: any(
                            value.startswith(prefix) for prefix in prefixes
                        )
                    )
                    .all()
                ):
                    warnings.warn(
                        f"All values in column '{col}' do not start with '{starts_with}'.",
                        stacklevel=2,
                    )


def create_harmonized_input_file(
    annotated_df: pd.DataFrame,
    target_col: str,
    target_source: str,
    identifier_source: Optional[str] = None,
) -> pd.DataFrame:
    """Create a harmonized input DataFrame by extracting specific identifiers from a complex nested structure within a target column.

    :param annotated_df: DataFrame containing the initial data with nested dictionaries.
    :param target_col: Name of the column containing the nested dictionaries.
    :param target_source: The specific identifier source to extract (e.g., 'EFO', 'OMIM').
    :param identifier_source: The main identifier in the output.
    :returns: A DataFrame with original identifiers and the extracted target identifiers.
    """
    harmonized_data = []

    for _i, row in annotated_df.iterrows():
        # Extract the identifier
        if identifier_source is None:
            id = row["identifier"]
            id_source = row["identifier.source"]

        # Extract the the target column
        target_data = row[target_col]

        # Loop through each dictionary in the target data
        for entry in target_data:
            source_idx = entry.get(identifier_source)
            target_idx = entry.get(target_source)

            if source_idx is None or target_idx in [None, ""]:
                continue

            if pd.isna(target_idx) or pd.isna(source_idx):
                continue

            if source_idx.split(":")[1] == "" or target_idx.split(":")[1] == "":
                continue

            id = source_idx.replace(":", "_")
            id_source = identifier_source

            # Extract the specific target identifiers based on the target_source
            for target in target_idx.split(", "):
                # Add a new row to the harmonized data list
                harmonized_data.append(
                    {
                        "identifier": id,
                        "identifier.source": id_source,
                        "target": target.replace(":", "_"),
                        "target.source": target_source,
                    }
                )

    harmonized_df = pd.DataFrame(harmonized_data)

    return harmonized_df.drop_duplicates()<|MERGE_RESOLUTION|>--- conflicted
+++ resolved
@@ -137,10 +137,6 @@
 def combine_with_homologs(df: pd.DataFrame, homolog_dfs: list) -> pd.DataFrame:
     """
     Merge a DataFrame with a list of homolog dataframes.
-<<<<<<< HEAD
-
-=======
->>>>>>> a48327b6
     :param df: An already combined df containing output of non-homolog annotators.
     :param homolog_dfs: List of homolog dataframes to be combined.
     :returns: Merged DataFrame with only the required columns.
@@ -155,14 +151,9 @@
     )
 
     merged_df = exploded_df.copy()
-<<<<<<< HEAD
-
-    for homolog_df in homolog_dfs:
-=======
     homolog_dfs = [df for df in homolog_dfs if not df.empty and df is not None and len(df) > 0]
     for homolog_df in homolog_dfs:
 
->>>>>>> a48327b6
         # Get only the identifier and last column from the homolog DataFrame
         last_col = homolog_df.columns[-1]
         temp_df = homolog_df[["identifier", last_col]].copy()
