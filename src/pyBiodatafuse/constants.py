# coding: utf-8

"""Python constant file."""


"""
API endpoints for each data source
"""
BRIDGEDB_ENDPOINT = "https://webservice.bridgedb.org"
BGEE_ENDPOINT = "https://www.bgee.org/sparql/"
DISGENET_ENDPOINT = "https://api.disgenet.com/api/v1/gda/summary"
ENSEMBL_ENDPOINT = "https://rest.ensembl.org"
INTACT_ENDPOINT = "https://www.ebi.ac.uk/intact"
KEGG_ENDPOINT = "https://rest.kegg.jp"
MINERVA_ENDPOINT = "https://minerva-net.lcsb.uni.lu/api/"
MOLMEDB_ENDPOINT = "https://idsm.elixir-czech.cz/sparql/endpoint/molmedb"
OPENTARGETS_ENDPOINT = "https://api.platform.opentargets.org/api/v4/graphql"
PUBCHEM_ENDPOINT = "https://idsm.elixir-czech.cz/sparql/endpoint/idsm"
STRING_ENDPOINT = "https://string-db.org/api"
WIKIDATA_ENDPOINT = "https://query-main.wikidata.org/sparql"
WIKIPATHWAYS_ENDPOINT = "https://sparql.wikipathways.org/sparql"
TFLINK_DOWNLOAD_URL = "https://cdn.netbiol.org/tflink/download_files"
GPROFILER_VERSION_ENDPOINT = "https://biit.cs.ut.ee/gprofiler/api/util/data_versions"
MITOCARTA_DOWNLOAD_URL = "https://personal.broadinstitute.org/scalvo/MitoCarta3.0/"
AOPWIKI_ENDPOINT = "https://aopwiki.rdf.bigcat-bioinformatics.org/sparql/"
NCBI_ENDPOINT = "https://eutils.ncbi.nlm.nih.gov"  # part of StringDB
UNIPROT_ID_MAPPER_ENDPOINT = "https://rest.uniprot.org/idmapping/"

"""
All data sources
"""
BRIDGEDB = "BridgeDB"
BGEE = "Bgee"
DISGENET = "DISGENET"
ENSEMBL = "Ensembl"
INTACT = "IntAct"
KEGG = "KEGG"
MINERVA = "MINERVA"
MOLMEDB = "MolMeDB"
OPENTARGETS = "OpenTargets"
PUBCHEM = "PubChem"
STRING = "StringDB"
WIKIDATA = "Wikidata"
WIKIPATHWAYS = "WikiPathways"
OPENTARGETS_REACTOME = "OpenTargets_reactome"
TFLINK = "TFLink"
GPROFILER = "g:Profiler"
MITOCARTA = "MitoCarta"
AOPWIKIRDF = "AOP Wiki RDF"

"""
All weblinks for the datasources
"""
DATA_SOURCES = {
    BRIDGEDB: "https://www.bridgedb.org/",
    BGEE: "https://www.bgee.org/",
    DISGENET: "https://disgenet.com/",
    ENSEMBL: "https://www.ensembl.org/",
    INTACT: "https://www.ebi.ac.uk/intact/",
    KEGG: "https://www.genome.jp/kegg/pathway.html",
    MINERVA: "https://minerva.pages.uni.lu/doc/",
    MOLMEDB: "https://molmedb.upol.cz",
    OPENTARGETS: "https://www.opentargets.org/",
    PUBCHEM: "https://pubchem.ncbi.nlm.nih.gov/",
    STRING: "https://string-db.org/",
    WIKIDATA: "https://wikidata.org",
    WIKIPATHWAYS: "https://wikipathways.org",
    AOPWIKIRDF: "https://aopwiki.rdf.bigcat-bioinformatics.org",
}

"""
Annotator statistics constants
"""
QUERY = "query"
NUM_NODES = "number_of_added_nodes"
NUM_EDGES = "number_of_added_edges"
METADATA = "metadata"

# DataFrame Columns

TARGET_COL = "target"
TARGET_SOURCE_COL = "target.source"
IDENTIFIER_COL = "identifier"
IDENTIFIER_SOURCE_COL = "identifier.source"
SOURCE_COL = "source"

BGEE_GENE_EXPRESSION_LEVELS_COL = f"{BGEE}_gene_expression_levels"
DISGENET_DISEASE_COL = f"{DISGENET}_diseases"
ENSEMBL_HOMOLOG_COL = f"{ENSEMBL}_homologs"
INTACT_INTERACT_COL = f"{INTACT}_gene_interactions"
INTACT_COMPOUND_INTERACT_COL = f"{INTACT}_compound_interactions"
KEGG_PATHWAY_COL = f"{KEGG}_pathways"
LITERATURE_DISEASE_COL = "literature_based_info"
OPENTARGETS_REACTOME_COL = f"{OPENTARGETS}_reactome"
OPENTARGETS_GO_COL = f"{OPENTARGETS}_go"
OPENTARGETS_DISEASE_COL = f"{OPENTARGETS}_diseases"
OPENTARGETS_DISEASE_COMPOUND_COL = f"{OPENTARGETS}_disease_compounds"
OPENTARGETS_GENE_COMPOUND_COL = f"{OPENTARGETS}_gene_compounds"
MINERVA_PATHWAY_COL = f"{MINERVA}_pathways"
MOLMEDB_PROTEIN_COMPOUND_COL = f"{MOLMEDB}_transporter_inhibitor"
MOLMEDB_COMPOUND_PROTEIN_COL = f"{MOLMEDB}_transporter_inhibited"
PUBCHEM_COMPOUND_ASSAYS_COL = f"{PUBCHEM}_assays"
STRING_INTERACT_COL = f"{STRING}_interactions"
WIKIDATA_CC_COL = f"{WIKIDATA}_cellular_components"
AOPWIKIRDF = "aop_gene"  # todo fix this
AOPWIKI_COMPOUND_COL = "pubchem_compound"  # todo fix this
WIKIPATHWAYS_MOLECULAR_COL = f"{WIKIPATHWAYS}_molecular"
WIKIPATHWAYS_PATHWAY_COL = f"{WIKIPATHWAYS}_pathway"
MITOCART_PATHWAY_COL = f"{MITOCARTA}_pathways"
AOPWIKI_GENE_COL = "aop_gene"  #

# Ontologies and vocabularies namespaces
PUBCHEM_COMPOUND = "PubChem Compound"
PUBCHEM_COMPOUND_CID = "CID"
HPO = "HPO"
NCI = "NCI"
OMIM = "OMIM"
MONDO = "MONDO"
ORDO = "ORDO"
EFO = "EFO"
DO = "DO"
MESH = "MESH"
UMLS = "UMLS"
NCBI_GENE = "NCBI Gene"
NCBI_GENE_ID = "NCBIGene"
CHEBI = "ChEBI"
UNIPROT_TREMBL = "Uniprot-TrEMBL"
CHEMBL = "CHEMBL"
CHEMBL_ID = "chembl_id"
INCHI = "InChI"
INCHIKEY = "InChIKey"
SMILES = "SMILES"
DRUGBANK = "DrugBank"
DRUGBANK_ID = "drugbank_id"
GO = "GO"
REACTOME = "Reactome"
WP = "WikiPathways"
BIODATAFUSE = "Biodatafuse"
UBERON = "UBERON"
CIO = "CIO"
WIKIPATHWAY = "WP"


# Input type for each data source
BGEE_GENE_INPUT_ID = ENSEMBL
DISGENET_GENE_INPUT_ID = NCBI_GENE
ENSEMBL_GENE_INPUT_ID = ENSEMBL
INTACT_GENE_INPUT_ID = ENSEMBL
INTACT_COMPOUND_INPUT_ID = CHEBI
KEGG_GENE_INPUT_ID = NCBI_GENE
OPENTARGETS_GENE_INPUT_ID = ENSEMBL
OPENTARGETS_COMPOUND_INPUT_ID = PUBCHEM_COMPOUND
OPENTARGETS_COMPOUND_QUERY_INPUT_ID = CHEMBL_ID
OPENTARGETS_DISEASE_INPUT_ID = EFO
MINERVA_GENE_INPUT_ID = ENSEMBL
MOLMEDB_PROTEIN_INPUT_ID = UNIPROT_TREMBL
MOLMEDB_COMPOUND_INPUT_ID = INCHIKEY
PUBCHEM_COMPOUND_INPUT_ID = UNIPROT_TREMBL
STRING_GENE_INPUT_ID = ENSEMBL
STRING_GENE_LINK_ID = f"{ENSEMBL}_link"
WIKIDATA_GENE_INPUT_ID = NCBI_GENE
WIKIPATHWAYS_GENE_INPUT_ID = NCBI_GENE
PATENT_INPUT_ID = PUBCHEM_COMPOUND
TFLINK_GENE_INPUT_ID = NCBI_GENE
GPROFILER_GENE_INPUT_ID = ENSEMBL
MITOCARTA_GENE_INPUT_ID = ENSEMBL
AOPWIKI_GENE_INPUT_ID = ENSEMBL
AOPWIKI_COMPOUND_INPUT_ID = PUBCHEM_COMPOUND

PATHWAY_ID = "pathway_id"
PATHWAY_LABEL = "pathway_label"
PATHWAY_GENE_COUNTS = "pathway_gene_counts"
PATHWAY_COMPOUNDS = "pathway_compounds"
PATHWAYS = "pathways"

GO_ID = "go_id"
GO_NAME = "go_name"
GO_TYPE = "go_type"

SOURCE_PMID = "source_pmid"

ENTITY_SYMBOL = "symbol"
ENTITY_REFS = "references"
ENTITY_TYPE = "type"
ENTITY_NAME = "name"

# Output annotation for each data source
"""
BGEE variables
"""
ANATOMICAL_ID = "anatomical_entity_id"
ANATOMICAL_NAME = "anatomical_entity_name"
EXPRESSION_LEVEL = "expression_level"
CONFIDENCE_ID = "confidence_level_id"
CONFIDENCE_LEVEL_NAME = "confidence_level_name"
DEVELOPMENTAL_ID = "developmental_stage_id"
DEVELOPMENTAL_STAGE_ID = "HsapDv|UBERON"
DEVELOPMENTAL_STAGE_NAME = "developmental_stage_name"

BGEE_GENE_EXPRESSION_OUTPUT_DICT = {
    ANATOMICAL_ID: str,
    ANATOMICAL_NAME: str,
    EXPRESSION_LEVEL: float,
    CONFIDENCE_ID: str,
    CONFIDENCE_LEVEL_NAME: str,
    DEVELOPMENTAL_ID: str,
    DEVELOPMENTAL_STAGE_NAME: str,
}

BGEE_VALUE_CHECK_LIST = [UBERON, CIO, DEVELOPMENTAL_STAGE_ID]

ANATOMICAL_ENTITIES_LIST = [
    "blood",
    "bone marrow",
    "brain",
    "breast",
    "cardiovascular system",
    "digestive system",
    "heart",
    "immune organ",
    "kidney",
    "liver",
    "lung",
    "nervous system",
    "pancreas",
    "placenta",
    "reproductive system",
    "respiratory system",
    "skeletal system",
]

"""
DISGENET variables
"""
DISEASE_NAME = "disease_name"
DISEASE_TYPE = "disease_type"
DISEASE_UMLSCUI = "disease_umlscui"
DISGENET_SCORE = "score"
DISGENET_EI = "ei"
DISGENET_EL = "el"
DISGENET_SCORE = "score"

DISGENET_DISEASE_OUTPUT_DICT = {
    DISEASE_NAME: str,
    HPO: str,  # "HPO_HP:0100013"
    NCI: str,  # "NCI_C2910"
    OMIM: str,  # "OMIM_607906"
    MONDO: str,  # "MONDO_0021100"
    ORDO: str,  # "ORDO_137"
    EFO: str,  # "EFO_0003756"
    DO: str,  # "DO_0060041"
    MESH: str,  # "MESH_D000067877"
    UMLS: str,  # "UMLS_C1510586"
    DISEASE_TYPE: str,
    DISGENET_SCORE: float,
    DISGENET_EI: float,
    DISGENET_EL: str,
}

VALUE_CHECK_LIST = [
    HPO,
    NCI,
    f"{OMIM}|MIM",
    MONDO,
    ORDO,
    EFO,
    DO,
    MESH,
    UMLS,
]

"""
GProfiler variables
"""
ORGANISM = "organism"
GPROFILER_ID = "id"
GPROFILER_NAME = "name"
GPROFILER_INTERSECTIONS = "intersections"
GPROFILER_RESULT_COL = "gprofiler"
GPROFILER_COLS_TO_KEEP = ["source", GPROFILER_ID, GPROFILER_INTERSECTIONS, GPROFILER_RESULT_COL]

"""
INTACT variables
"""
INTACT_INTERACTION_ID = "interaction_id"
INTACT_INTERACTOR_ID_A = "interactor_id_A"
INTACT_INTERACTOR_ID_B = "interactor_id_B"
INTACT_SCORE = "score"
INTACT_BIOLOGICAL_ROLE_A = "biological_role_A"
INTACT_BIOLOGICAL_ROLE_B = "biological_role_B"
INTACT_TYPE = "type"
INTACT_DETECTION_METHOD = "detection_method"
INTACT_HOST_ORGANISM = "host_organism"
INTACT_INTERACTOR_A_NAME = "interactor_A_name"
INTACT_INTERACTOR_B_NAME = "interactor_B_name"
INTACT_INTERACTOR_A_SPECIES = "interactor_A_species"
INTACT_INTERACTOR_B_SPECIES = "interactor_B_species"
INTACT_MOLECULE_A = "molecule_A"
INTACT_MOLECULE_B = "molecule_B"
INTACT_ID_A = "id_A"
INTACT_ID_B = "id_B"
INTACT_PUBMED_PUBLICATION_ID = "pubmed_publication_id"

INTACT_COMPOUND_INTERACTION_TYPES = ["compound_compound", "compound_gene", "both_compounds"]
INTACT_GENE_INTERACTION_TYPES = ["gene_gene", "gene_compound", "both"]

INTACT_OUTPUT_DICT = {
    INTACT_INTERACTION_ID: str,
    INTACT_INTERACTOR_ID_A: str,
    INTACT_INTERACTOR_ID_B: str,
    INTACT_SCORE: float,
    INTACT_BIOLOGICAL_ROLE_A: str,
    INTACT_BIOLOGICAL_ROLE_B: str,
    INTACT_TYPE: str,
    INTACT_DETECTION_METHOD: str,
    INTACT_HOST_ORGANISM: str,
    INTACT_INTERACTOR_A_NAME: str,
    INTACT_INTERACTOR_B_NAME: str,
    INTACT_INTERACTOR_A_SPECIES: str,
    INTACT_INTERACTOR_B_SPECIES: str,
    INTACT_MOLECULE_A: str,
    INTACT_MOLECULE_B: str,
    INTACT_ID_A: str,
    INTACT_ID_B: str,
    INTACT_PUBMED_PUBLICATION_ID: str,
}

"""
KEGG variables
"""
KEGG_IDENTIFIER = f"{KEGG}_id"
KEGG_COMPOUND_NAME = f"{KEGG}_compound_name"
KEGG_COMPOUND_OUTPUT_DICT = {
    KEGG_IDENTIFIER: str,
    KEGG_COMPOUND_NAME: str,
}

KEGG_PATHWAY_OUTPUT_DICT = {
    KEGG_IDENTIFIER: str,
    PATHWAYS: {
        PATHWAY_ID: str,
        PATHWAY_LABEL: str,
        PATHWAY_GENE_COUNTS: int,
        PATHWAY_COMPOUNDS: list,
    },
}

"""
MINERVA variables
"""
VALID_MINERVA_ENTITIES = [
    "Compartment",
    "Complex",
    "Drug",
    "Gene",
    "Ion",
    "Phenotype",
    "Protein",
    "RNA",
    "Simple molecule",
    "Pathway",
]
INTERESTED_INFO = [ENTITY_TYPE, ENTITY_REFS, ENTITY_SYMBOL, ENTITY_NAME, ENSEMBL]

MINERVA_PATHWAY_OUTPUT_DICT = {
    PATHWAY_ID: str,
    PATHWAY_LABEL: str,
    PATHWAY_GENE_COUNTS: int,
}

MINERVA_PATHWAY_DEFAULT_ID = MINERVA

"""
Mitocart variables
"""
MITO_SELECTED_COLUMNS = {
    "human": [
        "EnsemblGeneID_mapping_version_20200130",
        "Description",
        "MitoCarta3.0_Evidence",
        "MitoCarta3.0_SubMitoLocalization",
        "MitoCarta3.0_MitoPathways",
        "HPA_Main_Location_2020 (Reliability)",
        "Tissues",
    ],
    "mouse": [
        "EnsemblGeneID",
        "Description",
        "MitoCarta3.0_Evidence",
        "MitoCarta3.0_SubMitoLocalization",
        "MitoCarta3.0_MitoPathways",
        "HPA_Main_Location_2020 (Reliability)",
        "Tissues",
    ],
}

MITO_PATHWAYS = "mito_pathways"
MITO_ENSEMBL_ID = "ensembl_id"

MITOCART_COL_MAPPER = {
    "EnsemblGeneID_mapping_version_20200130": TARGET_COL,
    "EnsemblGeneID": TARGET_COL,
    "Description": "gene_description",
    "MitoCarta3.0_Evidence": "evidence",
    "MitoCarta3.0_SubMitoLocalization": "sub_mito_localization",
    "MitoCarta3.0_MitoPathways": MITO_PATHWAYS,
    "HPA_Main_Location_2020 (Reliability)": "hpa_location",
    "Tissues": "tissue_expression",
}
MITOCART_OUTPUT = [
    "gene_description",
    "evidence",
    "sub_mito_localization",
    "hpa_location",
    "tissue_expression",
    "mito_pathways",
]


"""
MolMeDB variables
"""
MOLMEDB_COMPOUND_NAME = f"{MOLMEDB}_compound_name"
MOLMEDB_INCHIKEY = f"{MOLMEDB}_inchikey"
MOLMEDB_SMILES = f"{MOLMEDB}_smiles"
MOLMEDB_ID = f"{MOLMEDB}_id"

MAP_COMPOUND_COL_NAMES = {
    "transporterID": TARGET_COL,
    "label": MOLMEDB_COMPOUND_NAME,
    "InChIKey": MOLMEDB_INCHIKEY,
    "SMILES": MOLMEDB_SMILES,
    "molmedb_id": MOLMEDB_ID,
    "pubchem_compound_id": "compound_cid",
}

MOLMEDB_PROTEIN_COMPOUND_OUTPUT_DICT = {
    MOLMEDB_COMPOUND_NAME: str,
    MOLMEDB_INCHIKEY: str,
    MOLMEDB_SMILES: str,
    MOLMEDB_ID: str,
    SOURCE_PMID: str,
}
MOLMEDB_COMPOUND_DEFAULT_ID = "MM"

MOLMEDB_INHIBITOR_INCHIKEY = "inhibitorInChIKey"
MOLMEDB_UNIPROT_TREMBL_ID = "uniprot_trembl_id"
MOLMEDB_UNIPROT_ID = f"{MOLMEDB}_uniprot_trembl_id"
MOLMEDB_HGNC_ID = "hgcn_id"
MOLMEDB_HGNC_SYMBOL = f"{MOLMEDB}_hgnc_symbol"

MAP_GENE_COL_NAMES = {
    MOLMEDB_INHIBITOR_INCHIKEY: TARGET_COL,
    MOLMEDB_HGNC_ID: MOLMEDB_HGNC_SYMBOL,
    MOLMEDB_UNIPROT_TREMBL_ID: MOLMEDB_UNIPROT_ID,
}

MOLMEDB_COMPOUND_PROTEIN_OUTPUT_DICT = {
    MOLMEDB_UNIPROT_ID: str,
    MOLMEDB_HGNC_SYMBOL: str,
    SOURCE_PMID: str,
}
MOLMEDB_UNIPROT_TREMBL_DEFAULT_ID = UNIPROT_TREMBL

"""
Open Targets variables
"""
OPENTARGETS_GO_ID = GO_ID
OPENTARGETS_GO_NAME = GO_NAME
OPENTARGETS_GO_TYPE = GO_TYPE

OPENTARGETS_GO_OUTPUT_DICT = {
    OPENTARGETS_GO_ID: str,
    OPENTARGETS_GO_NAME: str,
    OPENTARGETS_GO_TYPE: str,
}

OPENTARGETS_POSSIBLE_PATHWAY_IDS = f"{REACTOME}|{WP}"
OPENTARGETS_REACTOME_OUTPUT_DICT = {
    PATHWAY_ID: str,
    PATHWAY_LABEL: str,
}

OPENTARGETS_COMPOUND_RELATION = "relation"
OPENTARGETS_ADVERSE_EFFECT_COUNT = "adverse_effect_count"
OPENTARGETS_ADVERSE_EFFECT = "adverse_effect"
OPENTARET_COMPOUND_COLS = [
    "chembl_id",
    "compound_name",
    "is_approved",
    "clincal_trial_phase",
    "cross_references",
    "adverse_events",
]
OPENTARGETS_COMPOUND_OUTPUT_DICT = {
    CHEMBL_ID: str,
    DRUGBANK_ID: str,
    "compound_cid": str,
    "compound_name": str,
    "clincal_trial_phase": int,
    "is_approved": bool,
    "relation": str,
    OPENTARGETS_ADVERSE_EFFECT_COUNT: int,
    OPENTARGETS_ADVERSE_EFFECT: list,
}
OPENTARGETS_COMPOUND_VALUE_CHECK_LIST = [CHEMBL, DRUGBANK, PUBCHEM_COMPOUND_CID]
OPENTARGETS_COMPOUND_DISEASE_RELATION = "treats"

"""
PubChem variables
"""
ASSAY_ENDPOINT_TYPES = {
    "http://www.bioassayontology.org/bao#BAO_0000188": "EC50",
    "http://www.bioassayontology.org/bao#BAO_0000190": "IC50",
    "http://www.bioassayontology.org/bao#BAO_0002146": "MIC",
}
PUBCHEM_ASSAY_ID = "pubchem_assay_id"
PUBCHEM_COMPOUND_NAME = "compound_name"
PUBCHEM_SMILES = "smiles"
PUBCHEM_INCHI = "inchi"
PUBCHEM_UNIPROT_IRI = "http://purl.uniprot.org/uniprot/"
PUBCHEM_BIOASSAY_IRI = "http://rdf.ncbi.nlm.nih.gov/pubchem/bioassay/"
PUBCHEM_OUTCOME_IRI = "http://rdf.ncbi.nlm.nih.gov/pubchem/vocabulary#"
PUBCHEM_COMPOUND_IRI = "http://rdf.ncbi.nlm.nih.gov/pubchem/compound/"

PUBCHEM_COMPOUND_OUTPUT_DICT = {
    PUBCHEM_ASSAY_ID: str,
    "assay_type": str,
    "outcome": str,
    "compound_cid": str,
    PUBCHEM_COMPOUND_NAME: str,
    PUBCHEM_SMILES: str,
    PUBCHEM_INCHI: str,
}
PUBCHEM_POSSIBLE_OUTCOMES = "active|inactive"

"""
StringDB variables
"""
STRING_PREFERRED_NAME_A = "preferredName_A"
STRING_PREFERRED_NAME_B = "preferredName_B"
STRING_PPI_LINK_TO = "stringdb_link_to"
STRING_PPI_SCORE = "score"
UNIPROT_TREMBL_A = "Uniprot-TrEMBL_A"
UNIPROT_TREMBL_B = "Uniprot-TrEMBL_B"
STRING_PPI_INTERACTS_WITH = "interacts_with"
STRING_OUTPUT_DICT = {
    STRING_PPI_LINK_TO: str,
    STRING_GENE_INPUT_ID: str,
    STRING_PPI_SCORE: float,
    UNIPROT_TREMBL_A: str,
    UNIPROT_TREMBL_B: str,
}

"""
TFLink variables
"""
ITS_TARGET_COL = "its_target"
ITS_TF_COL = "its_tf"
IS_TF_COL = "is_tf"
IS_TARGET_COL = "is_target"

TFLINK_GENE_ID_TF = "NCBI.GeneID.TF"
TFLINK_GENE_ID_TARGET = "NCBI.GeneID.Target"
ENSEMBL_GENE_ID_TF = "Ensembl.GeneID.TF"
ENSEMBL_GENE_ID_TARGET = "Ensembl.GeneID.Target"

TF_COLS_TO_KEEP = [
    TFLINK_GENE_ID_TARGET,
    "Ensembl.GeneID.Target",
    "Name.Target",
    "UniprotID.Target",
    "Target.TFLink.ortho",
    "Target.nonTFLink.ortho",
    "Detection.method",
    "PubmedID",
    "Source.database",
    "Small-scale.evidence",
]

TARGET_COLS_TO_KEEP = [
    "NCBI.GeneID.TF",
    "Ensembl.GeneID.TF",
    "Name.TF",
    "UniprotID.TF",
    "TF.TFLink.ortho",
    "TF.nonTFLink.ortho",
    "Detection.method",
    "PubmedID",
    "Source.database",
    "Small-scale.evidence",
]

"""
Wikidata variables
"""
WIKIDATA_ID_COL = "wikidata_id"
WIKIDATA_LABEL_COL = "wikidata_label"
WIKIDATA_GO_COL = "go_id"
WIKIDATA_OUTPUT_DICT = {
    WIKIDATA_ID_COL: str,
    WIKIDATA_LABEL_COL: str,
    WIKIDATA_GO_COL: str,
}

"""
WikiPathways variables
"""
WIKIPATHWAYS_GENE_ID = "gene_id"

WIKIPATHWAYS_PATHWAYS_OUTPUT_DICT = {
    PATHWAY_ID: str,
    PATHWAY_LABEL: str,
    PATHWAY_GENE_COUNTS: int,
}

WIKIPATHWAYS_TARGET_GENE = "targetGene"
WIKIPATHWAYS_TARGET_PROTEIN = "targetProtein"
WIKIPATHWAYS_TARGET_METABOLITE = "targetMetabolite"
WIKIPATHWAYS_MIM_TYPE = "mimtype"
WIKIPATHWAYS_RHEA_ID = "rhea_id"

WIKIPATHWAYS_MOLECULAR_GENE_OUTPUT_DICT = {
    PATHWAY_ID: str,
    PATHWAY_LABEL: str,
    WIKIPATHWAYS_TARGET_GENE: str,
    WIKIPATHWAYS_TARGET_PROTEIN: str,
    WIKIPATHWAYS_TARGET_METABOLITE: str,
    WIKIPATHWAYS_MIM_TYPE: str,
    WIKIPATHWAYS_RHEA_ID: str,
}

WIKIPATHWAY_ID_CLEANER_DICT = {
    WIKIPATHWAYS_GENE_ID: "https://identifiers.org/ncbigene/",
    WIKIPATHWAYS_TARGET_GENE: "https://identifiers.org/ncbigene/",
    WIKIPATHWAYS_TARGET_PROTEIN: "https://identifiers.org/uniprot/",
    WIKIPATHWAYS_TARGET_METABOLITE: "http://rdf.ncbi.nlm.nih.gov/pubchem/compound/",
    WIKIPATHWAYS_MIM_TYPE: "http://vocabularies.wikipathways.org/wp#",
}

WIKIPATHWAY_NAMESPACE_DICT = {
    WIKIPATHWAYS_GENE_ID: NCBI_GENE_ID,
    WIKIPATHWAYS_TARGET_GENE: NCBI_GENE_ID,
    WIKIPATHWAYS_TARGET_PROTEIN: UNIPROT_TREMBL,
    WIKIPATHWAYS_TARGET_METABOLITE: PUBCHEM_COMPOUND_CID,
}


# AOPWIKI
AOPWIKI_GENE_OUTPUT_DICT = {
    "aop": str,
    "aop_title": str,
    "MIEtitle": str,
    "MIE": str,
    "KE_downstream": str,
    "KE_downstream_title": str,
    "KER": str,
    "ao": str,
    "ao_title": str,
    "KE_upstream": str,
    "KE_upstream_title": str,
    "KE_upstream_organ": str,
    "KE_downstream_organ": str,
    "pubchem_compound": str,
}

AOPWIKI_COMPOUND_OUTPUT_DICT = {
    "aop": str,
    "aop_title": str,
    "MIEtitle": str,
    "MIE": str,
    "KE_downstream": str,
    "KE_downstream_title": str,
    "KER": str,
    "ao": str,
    "ao_title": str,
    "KE_upstream": str,
    "KE_upstream_title": str,
    "KE_upstream_organ": str,
    "KE_downstream_organ": str,
}

# TODO: Look into this
ENSEMBL_HOMOLOGS = "Ensembl_homologs"

"""
Node and edge main lable and attributes
"""
# Common attributes
DATASOURCE = "datasource"
NAME = ENTITY_NAME
ID = "id"
LABEL = "labels"
EDGE_HASH = "edge_hash"

# Node types
GENE_NODE_LABEL = "Gene"
DISEASE_NODE_LABEL = "Disease"
COMPOUND_NODE_LABEL = "Compound"
ANATOMICAL_NODE_LABEL = "Anatomical Entity"
PATHWAY_NODE_LABEL = "Pathway"
GO_BP_NODE_LABEL = "Biological Process"
GO_MF_NODE_LABEL = "Molecular Function"
GO_CC_NODE_LABEL = "Cellular Component"
SIDE_EFFECT_NODE_LABEL = "Side Effect"
HOMOLOG_NODE_LABEL = "Homolog"
PHENOTYPE_NODE_LABEL = "Phenotype"
MIRNA_NODE_LABEL = "miRNA"
TRANS_FACTOR_NODE_LABEL = "Transcription Factor"
MITOCHONDRIAL_PATHWAY_NODE_LABEL = "Mitochondrial Pathway"

"""
Anatomical entity nodes and edges
"""
BGEE_ANATOMICAL_NODE_MAIN_LABEL = ANATOMICAL_ID
BGEE_ANATOMICAL_NODE_ATTRS = {
    DATASOURCE: BGEE,
    NAME: None,
    ID: None,
    UBERON: None,
    LABEL: ANATOMICAL_NODE_LABEL,
}
BGEE_GENE_ANATOMICAL_EDGE_LABEL = "expressed_by"
BGEE_EDGE_ATTRS = {
    DATASOURCE: BGEE,
    EXPRESSION_LEVEL: None,
    DEVELOPMENTAL_STAGE_NAME: None,
    DEVELOPMENTAL_ID: None,
    CONFIDENCE_LEVEL_NAME: None,
    CONFIDENCE_ID: None,
    LABEL: BGEE_GENE_ANATOMICAL_EDGE_LABEL,
}

"""
Disease nodes and edges
"""
DISEASE_NODE_MAIN_LABEL = UMLS
DISGENET_DISEASE_NODE_ATTRS = {
    DATASOURCE: DISGENET,
    NAME: None,
    ID: None,
    HPO: None,
    NCI: None,
    OMIM: None,
    MONDO: None,
    ORDO: None,
    EFO: None,
    DO: None,
    MESH: None,
    UMLS: None,
    DISEASE_TYPE: None,
    LABEL: DISEASE_NODE_LABEL,
}
GENE_DISEASE_EDGE_LABEL = "associated_with"
DISGENET_EDGE_ATTRS = {
    DATASOURCE: DISGENET,
    DISGENET_SCORE: None,
    DISGENET_EI: None,
    DISGENET_EL: None,
    LABEL: GENE_DISEASE_EDGE_LABEL,
}

OPENTARGET_DISEASE_NODE_ATTRS = {
    NAME: None,
    ID: None,
    DATASOURCE: OPENTARGETS,
    LABEL: DISEASE_NODE_LABEL,
}

OPENTARGETS_DISEASE_COMPOUND_EDGE_ATTRS = {
    DATASOURCE: OPENTARGETS,
    LABEL: None,
}

"""
Pathway nodes and edges
"""
GENE_COUNTS = "gene_counts"
PATHWAY_NODE_ATTRS = {
    DATASOURCE: None,
    NAME: None,
    ID: None,
    LABEL: PATHWAY_NODE_LABEL,
    GENE_COUNTS: None,
}

GENE_PATHWAY_EDGE_LABEL = "part_of"
GENE_PATHWAY_EDGE_ATTRS = {
    DATASOURCE: None,
    LABEL: GENE_PATHWAY_EDGE_LABEL,
}

# molecular pathway node
MOLECULAR_PATHWAY_NODE_LABEL = "Pathway"
MOLECULAR_PATHWAY_NODE_MAIN_LABEL = "pathway_id"
WIKIPATHWAYS_MOLECULAR_NODE_ATTRS = {
    "pathway_id": "str",
    "pathway_label": "str",
    "id": "str",
    "labels": MOLECULAR_PATHWAY_NODE_LABEL,
}
WIKIPATHWAYS_MOLECULAR_EDGE_ATTRS = {"interaction_type": "str", "rhea_id": str}
MOLECULAR_GENE_PATHWAY_EDGE_LABEL = "part_of"
MOLECULAR_INTERACTION_EDGE_ATTRS = {"interaction_type": "str", "rhea_id": str}
# GO nodes
# Open Targets - GO processes
GO_BP_NODE_LABEL = "Biological Process"
GO_MF_NODE_LABEL = "Molecular Function"
GO_CC_NODE_LABEL = "Cellular Component"
GO_NODE_MAIN_LABEL = "go_id"
GO_NODE_ATTRS = {
    "datasource": OPENTARGETS,
    "name": None,
    "id": None,
    "labels": None,
}
GENE_GO_EDGE_LABEL = "part_of"
GENE_GO_EDGE_ATTRS = {"datasource": OPENTARGETS, "label": GENE_GO_EDGE_LABEL}
# IntAct interactions
SPECIES = "species"
# INTACT_INTERACTION_TYPE = "interaction_type"
# INTACT_NODE_ATTRS = PATHWAY_NODE_ATTRS.copy()
# INTACT_NODE_ATTRS.update(
#     {
#         DATASOURCE: INTACT,
#         ID: None,
#         LABEL: None,
#     }
# )

# KEGG
KEGG_PATHWAY_NODE_MAIN_LABEL = PATHWAY_ID
KEGG_PATHWAY_NODE_ATTRS = PATHWAY_NODE_ATTRS.copy()
KEGG_PATHWAY_NODE_ATTRS.update(
    {
        DATASOURCE: KEGG,
        ID: None,
        GENE_COUNTS: None,
    }
)

# Minerva
MINERVA_PATHWAY_NODE_MAIN_LABEL = PATHWAY_ID
MINERVA_PATHWAY_NODE_ATTRS = PATHWAY_NODE_ATTRS.copy()
MINERVA_PATHWAY_NODE_ATTRS.update(
    {
        DATASOURCE: MINERVA,
        ID: None,
        GENE_COUNTS: None,
    }
)

# Opentargets
OPENTARGETS_GO_NODE_MAIN_LABEL = GO_ID
OPENTARGETS_GO_NODE_ATTRS = PATHWAY_NODE_ATTRS.copy()
OPENTARGETS_GO_NODE_ATTRS.update(
    {
        DATASOURCE: OPENTARGETS,
        NAME: None,
        ID: None,
    }
)

OPENTARGETS_GENE_GO_EDGE_ATTRS = GENE_PATHWAY_EDGE_ATTRS.copy()
OPENTARGETS_GENE_GO_EDGE_ATTRS.update({DATASOURCE: OPENTARGETS})

OPENTARGETS_REACTOME_NODE_MAIN_LABEL = PATHWAY_ID
OPENTARGETS_REACTOME_NODE_ATTRS = PATHWAY_NODE_ATTRS.copy()
OPENTARGETS_REACTOME_NODE_ATTRS.update(
    {
        DATASOURCE: OPENTARGETS,
        NAME: None,
        ID: None,
    }
)
OPENTARGETS_GENE_REACTOME_EDGE_ATTRS = GENE_PATHWAY_EDGE_ATTRS.copy()
OPENTARGETS_GENE_REACTOME_EDGE_ATTRS.update({DATASOURCE: OPENTARGETS})

# Wikipathways
WIKIPATHWAYS_NODE_MAIN_LABEL = PATHWAY_ID
WIKIPATHWAYS_NODE_ATTRS = PATHWAY_NODE_ATTRS.copy()
WIKIPATHWAYS_NODE_ATTRS.update({DATASOURCE: WIKIPATHWAYS, ID: None, GENE_COUNTS: None})

MOLECULAR_PATHWAY_NODE_MAIN_LABEL = PATHWAY_ID
MOLECULAR_GENE_NODE_ATTRS = PATHWAY_NODE_ATTRS.copy()
MOLECULAR_PATHWAY_NODE_ATTRS = {
    PATHWAY_ID: None,
    PATHWAY_LABEL: None,
}
WIKIPATHWAYS_INTERACTION_TYPE = "interaction_type"
# MOLECULAR_INTERACTION_EDGE_ATTRS = GENE_PATHWAY_EDGE_ATTRS.copy()
MOLECULAR_INTERACTION_EDGE_ATTRS.update(
    {
        WIKIPATHWAYS_INTERACTION_TYPE: None,
        WIKIPATHWAYS_RHEA_ID: None,
        DATASOURCE: WIKIPATHWAYS,
    }
)

# GProfiler
GPROFILER_GENE_NODE_MAIN_LABEL = "name"
GPROFILER_TERM_SIZE = "term_size"
P_VALUE = "p_value"
SIGNIFICANT = "significant"
GPROFILER_GENE_NODE_ATTRS = {
    NAME: None,
    ID: None,
    GENE_COUNTS: None,
    P_VALUE: None,
    SIGNIFICANT: None,
    LABEL: None,
    DATASOURCE: GPROFILER,
}

GPROFILER_EDGE_ATTRS = {
    DATASOURCE: GPROFILER,
    LABEL: None,
}

GPROFILER_PATHWAY_TYPE = "pathway_type"
GPROFILE_GENE_HP_EDGE_LABEL = "linked_to"
GPROFILE_GENE_HPA_EDGE_LABEL = "expressed_in"
GPROFILER_GENE_MIRNA_EDGE_LABEL = "regulates"
GPROFILER_GENE_TF_EDGE_LABEL = "regulated_by"

# Mitocart
MITOCART_NODE_MAIN_LABEL = "mito_pathways"
MITOCART_HPA_LOCATION = "hpa_location"
MITOCART_SUB_MITO_LOCALIZATION = "sub_mito_localization"
EVIDENCE = "evidence"

MITOCART_PATHWAY_LABEL = "Mitochondrial_Pathway"
MITOCART_EDGE_LABEL = "encodes_mitochondrial_protein"

MITOCART_NODE_ATTRS = {
    DATASOURCE: MITOCARTA,
    NAME: None,
    ID: None,
    LABEL: MITOCHONDRIAL_PATHWAY_NODE_LABEL,
    MITOCART_HPA_LOCATION: None,
    MITOCART_SUB_MITO_LOCALIZATION: None,
    EVIDENCE: None,
}

MITOCART_GENE_PATHWAY_EDGE_LABEL = "encodes_mitochondrial_protein"

"""
Compound nodes and edges
"""
COMPOUND_NODE_MAIN_LABEL = "compound_cid"

# IntAct compounds
INTACT_COMPOUND_NODE_MAIN_LABEL = "compounds"
MOLECULE = "molecule"
INTACT_COMPOUND_NODE_ATTRS = {
    DATASOURCE: INTACT,
    ID: None,
    NAME: None,
    LABEL: COMPOUND_NODE_LABEL,
}
INTACT_COMPOUND_EDGE_ATTRS = {
    DATASOURCE: INTACT,
    LABEL: None,
}

# KEGG compounds
KEGG_COMPOUND_NODE_MAIN_LABEL = "compounds"
KEGG_COMPOUND_NODE_ATTRS = {
    DATASOURCE: KEGG,
    ID: None,
    LABEL: COMPOUND_NODE_LABEL,
}

KEGG_COMPOUND_EDGE_LABEL = "contains"
KEGG_COMPOUND_EDGE_ATTRS = {
    DATASOURCE: KEGG,
    LABEL: None,
}

# MolMeDB
MOLMEDB_COMPOUND_NODE_ATTRS = {
    DATASOURCE: MOLMEDB,
    NAME: None,
    ID: None,
    MOLMEDB_INCHIKEY: None,
    MOLMEDB_SMILES: None,
    SOURCE_PMID: None,
    LABEL: COMPOUND_NODE_LABEL,
}

# Opentargets
OPENTARGETS_COMPOUND_NODE_MAIN_LABEL = "compound_cid"
OPENTARGETS_COMPOUND_CID = "compound_cid"
OPENTARGETS_COMPOUND_CLINICAL_TRIAL_PHASE = "clincal_trial_phase"
OPENTARGETS_COMPOUND_IS_APPROVED = "is_approved"

OPENTARGETS_COMPOUND_NODE_ATTRS = {
    DATASOURCE: OPENTARGETS,
    NAME: None,
    ID: None,
    DRUGBANK_ID: None,
    OPENTARGETS_COMPOUND_CID: None,
    OPENTARGETS_COMPOUND_CLINICAL_TRIAL_PHASE: None,
    OPENTARGETS_COMPOUND_IS_APPROVED: None,
    OPENTARGETS_ADVERSE_EFFECT_COUNT: None,
    LABEL: COMPOUND_NODE_LABEL,
}
OPENTARGETS_GENE_COMPOUND_EDGE_ATTRS = {DATASOURCE: OPENTARGETS, LABEL: None, ID: None}

"""
Side effect nodes and edges
"""
# Opentarget
COMPOUND_SIDE_EFFECT_NODE_MAIN_LABEL = "adverse_effect"
COMPOUND_SIDE_EFFECT_NODE_LABEL = "name"
COMPOUND_SIDE_EFFECT_NODE_ATTRS = {
    DATASOURCE: OPENTARGETS,
    NAME: None,
    ID: None,
    LABEL: SIDE_EFFECT_NODE_LABEL,
}

# Opentarget
COMPOUND_SIDE_EFFECT_EDGE_LABEL = "has_side_effect"
COMPOUND_SIDE_EFFECT_EDGE_ATTRS = {
    DATASOURCE: OPENTARGETS,
    LABEL: COMPOUND_SIDE_EFFECT_EDGE_LABEL,
}

# PubChem - Assays (TODO: check this)
PUBCHEM_COMPOUND_NODE_ATTRS = {
    DATASOURCE: PUBCHEM,
    NAME: None,
    ID: None,
    INCHI: None,
    SMILES: None,
    LABEL: COMPOUND_NODE_LABEL,
}

PUBCHEM_ASSAY_TYPE = "assay_type"
PUBCHEM_ASSAY_ID = "pubchem_assay_id"
PUBCHEM_OUTCOME = "outcome"

PUBCHEM_GENE_COMPOUND_EDGE_ATTRS = {
    DATASOURCE: PUBCHEM,
    PUBCHEM_ASSAY_TYPE: None,
    PUBCHEM_ASSAY_ID: None,
    PUBCHEM_OUTCOME: None,
    LABEL: None,
}

"""
PPI interactions
"""
INTACT_PPI_EDGE_MAIN_LABEL = "intact_link_to"
INTACT_PPI_EDGE_ATTRS = {
    DATASOURCE: INTACT,
    INTACT_DETECTION_METHOD: None,
    INTACT_TYPE: None,
    LABEL: INTACT_PPI_EDGE_MAIN_LABEL,
}

# STRING
STRING_PPI_EDGE_MAIN_LABEL = "interacts_with"
STRING_PPI_EDGE_ATTRS = {
    DATASOURCE: STRING,
    STRING_PPI_SCORE: None,
    LABEL: STRING_PPI_EDGE_MAIN_LABEL,
}

"""
Other nodes and edges
"""

# Ensembl Homologs TODO: check this
ENSEMBL_HOMOLOG_NODE_ATTRS = {
    "datasource": ENSEMBL,
    "id": None,
    "labels": HOMOLOG_NODE_LABEL,
}
ENSEMBL_HOMOLOG_MAIN_LABEL = "homolog"
ENSEMBL_HOMOLOG_EDGE_LABEL = "is_homolog_of"
ENSEMBL_HOMOLOG_EDGE_ATTRS = {
    "datasource": ENSEMBL,
    "label": ENSEMBL_HOMOLOG_EDGE_LABEL,
}

<<<<<<< HEAD
"""
Gene nodes
"""
# Molmedb
GENE_NODE_ATTRS = {
    DATASOURCE: None,
    NAME: None,
    ID: None,
    LABEL: GENE_NODE_LABEL,
}
MOLMEDB_GENE_NODE_ATTRS = GENE_NODE_ATTRS.copy()
HGNC_SYMBOL = "hgnc_symbol"
UNIPROT_TREMBL_ID = "uniprot_trembl_id"
MOLMEDB_GENE_NODE_ATTRS.update(
    {
        DATASOURCE: MOLMEDB,
        UNIPROT_TREMBL_ID: None,
        HGNC_SYMBOL: None,
    }
)

MOLMEDB_PROTEIN_COMPOUND_EDGE_LABEL = "inhibits"
SOURCE_PMID = "source_pmid"
MOLMEDB_PROTEIN_COMPOUND_EDGE_ATTRS = {
    DATASOURCE: MOLMEDB,
    LABEL: MOLMEDB_PROTEIN_COMPOUND_EDGE_LABEL,
    SOURCE_PMID: None,
=======
# TFLink
NAME_TARGET = "name_target"
UNIPROTID_TARGET = "uniprotid_target"
DETECTION_METHOD = "detection_method"
PUBMEDID = "pubmedid"
SOURCE_DATABASE = "source_database"
SMALL_SCALE_EVIDENCE = "small_scale_evidence"

TFLINK_EDGE_LABEL = "tf_regulates"
TFLINK_GENE_TF_EDGE_ATTRS = {
    DATASOURCE: TFLINK,
    LABEL: TFLINK_EDGE_LABEL,
    NAME_TARGET: None,
    UNIPROTID_TARGET: None,
    DETECTION_METHOD: None,
    PUBMEDID: None,
    SOURCE_DATABASE: None,
    SMALL_SCALE_EVIDENCE: None,
>>>>>>> 9db0a95b
}


# Literature
LITERATURE_NODE_MAIN_LABEL = UMLS
LITERATURE_DISEASE_NODE_ATTRS = {
    DATASOURCE: None,
    NAME: None,
    ID: None,
    MONDO: None,
    UMLS: None,
    LABEL: DISEASE_NODE_LABEL,
}
LITERATURE_DISEASE_EDGE_ATTRS = {
    DATASOURCE: None,
    LABEL: GENE_DISEASE_EDGE_LABEL,
}

# Wikidata


# AOPWIKI

KEY_EVENT_NODE_LABEL = "Key Event"
MIE_NODE_LABEL = "Molecular Initiating Event"
AOP_NODE_LABEL = "Adverse Outcome Pathway"
AO_NODE_LABEL = "Adverse Outcome"

# AOPWIKI Edge Labels
AOP_GENE_EDGE_LABEL = "associated_with"  # Gene to AOP edge
MIE_AOP_EDGE_LABEL = "upstream"  # MIE to AOP edge
KE_UPSTREAM_MIE_EDGE_LABEL = "upstream"  # KE upstream to MIE edge
KE_DOWNSTREAM_KE_EDGE_LABEL = "downstream"  # KE downstream to KE upstream edge
KE_DOWNSTREAM_AO_EDGE_LABEL = "downstream"  # KE downstream to AO edge
AOPWIKI_EDGE_ATTRS = {
    "datasource": AOPWIKIRDF,
    "relation": None,
    "label": None,
}
MIE_NODE_LABEL = "Molecular Initiating Event"
KE_NODE_LABEL = "Key Event"
AO_NODE_LABEL = "Adverse Outcome"

AOPWIKI_NODE_ATTRS = {
    "datasource": AOPWIKIRDF,
    "title": None,
    "type": None,
    "organ": None,
    "labels": None,
}

# Mapper from namespace to BridgeDB datasource
COMPOUND_NAMESPACE_MAPPER = {"pubchem.compound": "PubChem Compound", "CHEMBL": "ChEMBL compound"}


DATA_TYPES_SOURCES = {
    "identifier": IDENTIFIER_COL,
    "identifier_source": IDENTIFIER_SOURCE_COL,
    "target": TARGET_COL,
    "target_source": TARGET_SOURCE_COL,
    "gene_expression": BGEE_GENE_EXPRESSION_LEVELS_COL,
    "assays": PUBCHEM_COMPOUND_ASSAYS_COL,
    "go": OPENTARGETS_GO_COL,
    "gene_compounds": OPENTARGETS_GENE_COMPOUND_COL,
    "literature_disease": LITERATURE_DISEASE_COL,
    "transporter_inhibitor": MOLMEDB_PROTEIN_COMPOUND_COL,
    "ppi": STRING_INTERACT_COL,
    "disgenet": DISGENET_DISEASE_COL,
    "opentargets_disease": OPENTARGETS_DISEASE_COL,
    "Opentargets_reactome": OPENTARGETS_REACTOME_COL,
}

NODE_URI_PREFIXES = {
    ENSEMBL: "https://identifiers.org/ensembl#",
    "medgen": "https://www.ncbi.nlm.nih.gov/medgen/",
    "pubchem_assay": "https://pubchem.ncbi.nlm.nih.gov/bioassay/",
    PUBCHEM: "https://pubchem.ncbi.nlm.nih.gov/compound/",
    MOLMEDB: "https://molmedb.upol.cz/mol/",
    "uniprot": "https://www.uniprot.org/uniprotkb/",
    "pubmed": "https://pubmed.ncbi.nlm.nih.gov/",
    WIKIPATHWAYS: "https://www.wikipathways.org/pathways/",
    REACTOME: "https://reactome.org/content/detail/",
    MINERVA: "https://minerva-net.lcsb.uni.lu/api/",
}

# Dictionary to store namespace strings
NAMESPACE_BINDINGS = {
    "sio": "http://semanticscience.org/resource/",
    "hgnc": "http://bio2rdf.org/hgnc:",
    "obo": "http://purl.obolibrary.org/obo/",
    "ensembl": "https://identifiers.org/ensembl:",
    "dcat": "http://www.w3.org/ns/dcat#",
    "bdf": "https://biodatafuse.org/",
    "foaf": "http://xmlns.com/foaf/0.1/",
    "skos": "http://www.w3.org/2004/02/skos/core#",
    "owl": "http://www.w3.org/2002/07/owl#",
    "rdf": "http://www.w3.org/1999/02/22-rdf-syntax-ns#",
    "rdfs": "http://www.w3.org/2000/01/rdf-schema#",
    "xsd": "http://www.w3.org/2001/XMLSchema#",
    "bdfo": "https://biodatafuse.org/onto/bdf#",
    "mondo": "https://monarchinitiative.org/disease/",
    "umls": "https://www.ncbi.nlm.nih.gov/medgen/",
    "so": "http://purl.obolibrary.org/obo/so#",
}

# Patterns URIs for nodes (one for each node in the schema)
URIS = {
    "gene_disease_association": "gene_disease_association",
    "gene_base_node": "gene",
    "gene_symbol_base_node": "gene_symbol",
    "source_base_node": "source",
    "data_source_base_node": "datasource",
    "score_base_node": "score",
    "experimental_process_node": "experimental_process",
    "anatomical_entity_base_node": "anatomical_entity",
    "life_cycle_base_node": "life_cycle",
    "gene_expression_value_base_node": "gene_expression_value",
    "interaction": "interaction",
}

# NODE TYPES
NODE_TYPES = {
    "gene_node": f"{NAMESPACE_BINDINGS['obo']}NCIT_C16612",
    "disease_node": f"{NAMESPACE_BINDINGS['obo']}NCIT_C7057",
    "gene_disease_association": f"{NAMESPACE_BINDINGS['sio']}SIO_000983",
    "score_node": f"{NAMESPACE_BINDINGS['obo']}NCIT_C25338",
    "data_source_node": "http://semanticscience.org/resource/SIO_000750",
    "gene_expression_value_node": f"{NAMESPACE_BINDINGS['sio']}SIO_001077",
    "anatomical_entity_node": "http://semanticscience.org/resource/SIO_001262",
    "tested_compound_node": "http://semanticscience.org/resource/SIO_010038",
    "source_database": f"{NAMESPACE_BINDINGS['sio']}SIO_000750",
    "experimental_process_node": "http://www.ebi.ac.uk/efo/EFO_0002694",
    "pathway_node": f"{NAMESPACE_BINDINGS['obo']}PW_0000001",
    "adverse_event_node": f"{NAMESPACE_BINDINGS['obo']}OAE_0000001",
    "ensemble": "http://identifiers.org/ensembl/",
    "ncbi_disease": "https://www.ncbi.nlm.nih.gov/medgen/",
    "article": f"{NAMESPACE_BINDINGS['obo']}IAO_0000013",
    "protein_node": f"{NAMESPACE_BINDINGS['obo']}NCIT_C17021",
    "ppi_node": f"{NAMESPACE_BINDINGS['obo']}NCIT_C18469",
    "compound_node": "http://semanticscience.org/resource/SIO_010038",
    "approved_compound": f"{NAMESPACE_BINDINGS['obo']}NCIT_C172573",
    "aid": f"{NAMESPACE_BINDINGS['obo']}CLO_0037244",
    "developmental_stage_node": f"{NAMESPACE_BINDINGS['obo']}NCIT_C43531",
    "el_node": "https://biodatafuse.org/onto/bdf#DisGeNET_Evidence_Level",
    "ei_node": "https://biodatafuse.org/onto/bdf#DisGeNET_Evidence_Index",
    "ao": "http://aopkb.org/aop_ontology#AdverseOutcome",
    "ke": "http://aopkb.org/aop_ontology#KeyEvent",
    "mie": "http://aopkb.org/aop_ontology#MolecularInitiatingEvent",
    "ker": "http://aopkb.org/aop_ontology#KeyEventRelationship",
    "interaction": "https://vocabularies.wikipathways.org/wp#Interaction",
}

# PREDICATES
PREDICATES = {
    "sameAs": f"{NAMESPACE_BINDINGS['owl']}sameAs",
    "sio_refers_to": f"{NAMESPACE_BINDINGS['sio']}SIO_000628",
    "sio_has_measurement_value": f"{NAMESPACE_BINDINGS['sio']}SIO_000216",
    "sio_has_source": f"{NAMESPACE_BINDINGS['sio']}SIO_000253",
    "sio_is_associated_with": f"{NAMESPACE_BINDINGS['sio']}SIO_001403",
    "sio_has_value": f"{NAMESPACE_BINDINGS['sio']}SIO_000300",
    "sio_has_input": f"{NAMESPACE_BINDINGS['sio']}SIO_000230",
    "sio_has_output": f"{NAMESPACE_BINDINGS['sio']}SIO_000229",
    "chebi_inchi": f"{NAMESPACE_BINDINGS['obo']}chebi/inchi",
    "chebi_smiles": f"{NAMESPACE_BINDINGS['obo']}chebi/smiles",
    "cheminf_compound_id": "http://semanticscience.org/resource/CHEMINF_000140",
    "sio_is_part_of": f"{NAMESPACE_BINDINGS['sio']}SIO_000068",
    "has_gene_count": "",  # TODO gene count
    "precedes": "http://semanticscience.org/resource/SIO_000248",
    "is_preceded_by": "http://semanticscience.org/resource/SIO_000248",
    "sio_has_part": f"{NAMESPACE_BINDINGS['sio']}SIO_000028",
    "negatively_regulates": f"{NAMESPACE_BINDINGS['obo']}RO_0002449",
    "phase": f"{NAMESPACE_BINDINGS['obo']}PATO_0000083",
    "translation_of": f"{NAMESPACE_BINDINGS['obo']}so#translation_of",
    "translates_to": f"{NAMESPACE_BINDINGS['obo']}so#translates_to",
    "variant_of": f"{NAMESPACE_BINDINGS['obo']}so#variant_of",
    "has_upstreamkey_event": "http://aopkb.org/aop_ontology#has_upstream_key_event",
    "has_downstreamkey_event": "http://aopkb.org/aop_ontology#has_downstream_key_event",
    "occurs_in": f"{NAMESPACE_BINDINGS['obo']}BFO_0000066",
}

# Classes for clinical phases

CLINICAL_PHASES = {
    "1.0": f"{NAMESPACE_BINDINGS['obo']}OPMI_0000368",
    "2.0": f"{NAMESPACE_BINDINGS['obo']}OPMI_0000369",
    "3.0": f"{NAMESPACE_BINDINGS['obo']}OPMI_0000370",
    "4.0": f"{NAMESPACE_BINDINGS['obo']}OPMI_0000371",
}

# GO Types

GO_TYPES = {
    "C": f"{NAMESPACE_BINDINGS['obo']}GO_0005575",
    "P": f"{NAMESPACE_BINDINGS['obo']}GO_0008150",
    "F": f"{NAMESPACE_BINDINGS['obo']}GO_0003674",
}

# Compound MoA

MOAS = {
    "ANTAGONIST": f"{NAMESPACE_BINDINGS['obo']}RO_0018029",
    "AGONIST": f"{NAMESPACE_BINDINGS['obo']}RO_0018027",
    "BLOCKER": f"{NAMESPACE_BINDINGS['obo']}RO_0003002",
    "INHIBITOR": f"{NAMESPACE_BINDINGS['obo']}RO_0012006",  # TODO this predicate has the wrong range
    "MODULATOR": f"{NAMESPACE_BINDINGS['obo']}RO_0011002",  # TODO needs more granularity
    "PARTIAL AGONIST": f"{NAMESPACE_BINDINGS['obo']}RO_0018027",  # TODO needs more granularity
    "INVERSE AGONIST": f"{NAMESPACE_BINDINGS['obo']}RO_0018028",
}

# Data sources

DATA_SOURCES = {
    DISGENET: "https://disgenet.com/",
    WIKIPATHWAYS: "https://wikipathways.org",
    MINERVA: "https://minerva.pages.uni.lu/doc/",
    BRIDGEDB: "https://www.bridgedb.org/",
    STRING: "https://string-db.org/",
    OPENTARGETS: "https://www.opentargets.org/",
    BGEE: "https://www.bgee.org/",
    MOLMEDB: "https://molmedb.upol.cz",
    PUBCHEM: "https://pubchem.ncbi.nlm.nih.gov/",
    WIKIDATA: "https://wikidata.org",
    OPENTARGETS: "https://www.opentargets.org/",
    AOPWIKIRDF: "https://aopwiki.rdf.bigcat-bioinformatics.org",
}

DISEASE_IDENTIFIER_TYPES = [
    "HPO",
    "NCI",
    "OMIM",
    "MONDO",
    "ORDO",
    "EFO",
    "DO",
    "MESH",
    "UMLS",
]

BASE_URLS_DBS = {
    "uniprot": "https://www.uniprot.org/uniprotkb/",
    "ensembl": "http://identifiers.org/ensembl:",
    "stringdb": "https://string-db.org/network/",
}

NAMESPACE_SHAPES = {
    "http://www.w3.org/1999/02/22-rdf-syntax-ns#": "rdf",
    "http://example.org/": "ex",
    "http://weso.es/shapes/": ":",
    "http://www.w3.org/2001/XMLSchema#": "xsd",
    "http://www.w3.org/2002/07/owl#": "owl",
    f"{NAMESPACE_BINDINGS['obo']}": "obo",
    f"{NAMESPACE_BINDINGS['obo']}so#": "so",
    "https://biodatafuse.org/onto/bdf#": "bdfo",
    "https://minerva-net.lcsb.uni.lu/api/": "minerva",
    "https://reactome.org/content/detail/": "reactome",
    "https://www.uniprot.org/uniprotkb/": "uniprot",
    "http://identifiers.org/ensembl#": "ensembl",
}

AOPWIKI_LIFESTAGE_MAPPINGS = {
    "All life stages": "",
    "Adult": "",
    "Juvenile": "",
    "Development": "",
    "Birth to < 1 month": "",
    "Not Otherwise Specified": "",
    "Adults": "",
    "Adult, reproductively mature": "",
    "During development and at adulthood": "",
    "Old Age": "",
    "Embryo": "",
    "During brain development": "",
    "During brain development, adulthood and aging": "",
    "Foetal": "",
    "Larvae": "",
}

SOURCE_NAMESPACES = {
    "CAS": "https://commonchemistry.cas.org/detail?cas_rn=",
    "ChEBI": "https://www.ebi.ac.uk/chebi/searchId.do?chebiId=CHEBI:",
    "ChemSpider": "http://www.chemspider.com/Chemical-Structure.",
    "ChEMBL compound": "https://www.ebi.ac.uk/chembl/compound_report_card/",
    "DrugBank": "https://go.drugbank.com/drugs/",
    "HMDB": "https://hmdb.ca/metabolites/",
    "InChIKey": "https://www.chemspider.com/Search.aspx?q=",
    "KEGG Compound": "https://www.genome.jp/dbget-bin/www_bget?cpd:",
    "KEGG Drug": "https://www.genome.jp/dbget-bin/www_bget?dr:",
    "KEGG Glycan": "https://www.genome.jp/dbget-bin/www_bget?gl:",
    "LIPID MAPS": "https://www.lipidmaps.org/data/LMSDRecord.php?LMID=",
    "LipidBank": "http://lipidbank.jp/cgi-bin/detail.cgi?id=",
    "PharmGKB Drug": "https://www.pharmgkb.org/chemical/",
    "PubChem Compound": "https://pubchem.ncbi.nlm.nih.gov/compound/",
    "PubChem Substance": "https://pubchem.ncbi.nlm.nih.gov/substance/",
    "SwissLipids": "https://www.swisslipids.org/#/entity/",
    "TTD Drug": "http://db.idrblab.net/ttd/data/drug/details/",
    "Wikidata": "https://www.wikidata.org/wiki/",
    "Wikipedia": "https://en.wikipedia.org/wiki/",
    "aopwiki": "https://identifiers.org/",
    "WikiPathways": "https://www.wikipathways.org/",
    "Reactome": "https://reactome.org/",
    "Minerva": "https://minerva-net.lcsb.uni.lu/",
    # TODO ADD ALL
}<|MERGE_RESOLUTION|>--- conflicted
+++ resolved
@@ -1085,35 +1085,6 @@
     "label": ENSEMBL_HOMOLOG_EDGE_LABEL,
 }
 
-<<<<<<< HEAD
-"""
-Gene nodes
-"""
-# Molmedb
-GENE_NODE_ATTRS = {
-    DATASOURCE: None,
-    NAME: None,
-    ID: None,
-    LABEL: GENE_NODE_LABEL,
-}
-MOLMEDB_GENE_NODE_ATTRS = GENE_NODE_ATTRS.copy()
-HGNC_SYMBOL = "hgnc_symbol"
-UNIPROT_TREMBL_ID = "uniprot_trembl_id"
-MOLMEDB_GENE_NODE_ATTRS.update(
-    {
-        DATASOURCE: MOLMEDB,
-        UNIPROT_TREMBL_ID: None,
-        HGNC_SYMBOL: None,
-    }
-)
-
-MOLMEDB_PROTEIN_COMPOUND_EDGE_LABEL = "inhibits"
-SOURCE_PMID = "source_pmid"
-MOLMEDB_PROTEIN_COMPOUND_EDGE_ATTRS = {
-    DATASOURCE: MOLMEDB,
-    LABEL: MOLMEDB_PROTEIN_COMPOUND_EDGE_LABEL,
-    SOURCE_PMID: None,
-=======
 # TFLink
 NAME_TARGET = "name_target"
 UNIPROTID_TARGET = "uniprotid_target"
@@ -1132,7 +1103,6 @@
     PUBMEDID: None,
     SOURCE_DATABASE: None,
     SMALL_SCALE_EVIDENCE: None,
->>>>>>> 9db0a95b
 }
 
 
