# coding: utf-8

"""Python constant file."""


# Endpoints / API
BRIDGEDB_ENDPOINT = "https://webservice.bridgedb.org"
BGEE_ENDPOINT = "https://www.bgee.org/sparql/"
DISGENET_ENDPOINT = "https://api.disgenet.com/api/v1/gda/summary"
ENSEMBL_ENDPOINT = "https://rest.ensembl.org"
<<<<<<< HEAD
INTACT_ENDPOINT = "https://www.ebi.ac.uk/intact"
=======
>>>>>>> dfae60ee
KEGG_ENDPOINT = "https://rest.kegg.jp"
MINERVA_ENDPOINT = "https://minerva-net.lcsb.uni.lu/api/"
MOLMEDB_ENDPOINT = "https://idsm.elixir-czech.cz/sparql/endpoint/molmedb"
NCBI_ENDPOINT = "https://eutils.ncbi.nlm.nih.gov"
OPENTARGETS_ENDPOINT = "https://api.platform.opentargets.org/api/v4/graphql"
PUBCHEM_ENDPOINT = "https://idsm.elixir-czech.cz/sparql/endpoint/idsm"
STRING_ENDPOINT = "https://string-db.org/api"
UNIPROT_ENDPOINT = "https://rest.uniprot.org"
WIKIDATA_ENDPOINT = "https://query-main.wikidata.org/sparql"
WIKIPATHWAYS_ENDPOINT = "https://sparql.wikipathways.org/sparql"

# Data sources
BRIDGEDB = "BridgeDB"
BGEE = "Bgee"
DISGENET = "DISGENET"
ENSEMBL = "Ensembl"
<<<<<<< HEAD
INTACT = "IntAct"
=======
>>>>>>> dfae60ee
KEGG = "KEGG"
MINERVA = "MINERVA"
MOLMEDB = "MolMeDB"
OPENTARGETS = "OpenTargets"
PUBCHEM = "PubChem"
STRING = "StringDB"
WIKIDATA = "Wikidata"
WIKIPATHWAYS = "WikiPathways"
OPENTARGETS_REACTOME = "OpenTargets_reactome"

# DataFrame Columns

TARGET_SOURCE_COL = "target.source"
TARGET_COL = "target"
IDENTIFIER_COL = "identifier"
IDENTIFIER_SOURCE_COL = "identifier.source"
TARGET_SOURCE_COL = "target.source"
BGEE_GENE_EXPRESSION_LEVELS_COL = f"{BGEE}_gene_expression_levels"
DISGENET_DISEASE_COL = f"{DISGENET}_diseases"
ENSEMBL_HOMOLOG_COL = f"{ENSEMBL}_homologs"
OPENTARGETS_DISEASE_COL = f"{OPENTARGETS}_diseases"
KEGG_COL = f"{KEGG}_pathways"
KEGG_COMPOUND_COL = f"{KEGG}_compounds"
LITERATURE_DISEASE_COL = "literature_based_info"
OPENTARGETS_REACTOME_COL = f"{OPENTARGETS}_reactome"
OPENTARGETS_GO_COL = f"{OPENTARGETS}_go"

OPENTARGETS_DISEASE_COMPOUND_COL = f"{OPENTARGETS}_disease_compounds"
OPENTARGETS_GENE_COMPOUND_COL = f"{OPENTARGETS}_gene_compounds"
MOLMEDB_PROTEIN_COMPOUND_COL = f"{MOLMEDB}_transporter_inhibitor"
MOLMEDB_COMPOUND_PROTEIN_COL = f"{MOLMEDB}_transporter_inhibited"
PUBCHEM_COMPOUND_ASSAYS_COL = f"{PUBCHEM}_assays"
STRING_PPI_COL = f"{STRING}_ppi"
WIKIDATA_CC_COL = f"{WIKIDATA}_cellular_components"

# Input type for each data source
BGEE_GENE_INPUT_ID = "Ensembl"
DISGENET_GENE_INPUT_ID = "NCBI Gene"
ENSEMBL_GENE_INPUT_ID = "Ensembl"
<<<<<<< HEAD
INTACT_GENE_INPUT_ID = "Ensembl"
=======
>>>>>>> dfae60ee
KEGG_GENE_INPUT_ID = "NCBI Gene"
MINERVA_GENE_INPUT_ID = "Ensembl"
MOLMEDB_PROTEIN_INPUT_ID = "Uniprot-TrEMBL"
MOLMEDB_COMPOUND_INPUT_ID = "InChIKey"
OPENTARGETS_GENE_INPUT_ID = "Ensembl"
OPENTARGETS_COMPOUND_INPUT_ID = "PubChem Compound"  # If using bridgedb mapping
OPENTARGETS_COMPOUND_QUERY_INPUT_ID = "chembl_id"
OPENTARGETS_DISEASE_INPUT_ID_1 = "EFO"
OPENTARGETS_DISEASE_INPUT_ID_2 = "MONOD"
PUBCHEM_COMPOUND_INPUT_ID = "Uniprot-TrEMBL"
STRING_GENE_INPUT_ID = "Ensembl"
STRING_GENE_LINK_ID = "Ensembl_link"
WIKIDATA_GENE_INPUT_ID = "NCBI Gene"
WIKIPATHWAYS_GENE_INPUT_ID = "NCBI Gene"
PATENT_INPUT_ID = "PubChem Compound"

# Output annotation for each data source
# Bgee
BGEE_GENE_EXPRESSION_OUTPUT_DICT = {
    "anatomical_entity_id": str,
    "anatomical_entity_name": str,
    "expression_level": float,
    "confidence_level_id": str,
    "confidence_level_name": str,
    "developmental_stage_id": str,
    "developmental_stage_name": str,
}
ANATOMICAL_ENTITY_ID = "UBERON"
DEVELOPMENTAL_STAGE_ID = "HsapDv|UBERON"
CONFIDENCE_LEVEL_ID = "CIO"
ANATOMICAL_ENTITIES_LIST = [
    "blood",
    "bone marrow",
    "brain",
    "breast",
    "cardiovascular system",
    "digestive system",
    "heart",
    "immune organ",
    "kidney",
    "liver",
    "lung",
    "nervous system",
    "pancreas",
    "placenta",
    "reproductive system",
    "respiratory system",
    "skeletal system",
]

# DISGENET
DISGENET_DISEASE_OUTPUT_DICT = {
    "disease_name": str,
    "HPO": str,  # "HPO_HP:0100013"
    "NCI": str,  # "NCI_C2910"
    "OMIM": str,  # "OMIM_607906"
    "MONDO": str,  # "MONDO_0021100"
    "ORDO": str,  # "ORDO_137"
    "EFO": str,  # "EFO_0003756"
    "DO": str,  # "DO_0060041"
    "MESH": str,  # "MESH_D000067877"
    "UMLS": str,  # "UMLS_C1510586"
    "disease_type": str,
    "disease_umlscui": str,  # "C1510586"
    "score": float,
    "ei": float,
    "el": str,
}
HPO = "HPO"
NCI = "NCI"
OMIM = "OMIM|MIM"
MONDO = "MONDO"
ORDO = "ORDO"
EFO = "EFO"
DO = "DO"
MESH = "MESH"
UMLS = "UMLS"
LITERATURE_DISEASE_OUTPUT_DICT = {
    "disease_name": str,
    "UMLS": str,
    "MONDO": str,
    "source": str,
}

# Open Targets - Disease
OPENTARGETS_DISEASE_OUTPUT_DICT = {
    "disease_name": str,
    "therapeutic_areas": str,
    "HPO": str,  # "HPO_HP:0100013"
    "NCI": str,  # "NCI_C2910"
    "OMIM": str,  # "OMIM_607906"
    "MONDO": str,  # "MONDO_0021100"
    "ORDO": str,  # "ORDO_137"
    "EFO": str,  # "EFO_0003756"
    "DO": str,  # "DO_0060041"
    "MESH": str,  # "MESH_D000067877"
    "UMLS": str,  # "UMLS_C1510586"
}  # TODO: Tooba please check if you want to add compound annotations too here in the dict
OPENTARGETS_IGNORE_DISEASE_IDS = [
    "icd10cm",
    "icd9",
    "snomedct",
    "sctid",
    "meddra",
    "icd10",
    "wikipedia",
    "snomedct_us",
    "oncotree",
    "nifstd",
    "gard",
    "nord",
    "icdo",
    "hgnc",
    "cohd",
    "kegg",
    "decipher",
    "http",
    "omimps",
    "csp",
]

# MINERVA
MINERVA_PATHWAY_OUTPUT_DICT = {
    "pathway_id": str,
    "pathway_label": str,
    "pathway_gene_count": int,
}

# WikiPathways
WIKIPATHWAYS_PATHWAYS_OUTPUT_DICT = {
    "pathway_id": str,
    "pathway_label": str,
    "pathway_gene_count": int,
}

# Open Targets - Reactome
OPENTARGETS_REACTOME_OUTPUT_DICT = {
    "pathway_id": str,
    "pathway_label": str,
}
PATHWAY_ID = "MINERVA|WP|R-"  # ID Start with WP or R-

# Open Targets - GO processes
OPENTARGETS_GO_OUTPUT_DICT = {"go_id": str, "go_name": str, "go_type": str}
GO_ID = "GO"

# Open Targets - Compound
OPENTARGETS_COMPOUND_OUTPUT_DICT = {
    "chembl_id": str,
    "drugbank_id": str,
    "compound_cid": str,
    "compound_name": str,
    "clincal_trial_phase": int,
    "is_approved": bool,
    "relation": str,
    "adverse_effect_count": int,
    "adverse_effect": list,
    # "mechanisms_of_action": list,
}
CHEMBL_ID = "CHEMBL"
DRUGBANK_ID = "DrugBank"
RELATION = "inhibits|activates"
OPENTARGETS_COMPOUND_DISEASE_RELATION = "treats"


# MolMeDB - Gene/Protein input
MOLMEDB_PROTEIN_COMPOUND_OUTPUT_DICT = {
    "compound_name": str,
    "inchikey": str,
    "smiles": str,
    "compound_cid": str,
    "molmedb_id": str,
    "source_pmid": str,
    "chebi_id": str,
    "drugbank_id": str,
    "uniprot_trembl_id": str,  # uniprot id of isoform
}
MOLMEDB_ID = "MM"
DRUGBANK_ID = "DrugBank"

# MolMeDB - Compound input
MOLMEDB_COMPOUND_PROTEIN_OUTPUT_DICT = {
    "uniprot_trembl_id": str,
    "hgnc_symbol": str,
    "source_pmid": str,
}
UNIPROT_TREMBL_ID = "P"

# PubChem - Assays
PUBCHEM_COMPOUND_OUTPUT_DICT = {
    "pubchem_assay_id": str,
    "assay_type": str,
    "outcome": str,
    "compound_cid": str,
    "compound_name": str,
    "smiles": str,
    "inchi": str,
}
OUTCOME = "active|inactive"
INCHI = "InChI"

# STRING
STRING_OUTPUT_DICT = {
    "stringdb_link_to": str,
    STRING_GENE_INPUT_ID: str,
    "score": float,
    "Uniprot-TrEMBL": str,
    "Uniprot-TrEMBL_link": str,
}


""" Node and edge main lable and attributes for each data source """
# Anatomical entity node
# Bgee
ANATOMICAL_NODE_LABELS = "Anatomical Entity"
BGEE_ANATOMICAL_NODE_MAIN_LABEL = "anatomical_entity_id"
BGEE_ANATOMICAL_NODE_ATTRS = {
    "datasource": BGEE,
    "name": None,
    "id": None,
    "labels": ANATOMICAL_NODE_LABELS,
}
BGEE_GENE_ANATOMICAL_EDGE_LABEL = "expressed_by"
BGEE_EDGE_ATTRS = {
    "datasource": BGEE,
    "expression_level": None,
    "developmental_stage_name": None,
    "developmental_stage_id": None,
    "confidence_level_name": None,
    "confidence_level_id": None,
    "label": BGEE_GENE_ANATOMICAL_EDGE_LABEL,
}

# Disease node
# DISGENET
DISEASE_NODE_LABELS = "Disease"
DISEASE_NODE_MAIN_LABEL = "UMLS"
DISGENET_DISEASE_NODE_ATTRS = {
    "datasource": DISGENET,
    "name": None,
    "id": None,
    "HPO": None,
    "NCI": None,
    "OMIM": None,
    "MONDO": None,
    "ORDO": None,
    "EFO": None,
    "DO": None,
    "MESH": None,
    "UMLS": None,
    "disease_type": None,
    "disease_umlscui": None,
    "labels": DISEASE_NODE_LABELS,
}
GENE_DISEASE_EDGE_LABEL = "associated_with"
DISGENET_EDGE_ATTRS = {
    "datasource": DISGENET,
    "score": None,
    "ei": None,
    "el": None,
    "label": GENE_DISEASE_EDGE_LABEL,
}

# Literature
LITERATURE_NODE_MAIN_LABEL = "UMLS"
LITERATURE_DISEASE_NODE_ATTRS = {
    "datasource": None,
    "name": None,
    "id": None,
    "MONDO": None,
    "UMLS": None,
    "labels": DISEASE_NODE_LABELS,
}
LITERATURE_DISEASE_EDGE_ATTRS = {
    "datasource": None,
    "label": GENE_DISEASE_EDGE_LABEL,
}

# TODO: The disease annotations are not curated and will be used again when the OpenTarget annotation improves.
# Open Targets - Disease
# OPENTARGETS_DISEASE_NODE_ATTRS = {
#     "datasource": OPENTARGETS,
#     "name": None,
#     "id": None,
#     "therapeutic_areas": None,
#     "labels": DISEASE_NODE_LABELS,
# }
# OPENTARGETS_DISEASE_EDGE_ATTRS = {
#     "datasource": OPENTARGETS,
#     "label": GENE_DISEASE_EDGE_LABEL,
# }


# Pathway node
# MINERVA, WikiPathways, Open Targets - Reactome
PATHWAY_NODE_LABELS = "Pathway"
PATHWAY_NODE_MAIN_LABEL = "pathway_id"
PATHWAY_NODE_ATTRS = {
    "datasource": None,
    "name": None,
    "id": None,
    "gene_count": None,
    "labels": PATHWAY_NODE_LABELS,
}  # TODO: Yojana, would it be possible to add pathway size here (gene_count)
GENE_PATHWAY_EDGE_LABEL = "part_of"
GENE_PATHWAY_EDGE_ATTRS = {"datasource": None, "label": GENE_PATHWAY_EDGE_LABEL}

# GO nodes
# Open Targets - GO processes
GO_BP_NODE_LABELS = "Biological Process"
GO_MF_NODE_LABELS = "Molecular Function"
GO_CC_NODE_LABELS = "Cellular Component"
GO_NODE_MAIN_LABEL = "go_id"
GO_NODE_ATTRS = {
    "datasource": OPENTARGETS,
    "name": None,
    "id": None,
    "labels": None,
}
GENE_GO_EDGE_LABEL = "part_of"
GENE_GO_EDGE_ATTRS = {"datasource": OPENTARGETS, "label": GENE_GO_EDGE_LABEL}

# Compound node
# Open Targets - Compound
COMPOUND_NODE_LABELS = "Compound"
COMPOUND_NODE_MAIN_LABEL = "compound_cid"
OPENTARGETS_COMPOUND_NODE_ATTRS = {
    "datasource": OPENTARGETS,
    "name": None,
    "id": None,
    "chembl_id": None,
    "drugbank_id": None,
    "compound_cid": None,
    "clincal_trial_phase": None,
    "is_approved": None,
    "adverse_effect_count": None,
    "labels": COMPOUND_NODE_LABELS,
}
OPENTARGETS_GENE_COMPOUND_EDGE_ATTRS = {"datasource": OPENTARGETS, "label": None}
# Side effect
# Open Targets - Compound
SIDE_EFFECT_NODE_LABELS = "Side Effect"
SIDE_EFFECT_NODE_MAIN_LABEL = "adverse_effect"
# TODO: add the side effect id (adverse_effect id)
SIDE_EFFECT_NODE_ATTRS = {
    "datasource": OPENTARGETS,
    "name": None,
    "labels": SIDE_EFFECT_NODE_LABELS,
}
COMPOUND_SIDE_EFFECT_EDGE_LABEL = "has_side_effect"
COMPOUND_SIDE_EFFECT_EDGE_ATTRS = {
    "datasource": OPENTARGETS,
    "label": COMPOUND_SIDE_EFFECT_EDGE_LABEL,
}

# MolMeDB - Gene/Protein input
MOLMEDB_COMPOUND_NODE_ATTRS = {
    "datasource": MOLMEDB,
    "name": None,
    "id": None,
    "molmedb_id": None,
    "chebi_id": None,
    "drugbank_id": None,
    "compound_cid": None,
    "inchikey": None,
    "smiles": None,
    "source_pmid": None,
    "labels": COMPOUND_NODE_LABELS,
}
MOLMEDB_PROTEIN_COMPOUND_EDGE_LABEL = "inhibits"
MOLMEDB_PROTEIN_COMPOUND_EDGE_ATTRS = {
    "datasource": MOLMEDB,
    "label": MOLMEDB_PROTEIN_COMPOUND_EDGE_LABEL,
}

# PubChem - Assays
PUBCHEM_COMPOUND_NODE_ATTRS = {
    "datasource": PUBCHEM,
    "name": None,
    "id": None,
    "inchi": None,
    "smiles": None,
    "labels": COMPOUND_NODE_LABELS,
}
PUBCHEM_GENE_COMPOUND_EDGE_ATTRS = {
    "datasource": PUBCHEM,
    "assay_type": None,
    "pubchem_assay_id": None,
    "outcome": None,
    "label": None,
}

# MolMeDB - Compound input
# TODO: to be checked

# Gene node
GENE_NODE_LABELS = "Gene"
# STRING
STRING_PPI_EDGE_MAIN_LABEL = "stringdb_link_to"
STRING_PPI_EDGE_LABEL = "interacts_with"
STRING_PPI_EDGE_ATTRS = {
    "datasource": STRING,
    "score": None,
    "label": STRING_PPI_EDGE_LABEL,
}

# Disease - Compound edge
OPENTARGETS_DISEASE_COMPOUND_EDGE_ATTRS = {
    "datasource": OPENTARGETS,
    "label": None,
}

# Ensembl Homologs
HOMOLOG_NODE_LABELS = "Homolog"
ENSEMBL_HOMOLOG_NODE_ATTRS = {
    "datasource": ENSEMBL,
    "id": None,
    "labels": HOMOLOG_NODE_LABELS,
}
ENSEMBL_HOMOLOG_MAIN_LABEL = "homolog"
ENSEMBL_HOMOLOG_EDGE_LABEL = "is_homolog_of"
ENSEMBL_HOMOLOG_EDGE_ATTRS = {
    "datasource": ENSEMBL,
    "label": ENSEMBL_HOMOLOG_EDGE_LABEL,
}

# KEGG compounds
KEGG_COMPOUND_NODE_ATTRS = {
    "datasource": KEGG,
    "id": None,
    "labels": COMPOUND_NODE_LABELS,
}
KEGG_COMPOUND_NODE_MAIN_LABEL = "compounds"
KEGG_COMPOUND_EDGE_LABEL = "contains"
KEGG_COMPOUND_EDGE_ATTRS = {
    "datasource": KEGG,
    "label": None,
}

<<<<<<< HEAD
# IntAct interactions
INTACT_PPI_EDGE_LABEL = "intact_ppi"
INTACT_PPI_EDGE_MAIN_LABEL = "intact_link_to"
INTACT_PPI_EDGE_ATTRS = {
    "source": INTACT,
    "type": "protein-protein interaction"
}

=======
>>>>>>> dfae60ee
# Wikidata

# TODO: to be checked

# Mapper from namespace to BridgeDB datasource
COMPOUND_NAMESPACE_MAPPER = {"pubchem.compound": "PubChem Compound", "CHEMBL": "ChEMBL compound"}

# RDF (rdflib constants and namespaces)


DATA_TYPES_SOURCES = {
    "identifier": IDENTIFIER_COL,
    "identifier_source": IDENTIFIER_SOURCE_COL,
    "target": TARGET_COL,
    "target_source": TARGET_SOURCE_COL,
    "gene_expression": BGEE_GENE_EXPRESSION_LEVELS_COL,
    "assays": PUBCHEM_COMPOUND_ASSAYS_COL,
    "go": OPENTARGETS_GO_COL,
    "gene_compounds": OPENTARGETS_GENE_COMPOUND_COL,
    "literature_disease": LITERATURE_DISEASE_COL,
    "transporter_inhibitor": MOLMEDB_PROTEIN_COMPOUND_COL,
    "ppi": STRING_PPI_COL,
    "disgenet": DISGENET_DISEASE_COL,
    "opentargets_disease": OPENTARGETS_DISEASE_COL,
}

# Dictionary to store namespace strings
NAMESPACE_BINDINGS = {
    "sio": "http://semanticscience.org/resource/",
    "hgnc": "http://bio2rdf.org/hgnc:",
    "obo": "http://purl.obolibrary.org/obo/",
    "ensembl": "https://identifiers.org/ensembl:",
    "dcat": "http://www.w3.org/ns/dcat#",
    "bdf": "https://biodatafuse.org/",
    "foaf": "http://xmlns.com/foaf/0.1/",
    "skos": "http://www.w3.org/2004/02/skos/core#",
    "owl": "http://www.w3.org/2002/07/owl#",
    "rdf": "http://www.w3.org/1999/02/22-rdf-syntax-ns#",
    "rdfs": "http://www.w3.org/2000/01/rdf-schema#",
    "xsd": "http://www.w3.org/2001/XMLSchema#",
    "bdfo": "https://biodatafuse.org/onto/bdf#",
    "mondo": "https://monarchinitiative.org/disease/",
    "umls": "https://www.ncbi.nlm.nih.gov/medgen/",
    "so": "http://purl.obolibrary.org/obo/so#",
}

# Patterns URIs for nodes (one for each node in the schema)
URIS = {
    "gene_disease_association": "gene_disease_association",
    "gene_base_node": "gene",
    "gene_symbol_base_node": "gene_symbol",
    "source_base_node": "source",
    "data_source_base_node": "datasource",
    "score_base_node": "score",
    "experimental_process_node": "experimental_process",
    "anatomical_entity_base_node": "anatomical_entity",
    "life_cycle_base_node": "life_cycle",
    "gene_expression_value_base_node": "gene_expression_value",
}

# NODE TYPES
NODE_TYPES = {
    "gene_node": f"{NAMESPACE_BINDINGS['obo']}NCIT_C16612",
    "disease_node": f"{NAMESPACE_BINDINGS['obo']}NCIT_C7057",
    "gene_disease_association": f"{NAMESPACE_BINDINGS['sio']}SIO_000983",
    "score_node": f"{NAMESPACE_BINDINGS['obo']}NCIT_C25338",
    "data_source_node": "http://semanticscience.org/resource/SIO_000750",
    "gene_expression_value_node": f"{NAMESPACE_BINDINGS['sio']}SIO_001077",
    "anatomical_entity_node": "http://semanticscience.org/resource/SIO_001262",
    "tested_compound_node": "http://semanticscience.org/resource/SIO_010038",
    "source_database": f"{NAMESPACE_BINDINGS['sio']}SIO_000750",
    "experimental_process_node": "http://www.ebi.ac.uk/efo/EFO_0002694",
    "pathway_node": f"{NAMESPACE_BINDINGS['obo']}PW_0000001",
    "adverse_event_node": f"{NAMESPACE_BINDINGS['obo']}OAE_0000001",
    "ensemble": "http://identifiers.org/ensembl/",
    "ncbi_disease": "https://www.ncbi.nlm.nih.gov/medgen/",
    "article": f"{NAMESPACE_BINDINGS['obo']}IAO_0000013",
    "protein_node": f"{NAMESPACE_BINDINGS['obo']}NCIT_C17021",
    "ppi_node": f"{NAMESPACE_BINDINGS['obo']}NCIT_C18469",
    "compound_node": "http://semanticscience.org/resource/SIO_010038",
    "approved_compound": f"{NAMESPACE_BINDINGS['obo']}NCIT_C172573",
    "aid": f"{NAMESPACE_BINDINGS['obo']}CLO_0037244",
    "developmental_stage_node": f"{NAMESPACE_BINDINGS['obo']}NCIT_C43531",
    "el_node": "https://biodatafuse.org/onto/bdf#DisGeNET_Evidence_Level",
    "ei_node": "https://biodatafuse.org/onto/bdf#DisGeNET_Evidence_Index",
}

# PREDICATES
PREDICATES = {
    "sio_refers_to": f"{NAMESPACE_BINDINGS['sio']}SIO_000628",
    "sio_has_measurement_value": f"{NAMESPACE_BINDINGS['sio']}SIO_000216",
    "sio_has_source": f"{NAMESPACE_BINDINGS['sio']}SIO_000253",
    "sio_is_associated_with": f"{NAMESPACE_BINDINGS['sio']}SIO_001403",
    "sio_has_value": f"{NAMESPACE_BINDINGS['sio']}SIO_000300",
    "sio_has_input": f"{NAMESPACE_BINDINGS['sio']}SIO_000230",
    "sio_has_output": f"{NAMESPACE_BINDINGS['sio']}SIO_000229",
    "chebi_inchi": f"{NAMESPACE_BINDINGS['obo']}chebi/inchi",
    "chebi_smiles": f"{NAMESPACE_BINDINGS['obo']}chebi/smiles",
    "cheminf_compound_id": "http://semanticscience.org/resource/CHEMINF_000140",
    "sio_is_part_of": f"{NAMESPACE_BINDINGS['sio']}SIO_000068",
    "has_gene_count": "",  # TODO gene count
    "precedes": "http://semanticscience.org/resource/SIO_000248",
    "is_preceded_by": "http://semanticscience.org/resource/SIO_000248",
    "sio_has_part": f"{NAMESPACE_BINDINGS['sio']}SIO_000028",
    "negatively_regulates": f"{NAMESPACE_BINDINGS['obo']}RO_0002449",
    "phase": f"{NAMESPACE_BINDINGS['obo']}PATO_0000083",
    "translation_of": f"{NAMESPACE_BINDINGS['obo']}so#translation_of",
    "translates_to": f"{NAMESPACE_BINDINGS['obo']}so#translates_to",
    "variant_of": f"{NAMESPACE_BINDINGS['obo']}so#variant_of",
}

# Classes for clinical phases

CLINICAL_PHASES = {
    "1.0": f"{NAMESPACE_BINDINGS['obo']}OPMI_0000368",
    "2.0": f"{NAMESPACE_BINDINGS['obo']}OPMI_0000369",
    "3.0": f"{NAMESPACE_BINDINGS['obo']}OPMI_0000370",
    "4.0": f"{NAMESPACE_BINDINGS['obo']}OPMI_0000371",
}

# GO Types
GO_TYPES = {
    "C": f"{NAMESPACE_BINDINGS['obo']}GO_0005575",
    "P": f"{NAMESPACE_BINDINGS['obo']}GO_0008150",
    "F": f"{NAMESPACE_BINDINGS['obo']}GO_0003674",
}

# Compound MoA

MOAS = {
    "ANTAGONIST": f"{NAMESPACE_BINDINGS['obo']}RO_0018029",
    "AGONIST": f"{NAMESPACE_BINDINGS['obo']}RO_0018027",
    "BLOCKER": f"{NAMESPACE_BINDINGS['obo']}RO_0003002",
    "INHIBITOR": f"{NAMESPACE_BINDINGS['obo']}RO_0012006",  # TODO this predicate has the wrong range
    "MODULATOR": f"{NAMESPACE_BINDINGS['obo']}RO_0011002",  # TODO needs more granularity
    "PARTIAL AGONIST": f"{NAMESPACE_BINDINGS['obo']}RO_0018027",  # TODO needs more granularity
    "INVERSE AGONIST": f"{NAMESPACE_BINDINGS['obo']}RO_0018028",
}

# Data sources
DATA_SOURCES = {
    DISGENET: "https://disgenet.com/",
    WIKIPATHWAYS: "https://wikipathways.org",
    MINERVA: "https://minerva.pages.uni.lu/doc/",
    BRIDGEDB: "https://www.bridgedb.org/",
    STRING: "https://string-db.org/",
    OPENTARGETS: "https://www.opentargets.org/",
    BGEE: "https://www.bgee.org/",
    MOLMEDB: "https://molmedb.upol.cz",
    PUBCHEM: "https://pubchem.ncbi.nlm.nih.gov/",
    WIKIDATA: "https://wikidata.org",
    OPENTARGETS_REACTOME: "https://www.opentargets.org/",
}

DISEASE_IDENTIFIER_TYPES = [
    "HPO",
    "NCI",
    "OMIM",
    "MONDO",
    "ORDO",
    "EFO",
    "DO",
    "MESH",
    "UMLS",
]

BASE_URLS_DBS = {
    "uniprot": "https://www.uniprot.org/uniprotkb/",
    "ensembl": "http://identifiers.org/ensembl:",
    "stringdb": "https://string-db.org/network/",
}

NAMESPACE_SHAPES = {
    "http://www.w3.org/1999/02/22-rdf-syntax-ns#": "rdf",
    "http://example.org/": "ex",
    "http://weso.es/shapes/": ":",
    "http://www.w3.org/2001/XMLSchema#": "xsd",
    "http://www.w3.org/2002/07/owl#": "owl",
    f"{NAMESPACE_BINDINGS['obo']}": "obo",
    f"{NAMESPACE_BINDINGS['obo']}so#": "so",
    "https://biodatafuse.org/onto/bdf#": "bdfo",
    "https://minerva-net.lcsb.uni.lu/api/": "minerva",
    "https://reactome.org/content/detail/": "reactome",
    "https://www.uniprot.org/uniprotkb/": "uniprot",
    "http://identifiers.org/ensembl#": "ensembl",
}<|MERGE_RESOLUTION|>--- conflicted
+++ resolved
@@ -8,10 +8,7 @@
 BGEE_ENDPOINT = "https://www.bgee.org/sparql/"
 DISGENET_ENDPOINT = "https://api.disgenet.com/api/v1/gda/summary"
 ENSEMBL_ENDPOINT = "https://rest.ensembl.org"
-<<<<<<< HEAD
 INTACT_ENDPOINT = "https://www.ebi.ac.uk/intact"
-=======
->>>>>>> dfae60ee
 KEGG_ENDPOINT = "https://rest.kegg.jp"
 MINERVA_ENDPOINT = "https://minerva-net.lcsb.uni.lu/api/"
 MOLMEDB_ENDPOINT = "https://idsm.elixir-czech.cz/sparql/endpoint/molmedb"
@@ -28,10 +25,7 @@
 BGEE = "Bgee"
 DISGENET = "DISGENET"
 ENSEMBL = "Ensembl"
-<<<<<<< HEAD
 INTACT = "IntAct"
-=======
->>>>>>> dfae60ee
 KEGG = "KEGG"
 MINERVA = "MINERVA"
 MOLMEDB = "MolMeDB"
@@ -70,12 +64,6 @@
 # Input type for each data source
 BGEE_GENE_INPUT_ID = "Ensembl"
 DISGENET_GENE_INPUT_ID = "NCBI Gene"
-ENSEMBL_GENE_INPUT_ID = "Ensembl"
-<<<<<<< HEAD
-INTACT_GENE_INPUT_ID = "Ensembl"
-=======
->>>>>>> dfae60ee
-KEGG_GENE_INPUT_ID = "NCBI Gene"
 MINERVA_GENE_INPUT_ID = "Ensembl"
 MOLMEDB_PROTEIN_INPUT_ID = "Uniprot-TrEMBL"
 MOLMEDB_COMPOUND_INPUT_ID = "InChIKey"
@@ -514,7 +502,6 @@
     "label": None,
 }
 
-<<<<<<< HEAD
 # IntAct interactions
 INTACT_PPI_EDGE_LABEL = "intact_ppi"
 INTACT_PPI_EDGE_MAIN_LABEL = "intact_link_to"
@@ -523,8 +510,6 @@
     "type": "protein-protein interaction"
 }
 
-=======
->>>>>>> dfae60ee
 # Wikidata
 
 # TODO: to be checked
