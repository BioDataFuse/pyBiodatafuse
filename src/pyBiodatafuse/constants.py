--- conflicted
+++ resolved
@@ -60,15 +60,10 @@
 PUBCHEM_COMPOUND_ASSAYS_COL = f"{PUBCHEM}_assays"
 STRING_PPI_COL = f"{STRING}_ppi"
 WIKIDATA_CC_COL = f"{WIKIDATA}_cellular_components"
-<<<<<<< HEAD
-AOPWIKI_GENE_COL = "aop_gene"
-AOPWIKI_COMPOUND_COL = "pubchem_compound"
-=======
 AOPWIKI_GENE_COL = "aop_gene"  # todo fix this
 AOPWIKI_COMPOUND_COL = "pubchem_compound"  # todo fix this
 WIKIPATHWAYS_MOLECULAR_COL = f"{WIKIPATHWAYS}_molecular"
 
->>>>>>> 783fc28c
 
 # Input type for each data source
 BGEE_GENE_INPUT_ID = "Ensembl"
@@ -160,11 +155,7 @@
     "KE_upstream_title": str,
     "KE_upstream_organ": str,
     "KE_downstream_organ": str,
-<<<<<<< HEAD
-    "pubchem_compound" : str
-=======
     "pubchem_compound": str,
->>>>>>> 783fc28c
 }
 
 AOPWIKI_COMPOUND_OUTPUT_DICT = {
