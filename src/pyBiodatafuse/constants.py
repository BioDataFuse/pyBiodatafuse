--- conflicted
+++ resolved
@@ -89,11 +89,7 @@
 ENSEMBL_HOMOLOG_COL = f"{ENSEMBL}_homologs"
 INTACT_INTERACT_COL = f"{INTACT}_gene_interactions"
 INTACT_COMPOUND_INTERACT_COL = f"{INTACT}_compound_interactions"
-<<<<<<< HEAD
-KEGG_COL = f"{KEGG}_pathways"
-=======
 KEGG_PATHWAY_COL = f"{KEGG}_pathways"
->>>>>>> cff6340c
 KEGG_COMPOUND_COL = f"{KEGG}_compounds"
 LITERATURE_DISEASE_COL = "literature_based_info"
 OPENTARGETS_REACTOME_COL = f"{OPENTARGETS}_reactome"
@@ -150,30 +146,6 @@
 ADVERSE_OUTCOME = "AO"
 
 # Input type for each data source
-<<<<<<< HEAD
-BGEE_GENE_INPUT_ID = "Ensembl"
-DISGENET_GENE_INPUT_ID = "NCBI Gene"
-ENSEMBL_GENE_INPUT_ID = "Ensembl"
-KEGG_GENE_INPUT_ID = "NCBI Gene"
-INTACT_GENE_INPUT_ID = "Ensembl"
-INTACT_COMPOUND_INPUT_ID = "ChEBI"
-MINERVA_GENE_INPUT_ID = "Ensembl"
-MOLMEDB_PROTEIN_INPUT_ID = "Uniprot-TrEMBL"
-MOLMEDB_COMPOUND_INPUT_ID = "InChIKey"
-OPENTARGETS_GENE_INPUT_ID = "Ensembl"
-OPENTARGETS_COMPOUND_INPUT_ID = "PubChem Compound"  # If using bridgedb mapping
-OPENTARGETS_COMPOUND_QUERY_INPUT_ID = "chembl_id"
-OPENTARGETS_DISEASE_INPUT_ID_1 = "EFO"
-OPENTARGETS_DISEASE_INPUT_ID_2 = "MONOD"
-PUBCHEM_COMPOUND_INPUT_ID = "Uniprot-TrEMBL"
-STRING_GENE_INPUT_ID = "Ensembl"
-STRING_GENE_LINK_ID = "Ensembl_link"
-WIKIDATA_GENE_INPUT_ID = "NCBI Gene"
-WIKIPATHWAYS_GENE_INPUT_ID = "NCBI Gene"
-PATENT_INPUT_ID = "PubChem Compound"
-AOPWIKI_GENE_INPUT_ID = "Ensembl"
-AOPWIKI_COMPOUND_INPUT_ID = "PubChem Compound"
-=======
 BGEE_GENE_INPUT_ID = ENSEMBL
 DISGENET_GENE_INPUT_ID = NCBI_GENE
 ENSEMBL_GENE_INPUT_ID = ENSEMBL
@@ -216,7 +188,6 @@
 ENTITY_REFS = "references"
 ENTITY_TYPE = "type"
 ENTITY_NAME = "name"
->>>>>>> cff6340c
 
 # Output annotation for each data source
 """
@@ -1200,21 +1171,6 @@
     LABEL: GENE_DISEASE_EDGE_LABEL,
 }
 
-# IntAct interactions
-INTACT_PPI_EDGE_MAIN_LABEL = "intact_link_to"
-INTACT_PPI_EDGE_ATTRS = {"source": INTACT, "type": "interaction"}
-
-# IntAct compounds
-INTACT_COMPOUND_NODE_ATTRS = {
-    "datasource": INTACT,
-    "id": None,
-    "labels": COMPOUND_NODE_LABELS,
-}
-INTACT_COMPOUND_NODE_MAIN_LABEL = "compounds"
-INTACT_COMPOUND_EDGE_ATTRS = {
-    "datasource": INTACT,
-    "label": None,
-}
 # Wikidata
 
 
