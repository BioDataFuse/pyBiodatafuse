# coding: utf-8

"""Python constant file."""


# Endpoints / API
BRIDGEDB_ENDPOINT = "https://webservice.bridgedb.org"
BGEE_ENDPOINT = "https://www.bgee.org/sparql/"
DISGENET_ENDPOINT = "https://api.disgenet.com/api/v1/gda/summary"
ENSEMBL_ENDPOINT = "https://rest.ensembl.org"
KEGG_ENDPOINT = "https://rest.kegg.jp"
MINERVA_ENDPOINT = "https://minerva-net.lcsb.uni.lu/api/"
MOLMEDB_ENDPOINT = "https://idsm.elixir-czech.cz/sparql/endpoint/molmedb"
NCBI_ENDPOINT = "https://eutils.ncbi.nlm.nih.gov"
OPENTARGETS_ENDPOINT = "https://api.platform.opentargets.org/api/v4/graphql"
PUBCHEM_ENDPOINT = "https://idsm.elixir-czech.cz/sparql/endpoint/idsm"
STRING_ENDPOINT = "https://string-db.org/api"
UNIPROT_ENDPOINT = "https://rest.uniprot.org"
WIKIDATA_ENDPOINT = "https://query-main.wikidata.org/sparql"
WIKIPATHWAYS_ENDPOINT = "https://sparql.wikipathways.org/sparql"
AOPWIKI_ENDPOINT = "https://aopwiki.rdf.bigcat-bioinformatics.org/sparql/"

# Data sources
BRIDGEDB = "BridgeDB"
BGEE = "Bgee"
DISGENET = "DISGENET"
ENSEMBL = "Ensembl"
KEGG = "KEGG"
MINERVA = "MINERVA"
MOLMEDB = "MolMeDB"
OPENTARGETS = "OpenTargets"
PUBCHEM = "PubChem"
STRING = "StringDB"
WIKIDATA = "Wikidata"
WIKIPATHWAYS = "WikiPathways"
OPENTARGETS_REACTOME = "OpenTargets_reactome"
AOPWIKIRDF = "AOP Wiki RDF"

# DataFrame Columns

TARGET_SOURCE_COL = "target.source"
TARGET_COL = "target"
IDENTIFIER_COL = "identifier"
IDENTIFIER_SOURCE_COL = "identifier.source"
TARGET_SOURCE_COL = "target.source"
BGEE_GENE_EXPRESSION_LEVELS_COL = f"{BGEE}_gene_expression_levels"
DISGENET_DISEASE_COL = f"{DISGENET}_diseases"
ENSEMBL_HOMOLOG_COL = f"{ENSEMBL}_homologs"
OPENTARGETS_DISEASE_COL = f"{OPENTARGETS}_diseases"
KEGG_COL = f"{KEGG}_pathways"
KEGG_COMPOUND_COL = f"{KEGG}_compounds"
LITERATURE_DISEASE_COL = "literature_based_info"
OPENTARGETS_REACTOME_COL = f"{OPENTARGETS}_reactome"
OPENTARGETS_GO_COL = f"{OPENTARGETS}_go"

OPENTARGETS_DISEASE_COMPOUND_COL = f"{OPENTARGETS}_disease_compounds"
OPENTARGETS_GENE_COMPOUND_COL = f"{OPENTARGETS}_gene_compounds"
MOLMEDB_PROTEIN_COMPOUND_COL = f"{MOLMEDB}_transporter_inhibitor"
MOLMEDB_COMPOUND_PROTEIN_COL = f"{MOLMEDB}_transporter_inhibited"
PUBCHEM_COMPOUND_ASSAYS_COL = f"{PUBCHEM}_assays"
STRING_PPI_COL = f"{STRING}_ppi"
WIKIDATA_CC_COL = f"{WIKIDATA}_cellular_components"
AOPWIKI_GENE_COL = "aop_gene"  # todo fix this
AOPWIKI_COMPOUND_COL = "pubchem_compound"  # todo fix this
WIKIPATHWAYS_MOLECULAR_COL = f"{WIKIPATHWAYS}_molecular"


# Input type for each data source
BGEE_GENE_INPUT_ID = "Ensembl"
DISGENET_GENE_INPUT_ID = "NCBI Gene"
ENSEMBL_GENE_INPUT_ID = "Ensembl"
KEGG_GENE_INPUT_ID = "NCBI Gene"
MINERVA_GENE_INPUT_ID = "Ensembl"
MOLMEDB_PROTEIN_INPUT_ID = "Uniprot-TrEMBL"
MOLMEDB_COMPOUND_INPUT_ID = "InChIKey"
OPENTARGETS_GENE_INPUT_ID = "Ensembl"
OPENTARGETS_COMPOUND_INPUT_ID = "PubChem Compound"  # If using bridgedb mapping
OPENTARGETS_COMPOUND_QUERY_INPUT_ID = "chembl_id"
OPENTARGETS_DISEASE_INPUT_ID_1 = "EFO"
OPENTARGETS_DISEASE_INPUT_ID_2 = "MONOD"
PUBCHEM_COMPOUND_INPUT_ID = "Uniprot-TrEMBL"
STRING_GENE_INPUT_ID = "Ensembl"
STRING_GENE_LINK_ID = "Ensembl_link"
WIKIDATA_GENE_INPUT_ID = "NCBI Gene"
WIKIPATHWAYS_GENE_INPUT_ID = "NCBI Gene"
PATENT_INPUT_ID = "PubChem Compound"
AOPWIKI_GENE_INPUT_ID = "Ensembl"
AOPWIKI_COMPOUND_INPUT_ID = "PubChem Compound"

# Output annotation for each data source
# Bgee
BGEE_GENE_EXPRESSION_OUTPUT_DICT = {
    "anatomical_entity_id": str,
    "anatomical_entity_name": str,
    "expression_level": float,
    "confidence_level_id": str,
    "confidence_level_name": str,
    "developmental_stage_id": str,
    "developmental_stage_name": str,
}
ANATOMICAL_ENTITY_ID = "UBERON"
DEVELOPMENTAL_STAGE_ID = "HsapDv|UBERON"
CONFIDENCE_LEVEL_ID = "CIO"
ANATOMICAL_ENTITIES_LIST = [
    "blood",
    "bone marrow",
    "brain",
    "breast",
    "cardiovascular system",
    "digestive system",
    "heart",
    "immune organ",
    "kidney",
    "liver",
    "lung",
    "nervous system",
    "pancreas",
    "placenta",
    "reproductive system",
    "respiratory system",
    "skeletal system",
]

# DISGENET
DISGENET_DISEASE_OUTPUT_DICT = {
    "disease_name": str,
    "HPO": str,  # "HPO_HP:0100013"
    "NCI": str,  # "NCI_C2910"
    "OMIM": str,  # "OMIM_607906"
    "MONDO": str,  # "MONDO_0021100"
    "ORDO": str,  # "ORDO_137"
    "EFO": str,  # "EFO_0003756"
    "DO": str,  # "DO_0060041"
    "MESH": str,  # "MESH_D000067877"
    "UMLS": str,  # "UMLS_C1510586"
    "disease_type": str,
    "score": float,
    "ei": float,
    "el": str,
}

# AOPWIKI
AOPWIKI_GENE_OUTPUT_DICT = {
    "aop": str,
    "aop_title": str,
    "MIEtitle": str,
    "MIE": str,
    "KE_downstream": str,
    "KE_downstream_title": str,
    "KER": str,
    "ao": str,
    "ao_title": str,
    "KE_upstream": str,
    "KE_upstream_title": str,
    "KE_upstream_organ": str,
    "KE_downstream_organ": str,
    "pubchem_compound": str,
}

AOPWIKI_COMPOUND_OUTPUT_DICT = {
    "aop": str,
    "aop_title": str,
    "MIEtitle": str,
    "MIE": str,
    "KE_downstream": str,
    "KE_downstream_title": str,
    "KER": str,
    "ao": str,
    "ao_title": str,
    "KE_upstream": str,
    "KE_upstream_title": str,
    "KE_upstream_organ": str,
    "KE_downstream_organ": str,
}

HPO = "HPO"
NCI = "NCI"
OMIM = "OMIM|MIM"
MONDO = "MONDO"
ORDO = "ORDO"
EFO = "EFO"
DO = "DO"
MESH = "MESH"
UMLS = "UMLS"
LITERATURE_DISEASE_OUTPUT_DICT = {
    "disease_name": str,
    "UMLS": str,
    "MONDO": str,
    "source": str,
}

# Open Targets - Disease
OPENTARGETS_DISEASE_OUTPUT_DICT = {
    "disease_name": str,
    "therapeutic_areas": str,
    "HPO": str,  # "HPO_HP:0100013"
    "NCI": str,  # "NCI_C2910"
    "OMIM": str,  # "OMIM_607906"
    "MONDO": str,  # "MONDO_0021100"
    "ORDO": str,  # "ORDO_137"
    "EFO": str,  # "EFO_0003756"
    "DO": str,  # "DO_0060041"
    "MESH": str,  # "MESH_D000067877"
    "UMLS": str,  # "UMLS_C1510586"
}  # TODO: Tooba please check if you want to add compound annotations too here in the dict
OPENTARGETS_IGNORE_DISEASE_IDS = [
    "icd10cm",
    "icd9",
    "snomedct",
    "sctid",
    "meddra",
    "icd10",
    "wikipedia",
    "snomedct_us",
    "oncotree",
    "nifstd",
    "gard",
    "nord",
    "icdo",
    "hgnc",
    "cohd",
    "kegg",
    "decipher",
    "http",
    "omimps",
    "csp",
]

# MINERVA
MINERVA_PATHWAY_OUTPUT_DICT = {
    "pathway_id": str,
    "pathway_label": str,
    "pathway_gene_count": int,
}

# WikiPathways
WIKIPATHWAYS_PATHWAYS_OUTPUT_DICT = {
    "pathway_id": str,
    "pathway_label": str,
    "pathway_gene_count": int,
}

WIKIPATHWAYS_MOLECULAR_GENE_OUTPUT_DICT = {
    "pathway_id": str,
    "pathway_label": str,
    "targetGene": str,
    "targetProtein": str,
    "targetMetabolite": str,
    "mimtype": str,
    "rhea_id": str,
}

# Open Targets - Reactome
OPENTARGETS_REACTOME_OUTPUT_DICT = {
    "pathway_id": str,
    "pathway_label": str,
}
PATHWAY_ID = "MINERVA|WP|R-"  # ID Start with WP or R-

# Open Targets - GO processes
OPENTARGETS_GO_OUTPUT_DICT = {"go_id": str, "go_name": str, "go_type": str}
GO_ID = "GO"

# Open Targets - Compound
OPENTARGETS_COMPOUND_OUTPUT_DICT = {
    "chembl_id": str,
    "drugbank_id": str,
    "compound_cid": str,
    "compound_name": str,
    "clincal_trial_phase": int,
    "is_approved": bool,
    "relation": str,
    "adverse_effect_count": int,
    "adverse_effect": list,
    # "mechanisms_of_action": list,
}
CHEMBL_ID = "CHEMBL"
DRUGBANK_ID = "DrugBank"
RELATION = "inhibits|activates"
OPENTARGETS_COMPOUND_DISEASE_RELATION = "treats"


# MolMeDB - Gene/Protein input
MOLMEDB_PROTEIN_COMPOUND_OUTPUT_DICT = {
    "compound_name": str,
    "inchikey": str,
    "smiles": str,
    "compound_cid": str,
    "molmedb_id": str,
    "source_pmid": str,
    "chebi_id": str,
    "drugbank_id": str,
    "uniprot_trembl_id": str,  # uniprot id of isoform
}
MOLMEDB_ID = "MM"
DRUGBANK_ID = "DrugBank"

# MolMeDB - Compound input
MOLMEDB_COMPOUND_PROTEIN_OUTPUT_DICT = {
    "uniprot_trembl_id": str,
    "hgnc_symbol": str,
    "source_pmid": str,
}
UNIPROT_TREMBL_ID = "P"

# PubChem - Assays
PUBCHEM_COMPOUND_OUTPUT_DICT = {
    "pubchem_assay_id": str,
    "assay_type": str,
    "outcome": str,
    "compound_cid": str,
    "compound_name": str,
    "smiles": str,
    "inchi": str,
}
OUTCOME = "active|inactive"
INCHI = "InChI"

# STRING
STRING_OUTPUT_DICT = {
    "stringdb_link_to": str,
    STRING_GENE_INPUT_ID: str,
    "score": float,
    "Uniprot-TrEMBL": str,
    "Uniprot-TrEMBL_link": str,
}


""" Node and edge main lable and attributes for each data source """
# Anatomical entity node
# Bgee
ANATOMICAL_NODE_LABELS = "Anatomical Entity"
BGEE_ANATOMICAL_NODE_MAIN_LABEL = "anatomical_entity_id"
BGEE_ANATOMICAL_NODE_ATTRS = {
    "datasource": BGEE,
    "name": None,
    "id": None,
    "labels": ANATOMICAL_NODE_LABELS,
}
BGEE_GENE_ANATOMICAL_EDGE_LABEL = "expressed_by"
BGEE_EDGE_ATTRS = {
    "datasource": BGEE,
    "expression_level": None,
    "developmental_stage_name": None,
    "developmental_stage_id": None,
    "confidence_level_name": None,
    "confidence_level_id": None,
    "label": BGEE_GENE_ANATOMICAL_EDGE_LABEL,
}

# Disease node
# DISGENET
DISEASE_NODE_LABELS = "Disease"
DISEASE_NODE_MAIN_LABEL = "UMLS"
DISGENET_DISEASE_NODE_ATTRS = {
    "datasource": DISGENET,
    "name": None,
    "id": None,
    "HPO": None,
    "NCI": None,
    "OMIM": None,
    "MONDO": None,
    "ORDO": None,
    "EFO": None,
    "DO": None,
    "MESH": None,
    "UMLS": None,
    "disease_type": None,
    "labels": DISEASE_NODE_LABELS,
}
GENE_DISEASE_EDGE_LABEL = "associated_with"
DISGENET_EDGE_ATTRS = {
    "datasource": DISGENET,
    "score": None,
    "ei": None,
    "el": None,
    "label": GENE_DISEASE_EDGE_LABEL,
}

# Literature
LITERATURE_NODE_MAIN_LABEL = "UMLS"
LITERATURE_DISEASE_NODE_ATTRS = {
    "datasource": None,
    "name": None,
    "id": None,
    "MONDO": None,
    "UMLS": None,
    "labels": DISEASE_NODE_LABELS,
}
LITERATURE_DISEASE_EDGE_ATTRS = {
    "datasource": None,
    "label": GENE_DISEASE_EDGE_LABEL,
}

# TODO: The disease annotations are not curated and will be used again when the OpenTarget annotation improves.
# Open Targets - Disease
# OPENTARGETS_DISEASE_NODE_ATTRS = {
#     "datasource": OPENTARGETS,
#     "name": None,
#     "id": None,
#     "therapeutic_areas": None,
#     "labels": DISEASE_NODE_LABELS,
# }
# OPENTARGETS_DISEASE_EDGE_ATTRS = {
#     "datasource": OPENTARGETS,
#     "label": GENE_DISEASE_EDGE_LABEL,
# }


# Pathway node
# MINERVA, WikiPathways, Open Targets - Reactome
PATHWAY_NODE_LABELS = "Pathway"
PATHWAY_NODE_MAIN_LABEL = "pathway_id"
PATHWAY_NODE_ATTRS = {
    "datasource": None,
    "name": None,
    "id": None,
    "gene_count": None,
    "labels": PATHWAY_NODE_LABELS,
}  # TODO: Yojana, would it be possible to add pathway size here (gene_count)
GENE_PATHWAY_EDGE_LABEL = "part_of"
GENE_PATHWAY_EDGE_ATTRS = {"datasource": None, "label": GENE_PATHWAY_EDGE_LABEL}

# molecular pathway node
MOLECULAR_PATHWAY_NODE_LABELS = "Pathway"
MOLECULAR_PATHWAY_NODE_MAIN_LABEL = "pathway_id"
MOLECULAR_GENE_NODE_ATTRS = {"datasource": WIKIPATHWAYS, "label": ""}
WIKIPATHWAYS_MOLECULAR_NODE_ATTRS = {
    "pathway_id": "str",
    "pathway_label": "str",
    "id": "str",
    "labels": MOLECULAR_PATHWAY_NODE_LABELS,
}
<<<<<<< HEAD
WIKIPATHWAYS_MOLECULAR_EDGE_ATTRS = {"interaction_type": "str", "rhea_id": str}
=======
MOLECULAR_GENE_PATHWAY_EDGE_LABEL = "part_of"
MOLECULAR_INTERACTION_EDGE_ATTRS = {"interaction_type": "str", "rhea_id": str}
>>>>>>> ff56b423
# GO nodes
# Open Targets - GO processes
GO_BP_NODE_LABELS = "Biological Process"
GO_MF_NODE_LABELS = "Molecular Function"
GO_CC_NODE_LABELS = "Cellular Component"
GO_NODE_MAIN_LABEL = "go_id"
GO_NODE_ATTRS = {
    "datasource": OPENTARGETS,
    "name": None,
    "id": None,
    "labels": None,
}
GENE_GO_EDGE_LABEL = "part_of"
GENE_GO_EDGE_ATTRS = {"datasource": OPENTARGETS, "label": GENE_GO_EDGE_LABEL}

# Compound node
# Open Targets - Compound
COMPOUND_NODE_LABELS = "Compound"
COMPOUND_NODE_MAIN_LABEL = "compound_cid"
OPENTARGETS_COMPOUND_NODE_ATTRS = {
    "datasource": OPENTARGETS,
    "name": None,
    "id": None,
    "chembl_id": None,
    "drugbank_id": None,
    "compound_cid": None,
    "clincal_trial_phase": None,
    "is_approved": None,
    "adverse_effect_count": None,
    "labels": COMPOUND_NODE_LABELS,
}
OPENTARGETS_GENE_COMPOUND_EDGE_ATTRS = {"datasource": OPENTARGETS, "label": None}
# Side effect
# Open Targets - Compound
SIDE_EFFECT_NODE_LABELS = "Side Effect"
SIDE_EFFECT_NODE_MAIN_LABEL = "adverse_effect"
# TODO: add the side effect id (adverse_effect id)
SIDE_EFFECT_NODE_ATTRS = {
    "datasource": OPENTARGETS,
    "name": None,
    "labels": SIDE_EFFECT_NODE_LABELS,
}
COMPOUND_SIDE_EFFECT_EDGE_LABEL = "has_side_effect"
COMPOUND_SIDE_EFFECT_EDGE_ATTRS = {
    "datasource": OPENTARGETS,
    "label": COMPOUND_SIDE_EFFECT_EDGE_LABEL,
}

# MolMeDB - Gene/Protein input
MOLMEDB_COMPOUND_NODE_ATTRS = {
    "datasource": MOLMEDB,
    "name": None,
    "id": None,
    "molmedb_id": None,
    "chebi_id": None,
    "drugbank_id": None,
    "compound_cid": None,
    "inchikey": None,
    "smiles": None,
    "source_pmid": None,
    "labels": COMPOUND_NODE_LABELS,
}
MOLMEDB_PROTEIN_COMPOUND_EDGE_LABEL = "inhibits"
MOLMEDB_PROTEIN_COMPOUND_EDGE_ATTRS = {
    "datasource": MOLMEDB,
    "label": MOLMEDB_PROTEIN_COMPOUND_EDGE_LABEL,
}

# PubChem - Assays
PUBCHEM_COMPOUND_NODE_ATTRS = {
    "datasource": PUBCHEM,
    "name": None,
    "id": None,
    "inchi": None,
    "smiles": None,
    "labels": COMPOUND_NODE_LABELS,
}
PUBCHEM_GENE_COMPOUND_EDGE_ATTRS = {
    "datasource": PUBCHEM,
    "assay_type": None,
    "pubchem_assay_id": None,
    "outcome": None,
    "label": None,
}

# MolMeDB - Compound input
# TODO: to be checked

# Gene node
GENE_NODE_LABELS = "Gene"
# STRING
STRING_PPI_EDGE_MAIN_LABEL = "stringdb_link_to"
STRING_PPI_EDGE_LABEL = "interacts_with"
STRING_PPI_EDGE_ATTRS = {
    "datasource": STRING,
    "score": None,
    "label": STRING_PPI_EDGE_LABEL,
}

# Disease - Compound edge
OPENTARGETS_DISEASE_COMPOUND_EDGE_ATTRS = {
    "datasource": OPENTARGETS,
    "label": None,
}

# Ensembl Homologs
HOMOLOG_NODE_LABELS = "Homolog"
ENSEMBL_HOMOLOG_NODE_ATTRS = {
    "datasource": ENSEMBL,
    "id": None,
    "labels": HOMOLOG_NODE_LABELS,
}
ENSEMBL_HOMOLOG_MAIN_LABEL = "homolog"
ENSEMBL_HOMOLOG_EDGE_LABEL = "is_homolog_of"
ENSEMBL_HOMOLOG_EDGE_ATTRS = {
    "datasource": ENSEMBL,
    "label": ENSEMBL_HOMOLOG_EDGE_LABEL,
}

# KEGG compounds
KEGG_COMPOUND_NODE_ATTRS = {
    "datasource": KEGG,
    "id": None,
    "labels": COMPOUND_NODE_LABELS,
}
KEGG_COMPOUND_NODE_MAIN_LABEL = "compounds"
KEGG_COMPOUND_EDGE_LABEL = "contains"
KEGG_COMPOUND_EDGE_ATTRS = {
    "datasource": KEGG,
    "label": None,
}

# Wikidata


# AOPWIKI

KEY_EVENT_NODE_LABELS = "Key Event"
MIE_NODE_LABELS = "Molecular Initiating Event"
AOP_NODE_LABELS = "Adverse Outcome Pathway"
AO_NODE_LABELS = "Adverse Outcome"

# AOPWIKI Edge Labels
AOP_GENE_EDGE_LABEL = "associated_with"  # Gene to AOP edge
MIE_AOP_EDGE_LABEL = "upstream"  # MIE to AOP edge
KE_UPSTREAM_MIE_EDGE_LABEL = "upstream"  # KE upstream to MIE edge
KE_DOWNSTREAM_KE_EDGE_LABEL = "downstream"  # KE downstream to KE upstream edge
KE_DOWNSTREAM_AO_EDGE_LABEL = "downstream"  # KE downstream to AO edge
AOPWIKI_EDGE_ATTRS = {
    "datasource": AOPWIKIRDF,
    "relation": None,
    "label": None,
}
AOP_NODE_LABELS = "Adverse Outcome Pathway"
MIE_NODE_LABELS = "Molecular Initiating Event"
KE_NODE_LABELS = "Key Event"
AO_NODE_LABELS = "Adverse Outcome"

AOPWIKI_NODE_ATTRS = {
    "datasource": AOPWIKIRDF,
    "title": None,
    "type": None,
    "organ": None,
    "labels": None,
}

# Mapper from namespace to BridgeDB datasource
COMPOUND_NAMESPACE_MAPPER = {"pubchem.compound": "PubChem Compound", "CHEMBL": "ChEMBL compound"}

# RDF (rdflib constants and namespaces)


DATA_TYPES_SOURCES = {
    "identifier": IDENTIFIER_COL,
    "identifier_source": IDENTIFIER_SOURCE_COL,
    "target": TARGET_COL,
    "target_source": TARGET_SOURCE_COL,
    "gene_expression": BGEE_GENE_EXPRESSION_LEVELS_COL,
    "assays": PUBCHEM_COMPOUND_ASSAYS_COL,
    "go": OPENTARGETS_GO_COL,
    "gene_compounds": OPENTARGETS_GENE_COMPOUND_COL,
    "literature_disease": LITERATURE_DISEASE_COL,
    "transporter_inhibitor": MOLMEDB_PROTEIN_COMPOUND_COL,
    "ppi": STRING_PPI_COL,
    "disgenet": DISGENET_DISEASE_COL,
    "opentargets_disease": OPENTARGETS_DISEASE_COL,
}

# Dictionary to store namespace strings
NAMESPACE_BINDINGS = {
    "sio": "http://semanticscience.org/resource/",
    "hgnc": "http://bio2rdf.org/hgnc:",
    "obo": "http://purl.obolibrary.org/obo/",
    "ensembl": "https://identifiers.org/ensembl:",
    "dcat": "http://www.w3.org/ns/dcat#",
    "bdf": "https://biodatafuse.org/",
    "foaf": "http://xmlns.com/foaf/0.1/",
    "skos": "http://www.w3.org/2004/02/skos/core#",
    "owl": "http://www.w3.org/2002/07/owl#",
    "rdf": "http://www.w3.org/1999/02/22-rdf-syntax-ns#",
    "rdfs": "http://www.w3.org/2000/01/rdf-schema#",
    "xsd": "http://www.w3.org/2001/XMLSchema#",
    "bdfo": "https://biodatafuse.org/onto/bdf#",
    "mondo": "https://monarchinitiative.org/disease/",
    "umls": "https://www.ncbi.nlm.nih.gov/medgen/",
    "so": "http://purl.obolibrary.org/obo/so#",
}

# Patterns URIs for nodes (one for each node in the schema)
URIS = {
    "gene_disease_association": "gene_disease_association",
    "gene_base_node": "gene",
    "gene_symbol_base_node": "gene_symbol",
    "source_base_node": "source",
    "data_source_base_node": "datasource",
    "score_base_node": "score",
    "experimental_process_node": "experimental_process",
    "anatomical_entity_base_node": "anatomical_entity",
    "life_cycle_base_node": "life_cycle",
    "gene_expression_value_base_node": "gene_expression_value",
}

# NODE TYPES
NODE_TYPES = {
    "gene_node": f"{NAMESPACE_BINDINGS['obo']}NCIT_C16612",
    "disease_node": f"{NAMESPACE_BINDINGS['obo']}NCIT_C7057",
    "gene_disease_association": f"{NAMESPACE_BINDINGS['sio']}SIO_000983",
    "score_node": f"{NAMESPACE_BINDINGS['obo']}NCIT_C25338",
    "data_source_node": "http://semanticscience.org/resource/SIO_000750",
    "gene_expression_value_node": f"{NAMESPACE_BINDINGS['sio']}SIO_001077",
    "anatomical_entity_node": "http://semanticscience.org/resource/SIO_001262",
    "tested_compound_node": "http://semanticscience.org/resource/SIO_010038",
    "source_database": f"{NAMESPACE_BINDINGS['sio']}SIO_000750",
    "experimental_process_node": "http://www.ebi.ac.uk/efo/EFO_0002694",
    "pathway_node": f"{NAMESPACE_BINDINGS['obo']}PW_0000001",
    "adverse_event_node": f"{NAMESPACE_BINDINGS['obo']}OAE_0000001",
    "ensemble": "http://identifiers.org/ensembl/",
    "ncbi_disease": "https://www.ncbi.nlm.nih.gov/medgen/",
    "article": f"{NAMESPACE_BINDINGS['obo']}IAO_0000013",
    "protein_node": f"{NAMESPACE_BINDINGS['obo']}NCIT_C17021",
    "ppi_node": f"{NAMESPACE_BINDINGS['obo']}NCIT_C18469",
    "compound_node": "http://semanticscience.org/resource/SIO_010038",
    "approved_compound": f"{NAMESPACE_BINDINGS['obo']}NCIT_C172573",
    "aid": f"{NAMESPACE_BINDINGS['obo']}CLO_0037244",
    "developmental_stage_node": f"{NAMESPACE_BINDINGS['obo']}NCIT_C43531",
    "el_node": "https://biodatafuse.org/onto/bdf#DisGeNET_Evidence_Level",
    "ei_node": "https://biodatafuse.org/onto/bdf#DisGeNET_Evidence_Index",
}

# PREDICATES
PREDICATES = {
    "sio_refers_to": f"{NAMESPACE_BINDINGS['sio']}SIO_000628",
    "sio_has_measurement_value": f"{NAMESPACE_BINDINGS['sio']}SIO_000216",
    "sio_has_source": f"{NAMESPACE_BINDINGS['sio']}SIO_000253",
    "sio_is_associated_with": f"{NAMESPACE_BINDINGS['sio']}SIO_001403",
    "sio_has_value": f"{NAMESPACE_BINDINGS['sio']}SIO_000300",
    "sio_has_input": f"{NAMESPACE_BINDINGS['sio']}SIO_000230",
    "sio_has_output": f"{NAMESPACE_BINDINGS['sio']}SIO_000229",
    "chebi_inchi": f"{NAMESPACE_BINDINGS['obo']}chebi/inchi",
    "chebi_smiles": f"{NAMESPACE_BINDINGS['obo']}chebi/smiles",
    "cheminf_compound_id": "http://semanticscience.org/resource/CHEMINF_000140",
    "sio_is_part_of": f"{NAMESPACE_BINDINGS['sio']}SIO_000068",
    "has_gene_count": "",  # TODO gene count
    "precedes": "http://semanticscience.org/resource/SIO_000248",
    "is_preceded_by": "http://semanticscience.org/resource/SIO_000248",
    "sio_has_part": f"{NAMESPACE_BINDINGS['sio']}SIO_000028",
    "negatively_regulates": f"{NAMESPACE_BINDINGS['obo']}RO_0002449",
    "phase": f"{NAMESPACE_BINDINGS['obo']}PATO_0000083",
    "translation_of": f"{NAMESPACE_BINDINGS['obo']}so#translation_of",
    "translates_to": f"{NAMESPACE_BINDINGS['obo']}so#translates_to",
    "variant_of": f"{NAMESPACE_BINDINGS['obo']}so#variant_of",
}

# Classes for clinical phases

CLINICAL_PHASES = {
    "1.0": f"{NAMESPACE_BINDINGS['obo']}OPMI_0000368",
    "2.0": f"{NAMESPACE_BINDINGS['obo']}OPMI_0000369",
    "3.0": f"{NAMESPACE_BINDINGS['obo']}OPMI_0000370",
    "4.0": f"{NAMESPACE_BINDINGS['obo']}OPMI_0000371",
}

# GO Types
GO_TYPES = {
    "C": f"{NAMESPACE_BINDINGS['obo']}GO_0005575",
    "P": f"{NAMESPACE_BINDINGS['obo']}GO_0008150",
    "F": f"{NAMESPACE_BINDINGS['obo']}GO_0003674",
}

# Compound MoA

MOAS = {
    "ANTAGONIST": f"{NAMESPACE_BINDINGS['obo']}RO_0018029",
    "AGONIST": f"{NAMESPACE_BINDINGS['obo']}RO_0018027",
    "BLOCKER": f"{NAMESPACE_BINDINGS['obo']}RO_0003002",
    "INHIBITOR": f"{NAMESPACE_BINDINGS['obo']}RO_0012006",  # TODO this predicate has the wrong range
    "MODULATOR": f"{NAMESPACE_BINDINGS['obo']}RO_0011002",  # TODO needs more granularity
    "PARTIAL AGONIST": f"{NAMESPACE_BINDINGS['obo']}RO_0018027",  # TODO needs more granularity
    "INVERSE AGONIST": f"{NAMESPACE_BINDINGS['obo']}RO_0018028",
}

# Data sources
DATA_SOURCES = {
    DISGENET: "https://disgenet.com/",
    WIKIPATHWAYS: "https://wikipathways.org",
    MINERVA: "https://minerva.pages.uni.lu/doc/",
    BRIDGEDB: "https://www.bridgedb.org/",
    STRING: "https://string-db.org/",
    OPENTARGETS: "https://www.opentargets.org/",
    BGEE: "https://www.bgee.org/",
    MOLMEDB: "https://molmedb.upol.cz",
    PUBCHEM: "https://pubchem.ncbi.nlm.nih.gov/",
    WIKIDATA: "https://wikidata.org",
    OPENTARGETS_REACTOME: "https://www.opentargets.org/",
    AOPWIKIRDF: "https://aopwiki.rdf.bigcat-bioinformatics.org",
}

DISEASE_IDENTIFIER_TYPES = [
    "HPO",
    "NCI",
    "OMIM",
    "MONDO",
    "ORDO",
    "EFO",
    "DO",
    "MESH",
    "UMLS",
]

BASE_URLS_DBS = {
    "uniprot": "https://www.uniprot.org/uniprotkb/",
    "ensembl": "http://identifiers.org/ensembl:",
    "stringdb": "https://string-db.org/network/",
}

NAMESPACE_SHAPES = {
    "http://www.w3.org/1999/02/22-rdf-syntax-ns#": "rdf",
    "http://example.org/": "ex",
    "http://weso.es/shapes/": ":",
    "http://www.w3.org/2001/XMLSchema#": "xsd",
    "http://www.w3.org/2002/07/owl#": "owl",
    f"{NAMESPACE_BINDINGS['obo']}": "obo",
    f"{NAMESPACE_BINDINGS['obo']}so#": "so",
    "https://biodatafuse.org/onto/bdf#": "bdfo",
    "https://minerva-net.lcsb.uni.lu/api/": "minerva",
    "https://reactome.org/content/detail/": "reactome",
    "https://www.uniprot.org/uniprotkb/": "uniprot",
    "http://identifiers.org/ensembl#": "ensembl",
}

AOPWIKI_LIFESTAGE_MAPPINGS = {
    "All life stages": "",
    "Adult": "",
    "Juvenile": "",
    "Development": "",
    "Birth to < 1 month": "",
    "Not Otherwise Specified": "",
    "Adults": "",
    "Adult, reproductively mature": "",
    "During development and at adulthood": "",
    "Old Age": "",
    "Embryo": "",
    "During brain development": "",
    "During brain development, adulthood and aging": "",
    "Foetal": "",
    "Larvae": "",
}

SOURCE_NAMESPACES = {
    "CAS": "https://commonchemistry.cas.org/detail?cas_rn=",
    "ChEBI": "https://www.ebi.ac.uk/chebi/searchId.do?chebiId=CHEBI:",
    "ChemSpider": "http://www.chemspider.com/Chemical-Structure.",
    "ChEMBL compound": "https://www.ebi.ac.uk/chembl/compound_report_card/",
    "DrugBank": "https://go.drugbank.com/drugs/",
    "HMDB": "https://hmdb.ca/metabolites/",
    "InChIKey": "https://www.chemspider.com/Search.aspx?q=",
    "KEGG Compound": "https://www.genome.jp/dbget-bin/www_bget?cpd:",
    "KEGG Drug": "https://www.genome.jp/dbget-bin/www_bget?dr:",
    "KEGG Glycan": "https://www.genome.jp/dbget-bin/www_bget?gl:",
    "LIPID MAPS": "https://www.lipidmaps.org/data/LMSDRecord.php?LMID=",
    "LipidBank": "http://lipidbank.jp/cgi-bin/detail.cgi?id=",
    "PharmGKB Drug": "https://www.pharmgkb.org/chemical/",
    "PubChem Compound": "https://pubchem.ncbi.nlm.nih.gov/compound/",
    "PubChem Substance": "https://pubchem.ncbi.nlm.nih.gov/substance/",
    "SwissLipids": "https://www.swisslipids.org/#/entity/",
    "TTD Drug": "http://db.idrblab.net/ttd/data/drug/details/",
    "Wikidata": "https://www.wikidata.org/wiki/",
    "Wikipedia": "https://en.wikipedia.org/wiki/",
    # TODO ADD ALL
}<|MERGE_RESOLUTION|>--- conflicted
+++ resolved
@@ -431,12 +431,9 @@
     "id": "str",
     "labels": MOLECULAR_PATHWAY_NODE_LABELS,
 }
-<<<<<<< HEAD
 WIKIPATHWAYS_MOLECULAR_EDGE_ATTRS = {"interaction_type": "str", "rhea_id": str}
-=======
 MOLECULAR_GENE_PATHWAY_EDGE_LABEL = "part_of"
 MOLECULAR_INTERACTION_EDGE_ATTRS = {"interaction_type": "str", "rhea_id": str}
->>>>>>> ff56b423
 # GO nodes
 # Open Targets - GO processes
 GO_BP_NODE_LABELS = "Biological Process"
