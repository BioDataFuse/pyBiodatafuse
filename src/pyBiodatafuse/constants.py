--- conflicted
+++ resolved
@@ -439,19 +439,8 @@
 
 # TODO: to be checked
 
-<<<<<<< HEAD
 # Mapper from namespace to BridgeDB datasource
 COMPOUND_NAMESPACE_MAPPER = {"pubchem.compound": "PubChem Compound", "CHEMBL": "ChEMBL compound"}
-=======
-
-# Output from the explorers
-# Wikidata
-
-# TODO: to be checked
-
-
-# Output from the explorers
-
 
 # RDF (rdflib constants and namespaces)
 
@@ -580,5 +569,4 @@
     "DO",
     "MESH",
     "UMLS",
-]
->>>>>>> fc6f601a
+]