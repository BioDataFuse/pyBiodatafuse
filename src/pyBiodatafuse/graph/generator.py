# coding: utf-8

"""Python module to construct a NetworkX graph from the annotated data frame."""

import json
import pickle

import networkx as nx
import pandas as pd
from tqdm import tqdm

from pyBiodatafuse.constants import (
    BGEE,
    BGEE_ANATOMICAL_NODE_ATTRS,
    BGEE_ANATOMICAL_NODE_MAIN_LABEL,
    BGEE_EDGE_ATTRS,
    BGEE_GENE_ANATOMICAL_EDGE_LABEL,
    BGEE_GENE_EXPRESSION_LEVELS_COL,
    BRIDGEDB,
    COMPOUND_NODE_MAIN_LABEL,
    COMPOUND_SIDE_EFFECT_EDGE_ATTRS,
    COMPOUND_SIDE_EFFECT_EDGE_LABEL,
    DISEASE_NODE_MAIN_LABEL,
    DISGENET,
    DISGENET_DISEASE_COL,
    DISGENET_DISEASE_NODE_ATTRS,
    DISGENET_EDGE_ATTRS,
    ENSEMBL_HOMOLOG_COL,
    ENSEMBL_HOMOLOG_EDGE_ATTRS,
    ENSEMBL_HOMOLOG_EDGE_LABEL,
    ENSEMBL_HOMOLOG_MAIN_LABEL,
    ENSEMBL_HOMOLOG_NODE_ATTRS,
    GENE_DISEASE_EDGE_LABEL,
    GENE_GO_EDGE_ATTRS,
    GENE_GO_EDGE_LABEL,
    GENE_NODE_LABELS,
    GENE_PATHWAY_EDGE_ATTRS,
    GENE_PATHWAY_EDGE_LABEL,
    GO_BP_NODE_LABELS,
    GO_CC_NODE_LABELS,
    GO_MF_NODE_LABELS,
    GO_NODE_ATTRS,
    GO_NODE_MAIN_LABEL,
    HOMOLOG_NODE_LABELS,
    KEGG,
    KEGG_COL,
    KEGG_COMPOUND_COL,
    KEGG_COMPOUND_EDGE_ATTRS,
    KEGG_COMPOUND_EDGE_LABEL,
    KEGG_COMPOUND_NODE_ATTRS,
    LITERATURE_DISEASE_COL,
    LITERATURE_DISEASE_EDGE_ATTRS,
    LITERATURE_DISEASE_NODE_ATTRS,
    LITERATURE_NODE_MAIN_LABEL,
    MINERVA,
<<<<<<< HEAD
    MOLMEDB,
=======
    MOLECULAR_INTERACTION_EDGE_ATTRS,
    MOLECULAR_PATHWAY_NODE_ATTRS,
>>>>>>> 783fc28c
    MOLMEDB_COMPOUND_NODE_ATTRS,
    MOLMEDB_PROTEIN_COMPOUND_COL,
    MOLMEDB_PROTEIN_COMPOUND_EDGE_ATTRS,
    MOLMEDB_PROTEIN_COMPOUND_EDGE_LABEL,
    OPENTARGETS,
    OPENTARGETS_COMPOUND_NODE_ATTRS,
    OPENTARGETS_DISEASE_COMPOUND_COL,
    OPENTARGETS_DISEASE_COMPOUND_EDGE_ATTRS,
    OPENTARGETS_GENE_COMPOUND_COL,
    OPENTARGETS_GENE_COMPOUND_EDGE_ATTRS,
    OPENTARGETS_GO_COL,
    OPENTARGETS_REACTOME_COL,
    PATHWAY_NODE_ATTRS,
    PATHWAY_NODE_MAIN_LABEL,
    PUBCHEM,
    PUBCHEM_COMPOUND_ASSAYS_COL,
    PUBCHEM_COMPOUND_NODE_ATTRS,
    PUBCHEM_GENE_COMPOUND_EDGE_ATTRS,
    SIDE_EFFECT_NODE_ATTRS,
    SIDE_EFFECT_NODE_MAIN_LABEL,
    STRING,
    STRING_PPI_COL,
    STRING_PPI_EDGE_ATTRS,
    STRING_PPI_EDGE_LABEL,
    STRING_PPI_EDGE_MAIN_LABEL,
    WIKIPATHWAYS,
    WIKIPATHWAYS_MOLECULAR_COL,
)


def load_dataframe_from_pickle(pickle_path: str) -> pd.DataFrame:
    """Load a previously annotated DataFrame from a pickle file.

    :param pickle_path: the path to a previously obtained annotation DataFrame dumped as a pickle file.
    :returns: a Pandas DataFrame.
    """
    with open(pickle_path, "rb") as rin:
        df = pickle.load(rin)
        df = df[(df["target.source"] == "Ensembl")]

    return df


def merge_node(g, node_label, node_attrs):
    """Merge and/or adding nodes to the graph.

    :param g: the graph to which the node will be added.
    :param node_label: node label.
    :param node_attrs: dictionary of node attributes.
    """
    # Ensure all node attributes are strings or set to None
    node_attrs = {k: (v if isinstance(v, str) else "") for k, v in node_attrs.items()}
    if node_label not in g.nodes():
        g.add_node(node_label, attr_dict=node_attrs)
    else:
        if "attr_dict" in g.nodes[node_label]:
            for k, v in node_attrs.items():
                node_attr_dict = g.nodes[node_label]["attr_dict"]
                if k in node_attr_dict:
                    if node_attr_dict[k] is not None:
                        if isinstance(v, str):
                            v_list = node_attr_dict[k].split("|")
                            v_list.append(v)
                            node_attr_dict[k] = "|".join(list(set(v_list)))
                    else:
                        node_attr_dict[k] = v
                else:
                    node_attr_dict[k] = v
        else:
            g.add_node(node_label, attr_dict=node_attrs)


def add_gene_bgee_subgraph(g: nx.MultiDiGraph, gene_node_label: str, annot_list: list):
    """Construct part of the graph by linking the gene to a list of anatomical entities.

    :param g: the input graph to extend with new nodes and edges.
    :param gene_node_label: the gene node to be linked to annotation entities.
    :param annot_list: list of anatomical entities from Bgee with gene expression levels.
    :returns: a NetworkX MultiDiGraph
    """
    for annot in annot_list:
        if pd.isna(annot["anatomical_entity_name"]):
            continue

        entity_name = annot[BGEE_ANATOMICAL_NODE_MAIN_LABEL]
        entity_attrs = BGEE_ANATOMICAL_NODE_ATTRS.copy()
        entity_attrs.update(
            {
                "name": annot["anatomical_entity_name"],
                "id": annot["anatomical_entity_id"],
                "datasource": BGEE,
            }
        )

        g.add_node(entity_name, attr_dict=entity_attrs)

        edge_attrs = BGEE_EDGE_ATTRS.copy()
        fields = {
            "confidence_level_id": ("confidence_level_name", "confidence_level_id"),
            "expression_level": ("expression_level",),
            "developmental_stage_name": ("developmental_stage_name",),
            "developmental_stage_id": ("developmental_stage_id",),
        }

        for field, attrs in fields.items():
            if pd.notna(annot[field]):
                for attr in attrs:
                    edge_attrs[attr] = annot[attr]

        edge_hash = hash(frozenset(edge_attrs.items()))
        edge_attrs["edge_hash"] = edge_hash
<<<<<<< HEAD

        if not any(
            y["attr_dict"]["edge_hash"] == edge_hash
            for y in g.get_edge_data(gene_node_label, entity_name, default={}).values()
        ):
=======
        edge_data = g.get_edge_data(gene_node_label, annot_node_label)
        edge_data = {} if edge_data is None else edge_data
        edge_exists = any(
            y.get("attr_dict", {}).get("edge_hash") == edge_hash for y in edge_data.values()
        )

        if not edge_exists:
>>>>>>> 783fc28c
            g.add_edge(
                gene_node_label,
                entity_name,
                label=BGEE_GENE_ANATOMICAL_EDGE_LABEL,
                attr_dict=edge_attrs,
            )

    return g


def add_disgenet_gene_disease_subgraph(g: nx.MultiDiGraph, gene_node_label: str, annot_list: list):
    """Construct part of the graph by linking the gene to diseases.

    :param g: the input graph to extend with new nodes and edges.
    :param gene_node_label: the gene node to be linked to diseases.
    :param annot_list: list of diseases from DisGeNET.
    :returns: a NetworkX MultiDiGraph
    """
    for annot in annot_list:
        if pd.isna(annot["disease_name"]):
            continue

        annot_node_label = annot[DISEASE_NODE_MAIN_LABEL]
        annot_node_attrs = DISGENET_DISEASE_NODE_ATTRS.copy()
        annot_node_attrs.update(
            {
                "name": annot["disease_name"],
                "id": annot["UMLS"],
                "datasource": DISGENET,
            }
        )

        other_ids = {
            "HPO": annot["HPO"],
            "NCI": annot["NCI"],
            "OMIM": annot["OMIM"],
            "MONDO": annot["MONDO"],
            "ORDO": annot["ORDO"],
            "EFO": annot["EFO"],
            "DO": annot["DO"],
            "MESH": annot["MESH"],
            "UMLS": annot["UMLS"],
            "disease_type": annot["disease_type"],
            "disease_umlscui": annot["disease_umlscui"],
        }

        for key, value in other_ids.items():
            if pd.notna(value):
                annot_node_attrs[key] = value

        g.add_node(annot_node_label, attr_dict=annot_node_attrs)

        edge_attrs = DISGENET_EDGE_ATTRS.copy()
        edge_attrs["score"] = annot["score"]

        if pd.notna(annot["ei"]):
            edge_attrs["ei"] = annot["ei"]
        if pd.notna(annot["el"]):
            edge_attrs["el"] = annot["el"]

        edge_hash = hash(frozenset(edge_attrs.items()))
        edge_attrs["edge_hash"] = edge_hash
        edge_data = g.get_edge_data(gene_node_label, annot_node_label)
        edge_data = {} if edge_data is None else edge_data
        node_exists = [x for x, y in edge_data.items() if y["attr_dict"]["edge_hash"] == edge_hash]

        if len(node_exists) == 0:
            g.add_edge(
                gene_node_label,
                annot_node_label,
                label=GENE_DISEASE_EDGE_LABEL,
                attr_dict=edge_attrs,
            )

    return g


def add_literature_gene_disease_subgraph(
    g: nx.MultiDiGraph, gene_node_label: str, annot_list: list
):
    """Construct part of the graph by linking the gene to diseases form literature.

    :param g: the input graph to extend with new nodes and edges.
    :param gene_node_label: the gene node to be linked to diseases.
    :param annot_list: list of diseases from DisGeNET.
    :returns: a NetworkX MultiDiGraph
    """
    for annot in annot_list:
        if pd.isna(annot["disease_name"]):
            continue
        annot_node_label = annot[LITERATURE_NODE_MAIN_LABEL]
        annot_node_attrs = LITERATURE_DISEASE_NODE_ATTRS.copy()
        annot_node_attrs.update(
            {"datasource": annot["source"], "name": annot["disease_name"], "id": annot["UMLS"]}
        )

        other_ids = {
            "UMLS": annot["UMLS"],
            "MONDO": annot["MONDO"],
        }

        for key, value in other_ids.items():
            if pd.notna(value):
                annot_node_attrs[key] = value

        g.add_node(annot_node_label, attr_dict=annot_node_attrs)

        edge_attrs = LITERATURE_DISEASE_EDGE_ATTRS.copy()
        edge_attrs["datasource"] = annot["source"]

        edge_hash = hash(frozenset(edge_attrs.items()))
        edge_attrs["edge_hash"] = edge_hash
        edge_data = g.get_edge_data(gene_node_label, annot_node_label)
        edge_data = {} if edge_data is None else edge_data
        node_exists = [x for x, y in edge_data.items() if y["attr_dict"]["edge_hash"] == edge_hash]

        if len(node_exists) == 0:
            g.add_edge(
                gene_node_label,
                annot_node_label,
                label=GENE_DISEASE_EDGE_LABEL,
                attr_dict=edge_attrs,
            )

    return g


# TODO: The disease annotations are not curated and will be used again when the OpenTarget annotation improves.
# def add_opentargets_gene_disease_subgraph(g, gene_node_label, annot_list):  # TODO: should be updated
#     """Construct part of the graph by linking the gene to a list of annotation entities (disease, compound ..etc).

#     :param g: the input graph to extend with new nodes and edges.
#     :param gene_node_label: the gene node to be linked to annotation entities.
#     :param annot_list: list of annotations from a specific source (e.g. DisGeNET, WikiPathways ..etc).
#     :returns: a NetworkX MultiDiGraph
#     """
#     for annot in annot_list:
#         if not pd.isna(annot["disease_name"]):
#             annot_node_label = annot[DISEASE_NODE_MAIN_LABEL]
#             annot_node_attrs = OPENTARGETS_DISEASE_NODE_ATTRS.copy()
#             annot_node_attrs.update(
#                 {
#                     "name": annot["disease_name"],
#                     "id": annot["disease_id"],
#                     "therapeutic_areas": annot["therapeutic_areas"],
#                 }
#             )

#             # g.add_node(annot_node_label, attr_dict=annot_node_attrs)
#             merge_node(g, annot_node_label, annot_node_attrs)

#             edge_attrs = OPENTARGETS_DISEASE_EDGE_ATTRS

#             edge_hash = hash(frozenset(edge_attrs.items()))
#             edge_attrs["edge_hash"] = edge_hash
#             edge_data = g.get_edge_data(gene_node_label, annot_node_label)
#             edge_data = {} if edge_data is None else edge_data
#             node_exists = [
#                 x for x, y in edge_data.items() if y["attr_dict"]["edge_hash"] == edge_hash
#             ]

#             if len(node_exists) == 0:
#                 g.add_edge(
#                     gene_node_label,
#                     annot_node_label,
#                     label=OPENTARGETS_GENE_DISEASE_EDGE_LABEL,
#                     attr_dict=edge_attrs,
#                 )

#     return g


def add_minerva_gene_pathway_subgraph(g: nx.MultiDiGraph, gene_node_label: str, annot_list: list):
    """Construct part of the graph by linking the gene to MINERVA pathways.

    :param g: the input graph to extend with new nodes and edges.
    :param gene_node_label: the gene node to be linked to MINERVA pathways.
    :param annot_list: list of MINERVA pathways from MINERVA.
    :returns: a NetworkX MultiDiGraph
    """
    for annot in annot_list:
        if pd.isna(annot.get("pathway_label")):
            continue

        annot_node_label = annot[PATHWAY_NODE_MAIN_LABEL]
        annot_node_attrs = PATHWAY_NODE_ATTRS.copy()
        annot_node_attrs.update(
            {
                "datasource": MINERVA,
                "name": annot["pathway_label"],
                "id": annot["pathway_id"],
                "gene_count": annot["pathway_gene_count"],
            }
        )

        g.add_node(annot_node_label, attr_dict=annot_node_attrs)

        edge_attrs = GENE_PATHWAY_EDGE_ATTRS.copy()
        edge_attrs["datasource"] = MINERVA

        edge_hash = hash(frozenset(edge_attrs.items()))
        edge_attrs["edge_hash"] = edge_hash
        edge_data = g.get_edge_data(gene_node_label, annot_node_label)
        edge_data = {} if edge_data is None else edge_data
        node_exists = [x for x, y in edge_data.items() if y["attr_dict"]["edge_hash"] == edge_hash]

        if len(node_exists) == 0:
            g.add_edge(
                gene_node_label,
                annot_node_label,
                label=GENE_PATHWAY_EDGE_LABEL,
                attr_dict=edge_attrs,
            )

    return g


def add_wikipathways_gene_pathway_subgraph(
    g: nx.MultiDiGraph, gene_node_label: str, annot_list: list
):
    """Construct part of the graph by linking the gene to pathways from WikiPathways.

    :param g: the input graph to extend with new nodes and edges.
    :param gene_node_label: the gene node to be linked to pathways from WikiPathways.
    :param annot_list: list of pathways from WikiPathways.
    :returns: a NetworkX MultiDiGraph
    """
    for annot in annot_list:
        if pd.isna(annot["pathway_label"]):
            continue

        annot_node_label = annot[PATHWAY_NODE_MAIN_LABEL]
        annot_node_attrs = PATHWAY_NODE_ATTRS.copy()
        annot_node_attrs.update(
            {
                "datasource": WIKIPATHWAYS,
                "name": annot["pathway_label"],
                "id": annot["pathway_id"],
                "gene_count": annot["pathway_gene_count"],
            }
        )

        g.add_node(annot_node_label, attr_dict=annot_node_attrs)

        edge_attrs = GENE_PATHWAY_EDGE_ATTRS.copy()
        edge_attrs["datasource"] = WIKIPATHWAYS

        edge_hash = hash(frozenset(edge_attrs.items()))
        edge_attrs["edge_hash"] = edge_hash
        edge_data = g.get_edge_data(gene_node_label, annot_node_label)
        edge_data = {} if edge_data is None else edge_data
        node_exists = [x for x, y in edge_data.items() if y["attr_dict"]["edge_hash"] == edge_hash]

        if len(node_exists) == 0:
            g.add_edge(
                gene_node_label,
                annot_node_label,
                label=GENE_PATHWAY_EDGE_LABEL,
                attr_dict=edge_attrs,
            )

    return g


def add_kegg_gene_pathway_subgraph(g: nx.MultiDiGraph, gene_node_label: str, annot_list: list):
    """Construct part of the graph by linking the gene to pathways from KEGG.

    :param g: the input graph to extend with new nodes and edges.
    :param gene_node_label: the gene node to be linked to pathways from KEGG.
    :param annot_list: list of pathways from KEGG.
    :returns: a NetworkX MultiDiGraph
    """
    for annot in annot_list:
        if pd.isna(annot.get("pathway_label")):
            continue

        annot_node_label = annot[PATHWAY_NODE_MAIN_LABEL]
        annot_node_attrs = PATHWAY_NODE_ATTRS.copy()
        annot_node_attrs.update(
            {
                "datasource": KEGG,
                "name": annot["pathway_label"],
                "id": annot["pathway_id"],
                "gene_count": annot["gene_count"],
            }
        )

        # g.add_node(annot_node_label, attr_dict=annot_node_attrs)
        merge_node(g, annot_node_label, annot_node_attrs)

        edge_attrs = GENE_PATHWAY_EDGE_ATTRS.copy()
        edge_attrs["datasource"] = KEGG

        edge_hash = hash(frozenset(edge_attrs.items()))
        edge_attrs["edge_hash"] = edge_hash
        edge_data = g.get_edge_data(gene_node_label, annot_node_label)
        edge_data = {} if edge_data is None else edge_data
        node_exists = [x for x, y in edge_data.items() if y["attr_dict"]["edge_hash"] == edge_hash]

        if len(node_exists) == 0:
            g.add_edge(
                gene_node_label,
                annot_node_label,
                label=GENE_PATHWAY_EDGE_LABEL,
                attr_dict=edge_attrs,
            )

    return g


def add_kegg_compounds_subgraph(
    g: nx.MultiDiGraph, pathway_node_label: str, compounds_list: list, combined_df: pd.DataFrame
):
    """Construct part of the graph by linking the KEGG compound to its respective pathway.

    :param g: the input graph to extend with new nodes and edges.
    :param pathway_node_label: the pathway node to be linked to compound nodes.
    :param compounds_list: list of compounds from KEGG.
    :param combined_df: the combined dataframe.
    :returns: a NetworkX MultiDiGraph
    """
    for compound in compounds_list:
        if pd.isna(compound.get("name")):
            continue

        annot_node_label = compound["KEGG_identifier"]
        annot_node_attrs = KEGG_COMPOUND_NODE_ATTRS.copy()
        annot_node_attrs.update(
            {
                "id": compound["KEGG_identifier"],
                "label": compound["name"],
            }
        )

        merge_node(g, annot_node_label, annot_node_attrs)

        for _, path_row in combined_df.iterrows():
            pathways = path_row.get("KEGG_pathways", [])

            for pathway in pathways:
                if pathway_node_label != pathway.get("pathway_id"):
                    continue

                if "compounds" not in pathway:
                    continue

                pathway_compounds = [comp["KEGG_identifier"] for comp in pathway["compounds"]]
                if compound["KEGG_identifier"] not in pathway_compounds:
                    continue

                edge_attrs = KEGG_COMPOUND_EDGE_ATTRS.copy()
                edge_hash = hash(frozenset(edge_attrs.items()))
                edge_attrs["edge_hash"] = edge_hash
                edge_data = g.get_edge_data(pathway_node_label, annot_node_label)
                edge_data = {} if edge_data is None else edge_data
                node_exists = [
                    x
                    for x, y in edge_data.items()
                    if "attr_dict" in y and y["attr_dict"].get("edge_hash") == edge_hash
                ]

                if len(node_exists) == 0:
                    g.add_edge(
                        pathway_node_label,
                        annot_node_label,
                        label=KEGG_COMPOUND_EDGE_LABEL,
                        attr_dict=edge_attrs,
                    )

    return g


def process_kegg_pathway_compound(
    g: nx.MultiDiGraph, kegg_pathway_compound: pd.DataFrame, combined_df: pd.DataFrame
):
    """Process pathway-compound relationships from KEGG and add them to the graph.

    :param g: the input graph to extend with pathway-compound relationships.
    :param kegg_pathway_compound: DataFrame containing pathway-compound relationships.
    :param combined_df: DataFrame containing KEGG pathway data.
    """
    for _, row in kegg_pathway_compound.iterrows():
        compound_info = row[KEGG_COMPOUND_COL]

        if isinstance(compound_info, dict):
            compounds_list = [compound_info]
        elif isinstance(compound_info, list):
            compounds_list = compound_info
        else:
            compounds_list = []

        for compound in compounds_list:
            compound_id = compound["KEGG_identifier"]

            for _, pathway_row in combined_df.iterrows():
                pathway_data = pathway_row["KEGG_pathways"]

                if not isinstance(pathway_data, list):
                    continue

                for pathway in pathway_data:
                    pathway_id = pathway.get("pathway_id")
                    pathway_compounds = pathway.get("compounds", [])

                    if any(c.get("KEGG_identifier") == compound_id for c in pathway_compounds):
                        add_kegg_compounds_subgraph(g, pathway_id, compounds_list, combined_df)


def add_opentargets_gene_reactome_pathway_subgraph(
    g: nx.MultiDiGraph, gene_node_label: str, annot_list: list
):
    """Construct part of the graph by linking the gene to Reactome pathways.

    :param g: the input graph to extend with new nodes and edges.
    :param gene_node_label: the gene node to be linked to Reactome pathways.
    :param annot_list: list of Reactome pathways from OpenTargets.
    :returns: a NetworkX MultiDiGraph
    """
    for annot in annot_list:
        if pd.isna(annot["pathway_id"]):
            continue

        annot_node_label = annot[PATHWAY_NODE_MAIN_LABEL]
        annot_node_attrs = PATHWAY_NODE_ATTRS.copy()
        annot_node_attrs.update(
            {
                "datasource": OPENTARGETS,
                "name": annot["pathway_label"],
                "id": annot["pathway_id"],
            }
        )

        g.add_node(annot_node_label, attr_dict=annot_node_attrs)

        edge_attrs = GENE_PATHWAY_EDGE_ATTRS.copy()
        edge_attrs["datasource"] = OPENTARGETS

        edge_hash = hash(frozenset(edge_attrs.items()))
        edge_attrs["edge_hash"] = edge_hash
        edge_data = g.get_edge_data(gene_node_label, annot_node_label)
        edge_data = {} if edge_data is None else edge_data
        node_exists = [x for x, y in edge_data.items() if y["attr_dict"]["edge_hash"] == edge_hash]

        if len(node_exists) == 0:
            g.add_edge(
                gene_node_label,
                annot_node_label,
                label=GENE_PATHWAY_EDGE_LABEL,
                attr_dict=edge_attrs,
            )

    return g


def add_opentargets_gene_go_subgraph(g, gene_node_label, annot_list):
    """Construct part of the graph by linking the gene to gene ontologies.

    :param g: the input graph to extend with new nodes and edges.
    :param gene_node_label: the gene node to be linked to gene ontologies.
    :param annot_list: list of gene ontologies from OpenTargets.
    :returns: a NetworkX MultiDiGraph
    """
    for annot in annot_list:
        if pd.isna(annot["go_id"]):
            continue

        annot_node_label = annot[GO_NODE_MAIN_LABEL]
        annot_node_attrs = GO_NODE_ATTRS.copy()
        annot_node_attrs.update(
            {
                "name": annot["go_name"],
                "id": annot["go_id"],
                "datasource": OPENTARGETS,
            }
        )

        if annot["go_type"] == "P":
            annot_node_attrs["labels"] = GO_BP_NODE_LABELS
        elif annot["go_type"] == "F":
            annot_node_attrs["labels"] = GO_MF_NODE_LABELS
        elif annot["go_type"] == "C":
            annot_node_attrs["labels"] = GO_CC_NODE_LABELS
        else:
            raise ValueError(f"Invalid GO type: {annot['go_type']}")

        g.add_node(annot_node_label, attr_dict=annot_node_attrs)

        edge_attrs = GENE_GO_EDGE_ATTRS.copy()

        edge_hash = hash(frozenset(edge_attrs.items()))
        edge_attrs["edge_hash"] = edge_hash
        edge_data = g.get_edge_data(gene_node_label, annot_node_label)
        edge_data = {} if edge_data is None else edge_data
        node_exists = [x for x, y in edge_data.items() if y["attr_dict"]["edge_hash"] == edge_hash]

        if len(node_exists) == 0:
            g.add_edge(
                gene_node_label,
                annot_node_label,
                label=GENE_GO_EDGE_LABEL,
                attr_dict=edge_attrs,
            )

    return g


def add_opentargets_compound_side_effect_subgraph(
    g: nx.MultiDiGraph, compound_node_label: str, side_effects_list: list
):
    """Construct part of the graph by linking the compound to side effects.

    :param g: the input graph to extend with new nodes and edges.
    :param compound_node_label: the compound node to be linked to side effect nodes.
    :param side_effects_list: list of side effects from OpenTargets.
    :returns: a NetworkX MultiDiGraph
    """
    if isinstance(side_effects_list, list):
        for effect in side_effects_list:
            if pd.isna(effect["name"]):
                continue

            effect_node_label = effect["name"]
            effect_node_attrs = SIDE_EFFECT_NODE_ATTRS.copy()
            effect_node_attrs.update(
                {
                    "name": effect["name"],
                    "datasource": OPENTARGETS,
                }
            )

            g.add_node(effect_node_label, attr_dict=effect_node_attrs)

            edge_attrs = COMPOUND_SIDE_EFFECT_EDGE_ATTRS.copy()
            edge_hash = hash(frozenset(edge_attrs.items()))
            edge_attrs["edge_hash"] = edge_hash
            edge_data = g.get_edge_data(compound_node_label, effect_node_label)
            edge_data = {} if edge_data is None else edge_data
            node_exists = [
                x
                for x, y in edge_data.items()
                if "attr_dict" in y and y["attr_dict"].get("edge_hash") == edge_hash
            ]

            if len(node_exists) == 0:
                g.add_edge(
                    compound_node_label,
                    effect_node_label,
                    label=COMPOUND_SIDE_EFFECT_EDGE_LABEL,
                    attr_dict=edge_attrs,
                )

    return g


def add_opentargets_gene_compound_subgraph(g, gene_node_label, annot_list):
    """Construct part of the graph by linking the gene to a list of compounds.

    :param g: the input graph to extend with new nodes and edges.
    :param gene_node_label: the gene node to be linked to compounds.
    :param annot_list: list of compounds from OpenTargets.
    :returns: a NetworkX MultiDiGraph
    """
    for annot in annot_list:
        if pd.isna(annot["relation"]):
            continue

        if not pd.isna(annot[COMPOUND_NODE_MAIN_LABEL]):
            annot_node_label = annot[COMPOUND_NODE_MAIN_LABEL]
        else:
            annot_node_label = annot["chembl_id"]

        annot_node_attrs = OPENTARGETS_COMPOUND_NODE_ATTRS.copy()
        annot_node_attrs.update(
            {
                "name": annot["compound_name"],
                "id": annot["chembl_id"],
                "datasource": OPENTARGETS,
            }
        )

        if not pd.isna(annot[COMPOUND_NODE_MAIN_LABEL]):
            annot_node_attrs["id"] = annot[COMPOUND_NODE_MAIN_LABEL]
        else:
            annot_node_attrs["id"] = annot["chembl_id"]
        annot_node_attrs["chembl_id"] = annot["chembl_id"]

        other_info = {
            "drugbank_id": annot["drugbank_id"],
            "compound_cid": annot["compound_cid"],
            "clincal_trial_phase": annot["clincal_trial_phase"],
            "is_approved": annot["is_approved"],
            "adverse_effect_count": annot["adverse_effect_count"],
        }

        for key, value in other_info.items():
            if not pd.isna(value):
                annot_node_attrs[key] = value

        merge_node(g, annot_node_label, annot_node_attrs)

        edge_attrs = OPENTARGETS_GENE_COMPOUND_EDGE_ATTRS.copy()
        edge_attrs["label"] = annot["relation"]
        edge_hash = hash(frozenset(edge_attrs.items()))
        edge_attrs["edge_hash"] = edge_hash
        edge_data = g.get_edge_data(annot_node_label, gene_node_label)
        edge_data = {} if edge_data is None else edge_data
        node_exists = [x for x, y in edge_data.items() if y["attr_dict"]["edge_hash"] == edge_hash]

        if len(node_exists) == 0:
            g.add_edge(
                annot_node_label,
                gene_node_label,
                label=annot["relation"],
                attr_dict=edge_attrs,
            )

        # Add side effects
        if annot["adverse_effect"]:
            add_opentargets_compound_side_effect_subgraph(
                g, annot_node_label, annot[SIDE_EFFECT_NODE_MAIN_LABEL]
            )

    return g


def add_molmedb_gene_inhibitor_subgraph(g, gene_node_label, annot_list):
    """Construct part of the graph by linking the gene to its inhibitors.

    :param g: the input graph to extend with new nodes and edges.
    :param gene_node_label: the gene node to be linked to its inhibitors.
    :param annot_list: list of gene inhibitors from MolMeDB.
    :returns: a NetworkX MultiDiGraph
    """
    for annot in annot_list:
        if pd.isna(annot["compound_name"]):
            continue

        if not pd.isna(annot[COMPOUND_NODE_MAIN_LABEL]):
            annot_node_label = annot[COMPOUND_NODE_MAIN_LABEL]
        else:
            annot_node_label = annot["molmedb_id"]

        annot_node_attrs = MOLMEDB_COMPOUND_NODE_ATTRS.copy()
        annot_node_attrs.update(
            {
                "name": annot["compound_name"],
                "id": annot["molmedb_id"],
                "datasource": MOLMEDB,
            }
        )

        if not pd.isna(annot[COMPOUND_NODE_MAIN_LABEL]):
            annot_node_attrs["id"] = annot[COMPOUND_NODE_MAIN_LABEL]
        else:
            annot_node_attrs["id"] = annot["molmedb_id"]

        other_info = {
            "inchikey": annot["inchikey"],
            "smiles": annot["smiles"],
            "compound_cid": annot["compound_cid"],
            "chebi_id": annot["chebi_id"],
            "drugbank_id": annot["drugbank_id"],
            "source_pmid": annot["source_pmid"],
            "uniprot_trembl_id": annot["uniprot_trembl_id"],
            # "pdb_ligand_id": annot["pdb_ligand_id"],
        }

        for key, value in other_info.items():
            if not pd.isna(value):
                annot_node_attrs[key] = value

        merge_node(g, annot_node_label, annot_node_attrs)

        edge_attrs = MOLMEDB_PROTEIN_COMPOUND_EDGE_ATTRS.copy()

        edge_hash = hash(frozenset(edge_attrs.items()))
        edge_attrs["edge_hash"] = edge_hash
        edge_data = g.get_edge_data(gene_node_label, annot_node_label)
        edge_data = {} if edge_data is None else edge_data
        node_exists = [x for x, y in edge_data.items() if y["attr_dict"]["edge_hash"] == edge_hash]

        if len(node_exists) == 0:
            g.add_edge(
                annot_node_label,
                gene_node_label,
                label=MOLMEDB_PROTEIN_COMPOUND_EDGE_LABEL,
                attr_dict=edge_attrs,
            )

    return g


def add_pubchem_assay_subgraph(g, gene_node_label, annot_list):
    """Construct part of the graph by linking the gene to a list of compounds tested on it.

    :param g: the input graph to extend with new nodes and edges.
    :param gene_node_label: the gene node to be linked to compound tested on it.
    :param annot_list: list of compounds tested on gene from PubChem.
    :returns: a NetworkX MultiDiGraph
    """
    for annot in annot_list:
        if pd.isna(annot["pubchem_assay_id"]):
            continue

        annot_node_label = annot[COMPOUND_NODE_MAIN_LABEL]
        annot_node_attrs = PUBCHEM_COMPOUND_NODE_ATTRS.copy()
        annot_node_attrs.update(
            {
                "name": annot["compound_name"],
                "id": annot["compound_cid"],
                "inchi": annot["inchi"],
                "datasource": PUBCHEM,
            }
        )
        if not pd.isna(annot["smiles"]):
            annot_node_attrs["smiles"] = annot["smiles"]

        merge_node(g, annot_node_label, annot_node_attrs)

        edge_attrs = PUBCHEM_GENE_COMPOUND_EDGE_ATTRS.copy()
        edge_attrs["assay_type"] = annot["assay_type"]
        edge_attrs["pubchem_assay_id"] = annot["pubchem_assay_id"]
        edge_attrs["outcome"] = annot["outcome"]
        edge_attrs["label"] = annot["outcome"]

        edge_hash = hash(frozenset(edge_attrs.items()))
        edge_attrs["edge_hash"] = edge_hash
        edge_data = g.get_edge_data(gene_node_label, annot_node_label)
        edge_data = {} if edge_data is None else edge_data
        node_exists = [x for x, y in edge_data.items() if y["attr_dict"]["edge_hash"] == edge_hash]

        if len(node_exists) == 0:
            g.add_edge(
                annot_node_label,
                gene_node_label,
                label=annot["outcome"],
                attr_dict=edge_attrs,
            )

    return g


def add_stringdb_ppi_subgraph(g, gene_node_label, annot_list):
    """Construct part of the graph by linking the gene to genes.

    :param g: the input graph to extend with new nodes and edges.
    :param gene_node_label: the gene node to be linked to other genes entities.
    :param annot_list: list of protein-protein interactions from StringDb.
    :returns: a NetworkX MultiDiGraph
    """
    for ppi in annot_list:
        edge_attrs = STRING_PPI_EDGE_ATTRS.copy()
        edge_attrs["score"] = ppi["score"]

        edge_hash = hash(frozenset(edge_attrs.items()))
        edge_attrs["edge_hash"] = edge_hash
        edge_data = g.get_edge_data(gene_node_label, ppi[STRING_PPI_EDGE_MAIN_LABEL])

        edge_data = {} if edge_data is None else edge_data
        node_exists = [x for x, y in edge_data.items() if y["attr_dict"]["edge_hash"] == edge_hash]
        if len(node_exists) == 0 and not pd.isna(ppi[STRING_PPI_EDGE_MAIN_LABEL]):
            g.add_edge(
                gene_node_label,
                ppi[STRING_PPI_EDGE_MAIN_LABEL],
                label=STRING_PPI_EDGE_LABEL,
                attr_dict=edge_attrs,
            )
            g.add_edge(
                ppi[STRING_PPI_EDGE_MAIN_LABEL],
                gene_node_label,
                label=STRING_PPI_EDGE_LABEL,
                attr_dict=edge_attrs,
            )

    return g


def add_opentargets_disease_compound_subgraph(
    g: nx.MultiDiGraph, disease_node_label: str, annot_list: list
):
    """Construct part of the graph by linking the disease to compounds.

    :param g: the input graph to extend with new nodes and edges.
    :param disease_node_label: the disease node to be linked to compounds.
    :param annot_list: list of compounds from OpenTargets.
    :returns: a NetworkX MultiDiGraph
    """
    for annot in annot_list:
        if pd.isna(annot["relation"]):
            continue

        if pd.isna(annot[COMPOUND_NODE_MAIN_LABEL]):
            annot_node_label = annot["chembl_id"]
        else:
            annot_node_label = annot[COMPOUND_NODE_MAIN_LABEL]

        # create compound node and merge with existing node if it exists
        annot_node_attrs = OPENTARGETS_COMPOUND_NODE_ATTRS.copy()
        annot_node_attrs.update(
            {
                "name": annot["compound_name"],
                "id": annot_node_label,
                "datasource": OPENTARGETS,
            }
        )

        other_info = {
            "drugbank_id": annot["drugbank_id"],
            "compound_cid": annot["compound_cid"],
            "clincal_trial_phase": annot["clincal_trial_phase"],
            "is_approved": annot["is_approved"],
            "adverse_effect_count": annot["adverse_effect_count"],
        }

        for key, value in other_info.items():
            if not pd.isna(value):
                annot_node_attrs[key] = value

        merge_node(g, annot_node_label, annot_node_attrs)

        edge_attrs = OPENTARGETS_DISEASE_COMPOUND_EDGE_ATTRS.copy()
        edge_attrs["label"] = annot["relation"]
        edge_hash = hash(frozenset(edge_attrs.items()))
        edge_attrs["edge_hash"] = edge_hash

        edge_data = g.get_edge_data(annot_node_label, disease_node_label)
        edge_data = {} if edge_data is None else edge_data
        node_exists = [x for x, y in edge_data.items() if y["attr_dict"]["edge_hash"] == edge_hash]

        if len(node_exists) == 0:
            g.add_edge(
                annot_node_label,
                disease_node_label,
                label=annot["relation"],
                attr_dict=edge_attrs,
            )

        # Add side effects
        if annot["adverse_effect"]:
            add_opentargets_compound_side_effect_subgraph(
                g, annot_node_label, annot[SIDE_EFFECT_NODE_MAIN_LABEL]
            )

    return g


def add_wikipathways_molecular_subgraph(g, gene_node_label, annot_list):
    """Construct part of the graph by linking molecular entities from WP with MIMs.

    :param g: the input graph to extend with new nodes and edges.
    :param gene_node_label: the disease node to be linked to compounds.
    :param annot_list: result of querying WP for molecular interactions.
    :returns: a NetworkX MultiDiGraph
    """
    for annot in annot_list:
        for target_key in ["targetGene", "targetMetabolite"]:
            target = annot.get(target_key)
            target_node_label = None
            if target and target != gene_node_label:  # No interactions with self
                target_node_label = str(target)

            if target_node_label is not None:
                interaction_type = annot.get("mimtype", "Interaction")
                edge_attrs = MOLECULAR_INTERACTION_EDGE_ATTRS.copy()
                edge_attrs["interaction_type"] = interaction_type
                edge_attrs["rhea_id"] = annot.get("rhea_id", "")
                edge_attrs["pathway_id"] = annot.get("pathway_id", "")
                edge_attrs["edge_hash"] = hash(frozenset(edge_attrs.items()))

                if not g.has_node(target_node_label):
                    node_attrs = MOLECULAR_PATHWAY_NODE_ATTRS.copy()
                    node_attrs.update(
                        {
                            "pathway_id": annot.get("pathway_id", ""),
                            "pathway_label": annot.get("pathway_label", ""),
                            "id": target_node_label,
                        }
                    )
                    g.add_node(target_node_label, attr_dict=node_attrs)

                edge_exists = False
                if g.has_edge(gene_node_label, target_node_label):
                    edge_data = g.get_edge_data(gene_node_label, target_node_label)
                    for edge_key in edge_data:
                        if (
                            edge_data[edge_key].get("attr_dict", {}).get("edge_hash")
                            == edge_attrs["edge_hash"]
                        ):
                            edge_exists = True
                            break

                if not edge_exists:
                    g.add_edge(
                        gene_node_label,
                        target_node_label,
                        label=interaction_type.upper(),
                        attr_dict=edge_attrs,
                    )
    return g


def add_ensembl_homolog_subgraph(g, gene_node_label, annot_list):
    """Construct part of the graph by linking the gene to genes.

    :param g: the input graph to extend with new nodes and edges.
    :param gene_node_label: the gene node to be linked to other genes entities.
    :param annot_list: list of homologs from Ensembl.
    :returns: a NetworkX MultiDiGraph
    """
    for hl in annot_list:
        edge_attrs = ENSEMBL_HOMOLOG_EDGE_ATTRS.copy()

        edge_hash = hash(frozenset(edge_attrs.items()))
        edge_attrs["edge_hash"] = edge_hash
        edge_data = g.get_edge_data(gene_node_label, hl[ENSEMBL_HOMOLOG_MAIN_LABEL])

        edge_data = {} if edge_data is None else edge_data
        node_exists = [x for x, y in edge_data.items() if y["attr_dict"]["edge_hash"] == edge_hash]
        if len(node_exists) == 0 and not pd.isna(hl[ENSEMBL_HOMOLOG_MAIN_LABEL]):
            g.add_edge(
                gene_node_label,
                hl[ENSEMBL_HOMOLOG_MAIN_LABEL],
                label=ENSEMBL_HOMOLOG_EDGE_LABEL,
                attr_dict=edge_attrs,
            )
    return g


def add_gene_node(g, row, dea_columns):
    """Add gene node from each row of the combined_df to the graph.

    :param g: the input graph to extend with gene nodes.
    :param row: row in the combined DataFrame.
    :param dea_columns: list of dea_columns.
    :returns: label for gene node
    """
    gene_node_label = row["identifier"]
    gene_node_attrs = {
        "datasource": BRIDGEDB,
        "name": f"{row['identifier.source']}:{row['identifier']}",
        "id": row["target"],
        "labels": GENE_NODE_LABELS,
        row["target.source"]: row["target"],
    }

    for c in dea_columns:
        gene_node_attrs[c[:-4]] = row[c]

    g.add_node(gene_node_label, attr_dict=gene_node_attrs)
    return gene_node_label


def process_annotations(g, gene_node_label, row, func_dict):
    """Process the annotations for gene node from each row of the combined_df to the graph.

    :param g: the input graph to extend with gene nodes.
    :param gene_node_label: the gene node to be linked to annotation entities.
    :param row: row in the combined DataFrame.
    :param func_dict: dictionary of subgraph function.
    """
    for annot_key in func_dict:
        if annot_key in row:
            annot_list = row[annot_key]
            if not isinstance(annot_list, list):
                annot_list = []

            func_dict[annot_key](g, gene_node_label, annot_list)


def process_disease_compound(g, disease_compound):
    """Process disease-compound relationships and add them to the graph.

    :param g: the input graph to extend with gene nodes.
    :param disease_compound: the input DataFrame containing disease-compound relationships.
    """
    for _i, row in disease_compound.iterrows():
        disease_node_label = row["identifier"].replace("_", ":")
        disease_annot_list = json.loads(json.dumps(row[OPENTARGETS_DISEASE_COMPOUND_COL]))

        if isinstance(disease_annot_list, float):
            disease_annot_list = []

        add_opentargets_disease_compound_subgraph(g, disease_node_label, disease_annot_list)


def process_ppi(g, gene_node_label, row):
    """Process protein-protein interactions and add them to the graph.

    :param g: the input graph to extend with gene nodes.
    :param gene_node_label: the gene node to be linked to annotation entities.
    :param row: row in the combined DataFrame.
    """
    if STRING_PPI_COL in row and row[STRING_PPI_COL] is not None:
        try:
            ppi_list = json.loads(json.dumps(row[STRING_PPI_COL]))
        except (ValueError, TypeError):
            ppi_list = []

        if isinstance(ppi_list, list) and len(ppi_list) > 0:
            valid_ppi_list = [item for item in ppi_list if pd.notna(item.get("stringdb_link_to"))]
            if valid_ppi_list:
                add_stringdb_ppi_subgraph(g, gene_node_label, valid_ppi_list)

        if not isinstance(ppi_list, float):
            add_stringdb_ppi_subgraph(g, gene_node_label, ppi_list)


def process_homologs(g, combined_df, homolog_df_list, func_dict, dea_columns):
    """Process homolog dataframes and combined df and add them to the graph.

    :param g: the input graph to extend with gene nodes.
    :param combined_df: dataframe without homolog information.
    :param homolog_df_list: list of dataframes from homolog queries.
    :param func_dict: list of functions for node generation.
    :param dea_columns: columns ending with _dea
    """
    func_dict_hl = {}

    for homolog_df in homolog_df_list:
        last_col = homolog_df.columns[-1]
        for key, func in func_dict.items():
            if last_col == key and last_col in combined_df.columns:
                func_dict_hl[last_col] = func

    for _i, row in tqdm(combined_df.iterrows(), total=combined_df.shape[0], desc="Building graph"):
        if pd.isna(row["identifier"]) or pd.isna(row["target"]):
            continue
        gene_node_label = add_gene_node(g, row, dea_columns)
        func_dict_non_hl = {key: func for key, func in func_dict.items() if key not in func_dict_hl}
        process_annotations(g, gene_node_label, row, func_dict_non_hl)
        process_ppi(g, gene_node_label, row)

    for _i, row in tqdm(combined_df.iterrows(), total=combined_df.shape[0]):
        if pd.isna(row["identifier"]) or pd.isna(row["Ensembl_homologs"]):
            continue

        homologs = row["Ensembl_homologs"]

        if isinstance(homologs, list) and homologs:
            for homolog_entry in homologs:
                homolog_node_label = homolog_entry.get("homolog")

                if pd.isna(homolog_node_label) or homolog_node_label == "nan":
                    continue

                if homolog_node_label:
                    annot_node_attrs = ENSEMBL_HOMOLOG_NODE_ATTRS.copy()
                    annot_node_attrs["id"] = homolog_node_label
                    annot_node_attrs["labels"] = HOMOLOG_NODE_LABELS
                    g.add_node(homolog_node_label, attr_dict=annot_node_attrs)

                    process_annotations(g, homolog_node_label, row, func_dict_hl)


def normalize_node_attributes(g):
    """Normalize node attributes by flattening the 'attr_dict'.

    :param g: the input graph to extend with gene nodes.
    """
    for node in g.nodes():
        if "attr_dict" not in g.nodes[node]:
            continue

        for k, v in g.nodes[node]["attr_dict"].items():
            if v is not None:
                g.nodes[node][k] = v

        del g.nodes[node]["attr_dict"]


def normalize_edge_attributes(g):
    """Normalize edge attributes by flattening the 'attr_dict'.

    :param g: the input graph to extend with gene nodes.
    """
    for u, v, k in g.edges(keys=True):
        if "attr_dict" not in g[u][v][k]:
            continue

        for x, y in g[u][v][k]["attr_dict"].items():
            if y is not None and x != "edge_hash":
                g[u][v][k][x] = y

        del g[u][v][k]["attr_dict"]


def build_networkx_graph(
    combined_df: pd.DataFrame,
    disease_compound=None,
    pathway_compound=None,
    homolog_df_list=None,
) -> nx.MultiDiGraph:
    """Construct a NetWorkX graph from a Pandas DataFrame of genes and their multi-source annotations.

    :param combined_df: the input DataFrame to be converted into a graph.
    :param disease_compound: the input DataFrame containing disease-compound relationships.
    :param pathway_compound: the input DataFrame containing pathway-compound relationships from KEGG.
    :param homolog_df_list: a list of DataFrame generated by querying homologs.
    :returns: a NetworkX MultiDiGraph
    """
    g = nx.MultiDiGraph()
    combined_df = combined_df[(combined_df["target.source"] == "Ensembl")]

    dea_columns = [c for c in combined_df.columns if c.endswith("_dea")]

    func_dict = {
        BGEE_GENE_EXPRESSION_LEVELS_COL: add_gene_bgee_subgraph,
        DISGENET_DISEASE_COL: add_disgenet_gene_disease_subgraph,
        LITERATURE_DISEASE_COL: add_literature_gene_disease_subgraph,
        MINERVA: add_minerva_gene_pathway_subgraph,
        WIKIPATHWAYS: add_wikipathways_gene_pathway_subgraph,
        KEGG_COL: add_kegg_gene_pathway_subgraph,
        OPENTARGETS_REACTOME_COL: add_opentargets_gene_reactome_pathway_subgraph,
        OPENTARGETS_GO_COL: add_opentargets_gene_go_subgraph,
        OPENTARGETS_GENE_COMPOUND_COL: add_opentargets_gene_compound_subgraph,
        MOLMEDB_PROTEIN_COMPOUND_COL: add_molmedb_gene_inhibitor_subgraph,
        PUBCHEM_COMPOUND_ASSAYS_COL: add_pubchem_assay_subgraph,
        WIKIPATHWAYS_MOLECULAR_COL: add_wikipathways_molecular_subgraph,
        ENSEMBL_HOMOLOG_COL: add_ensembl_homolog_subgraph,
    }

    for _i, row in tqdm(combined_df.iterrows(), total=combined_df.shape[0], desc="Building graph"):
        if pd.isna(row["identifier"]) or pd.isna(row["target"]):
            continue
        gene_node_label = add_gene_node(g, row, dea_columns)
        process_annotations(g, gene_node_label, row, func_dict)
        process_ppi(g, gene_node_label, row)

    if homolog_df_list is not None:
        process_homologs(g, combined_df, homolog_df_list, func_dict, dea_columns)

    if homolog_df_list is None:
        for _i, row in tqdm(
            combined_df.iterrows(), total=combined_df.shape[0], desc="Building graph"
        ):
            if pd.isna(row["identifier"]) or pd.isna(row["target"]):
                continue
            gene_node_label = add_gene_node(g, row, dea_columns)
            process_annotations(g, gene_node_label, row, func_dict)
            process_ppi(g, gene_node_label, row)

    if disease_compound is not None:
        process_disease_compound(g, disease_compound)

    if pathway_compound is not None:
        process_kegg_pathway_compound(g, pathway_compound, combined_df)

    normalize_node_attributes(g)
    normalize_edge_attributes(g)

    return g<|MERGE_RESOLUTION|>--- conflicted
+++ resolved
@@ -53,12 +53,9 @@
     LITERATURE_DISEASE_NODE_ATTRS,
     LITERATURE_NODE_MAIN_LABEL,
     MINERVA,
-<<<<<<< HEAD
     MOLMEDB,
-=======
     MOLECULAR_INTERACTION_EDGE_ATTRS,
     MOLECULAR_PATHWAY_NODE_ATTRS,
->>>>>>> 783fc28c
     MOLMEDB_COMPOUND_NODE_ATTRS,
     MOLMEDB_PROTEIN_COMPOUND_COL,
     MOLMEDB_PROTEIN_COMPOUND_EDGE_ATTRS,
@@ -170,13 +167,6 @@
 
         edge_hash = hash(frozenset(edge_attrs.items()))
         edge_attrs["edge_hash"] = edge_hash
-<<<<<<< HEAD
-
-        if not any(
-            y["attr_dict"]["edge_hash"] == edge_hash
-            for y in g.get_edge_data(gene_node_label, entity_name, default={}).values()
-        ):
-=======
         edge_data = g.get_edge_data(gene_node_label, annot_node_label)
         edge_data = {} if edge_data is None else edge_data
         edge_exists = any(
@@ -184,7 +174,6 @@
         )
 
         if not edge_exists:
->>>>>>> 783fc28c
             g.add_edge(
                 gene_node_label,
                 entity_name,
