--- conflicted
+++ resolved
@@ -2068,9 +2068,6 @@
             add_stringdb_ppi_subgraph(g, gene_node_label, ppi_list)
 
 
-<<<<<<< HEAD
-# TODO: Fix this function
-=======
 def process_tf_target(g, gene_node_label, row):
     """Process tf-target interactions and add them to the graph.
 
@@ -2085,7 +2082,6 @@
             add_tflink_gene_tf_subgraph(g, gene_node_label, its_target_list)
 
 
->>>>>>> 9db0a95b
 def process_homologs(g, combined_df, homolog_df_list, func_dict, dea_columns):
     """Process homolog dataframes and combined df and add them to the graph.
 
@@ -2208,12 +2204,6 @@
         Cons.ITS_TARGET_COL: process_tf_target,
     }
 
-<<<<<<< HEAD
-    if homolog_df_list is not None:
-        process_homologs(g, combined_df, homolog_df_list, func_dict, dea_columns)
-
-=======
->>>>>>> 9db0a95b
     for _i, row in tqdm(combined_df.iterrows(), total=combined_df.shape[0], desc="Building graph"):
         if pd.isna(row[Cons.IDENTIFIER_COL]) or pd.isna(row[Cons.TARGET_COL]):
             continue
