# coding: utf-8

"""Python module to construct a NetworkX graph from the annotated data frame."""

import json
import logging
import os
import pickle
from logging import Logger
from typing import Any, Dict

import networkx as nx
import numpy as np
import pandas as pd
from tqdm import tqdm

import pyBiodatafuse.constants as Cons

logger = Logger(__name__)
logger.setLevel(logging.INFO)


def load_dataframe_from_pickle(pickle_path: str) -> pd.DataFrame:
    """Load a previously annotated DataFrame from a pickle file.

    :param pickle_path: the path to a previously obtained annotation DataFrame dumped as a pickle file.
    :returns: a Pandas DataFrame.
    """
    with open(pickle_path, "rb") as rin:
        df = pickle.load(rin)

    return df


def merge_node(g, node_label, node_attrs):
    """Merge the attr_dict of a newly added node to the graph on duplication, otherwise, add the new node.

    :param g: the graph to which the node will be added.
    :param node_label: node label.
    :param node_attrs: dictionary of node attributes.
    """
    if node_label not in g.nodes():
        # Ensure 'labels' is set
        if Cons.LABEL not in node_attrs:
            node_attrs[Cons.LABEL] = node_attrs.get("label", "Unknown")
        g.add_node(node_label, attr_dict=node_attrs)
    else:
        if "attr_dict" in g.nodes[node_label]:
            for k, v in node_attrs.items():
                if k in g.nodes[node_label]["attr_dict"]:
                    if g.nodes[node_label]["attr_dict"][k] is not None:
                        if isinstance(v, str):
                            v_list = g.nodes[node_label]["attr_dict"][k].split("|")
                            v_list.append(v)
                            g.nodes[node_label]["attr_dict"][k] = "|".join(list(set(v_list)))
                    else:
                        g.nodes[node_label]["attr_dict"][k] = v
                else:
                    g.nodes[node_label]["attr_dict"][k] = v
        else:
            if Cons.LABEL not in node_attrs:
                node_attrs[Cons.LABEL] = node_attrs.get("label", "Unknown")
            g.add_node(node_label, attr_dict=node_attrs)


"""Adding node and edges from annotators"""


def add_gene_bgee_subgraph(g, gene_node_label, annot_list):
    """Construct part of the graph by linking the gene to a list of anatomical entities.

    :param g: the input graph to extend with new nodes and edges.
    :param gene_node_label: the gene node to be linked to annotation entities.
    :param annot_list: list of anatomical entities from Bgee with gene expression levels.
    :returns: a NetworkX MultiDiGraph
    """
    logger.debug("Adding Bgee nodes and edges")
    for annot in annot_list:
        if pd.isna(annot[Cons.ANATOMICAL_NAME]):
            continue

        annot_node_label = annot[Cons.BGEE_ANATOMICAL_NODE_MAIN_LABEL].replace(":", "_")
        entity_attrs = Cons.BGEE_ANATOMICAL_NODE_ATTRS.copy()
        entity_attrs.update(
            {
                Cons.NAME: annot[Cons.ANATOMICAL_NAME],
                Cons.ID: annot[Cons.ANATOMICAL_ID],
                Cons.DATASOURCE: Cons.BGEE,
                Cons.UBERON: annot[Cons.ANATOMICAL_ID].split(":")[1],
            }
        )

        g.add_node(annot_node_label, attr_dict=entity_attrs)

        edge_attrs = Cons.BGEE_EDGE_ATTRS.copy()
        fields = {
            Cons.CONFIDENCE_ID,
            Cons.CONFIDENCE_LEVEL_NAME,
            Cons.EXPRESSION_LEVEL,
            Cons.DEVELOPMENTAL_ID,
            Cons.DEVELOPMENTAL_STAGE_NAME,
        }

        for field in fields:
            if pd.notna(annot[field]):
                edge_attrs[field] = annot[field]

        edge_hash = hash(frozenset(edge_attrs.items()))
        edge_attrs[Cons.EDGE_HASH] = edge_hash
        edge_data = g.get_edge_data(gene_node_label, annot_node_label)
        edge_data = {} if edge_data is None else edge_data
        node_exists = [
            x for x, y in edge_data.items() if y["attr_dict"][Cons.EDGE_HASH] == edge_hash
        ]

        if len(node_exists) == 0:
            g.add_edge(
                gene_node_label,
                annot_node_label,
                label=Cons.BGEE_GENE_ANATOMICAL_EDGE_LABEL,
                attr_dict=edge_attrs,
            )

    return g


def add_disgenet_gene_disease_subgraph(g, gene_node_label, annot_list):
    """Construct part of the graph by linking the gene to diseases.

    :param g: the input graph to extend with new nodes and edges.
    :param gene_node_label: the gene node to be linked to diseases.
    :param annot_list: list of diseases from DisGeNET.
    :returns: a NetworkX MultiDiGraph
    """
    logger.debug("Adding DisGeNET nodes and edges")
    for annot in annot_list:
        if pd.isna(annot[Cons.DISEASE_NAME]):
            continue

        annot_node_label = annot[Cons.DISEASE_NODE_MAIN_LABEL]
        annot_node_attrs = Cons.DISGENET_DISEASE_NODE_ATTRS.copy()
        annot_node_attrs.update(
            {
                Cons.NAME: annot[Cons.DISEASE_NAME],
                Cons.ID: annot[Cons.UMLS],
                Cons.DATASOURCE: Cons.DISGENET,
            }
        )

        other_ids = {
            Cons.HPO: annot[Cons.HPO],
            Cons.NCI: annot[Cons.NCI],
            Cons.OMIM: annot[Cons.OMIM],
            Cons.MONDO: annot[Cons.MONDO],
            Cons.ORDO: annot[Cons.ORDO],
            Cons.EFO: annot[Cons.EFO],
            Cons.DO: annot[Cons.DO],
            Cons.MESH: annot[Cons.MESH],
            Cons.UMLS: annot[Cons.UMLS],
            Cons.DISEASE_TYPE: annot[Cons.DISEASE_TYPE],
        }

        for key, value in other_ids.items():
            if pd.notna(value):
                annot_node_attrs[key] = value

        g.add_node(annot_node_label, attr_dict=annot_node_attrs)

        edge_attrs = Cons.DISGENET_EDGE_ATTRS.copy()
        edge_attrs[Cons.DISGENET_SCORE] = annot[Cons.DISGENET_SCORE]

        if pd.notna(annot[Cons.DISGENET_EI]):
            edge_attrs[Cons.DISGENET_EI] = annot[Cons.DISGENET_EI]
        if pd.notna(annot[Cons.DISGENET_EL]):
            edge_attrs[Cons.DISGENET_EL] = annot[Cons.DISGENET_EL]

        edge_hash = hash(frozenset(edge_attrs.items()))
        edge_attrs[Cons.EDGE_HASH] = edge_hash  # type: ignore
        edge_data = g.get_edge_data(gene_node_label, annot_node_label)
        edge_data = {} if edge_data is None else edge_data
        node_exists = [
            x for x, y in edge_data.items() if y["attr_dict"][Cons.EDGE_HASH] == edge_hash
        ]

        if len(node_exists) == 0:
            g.add_edge(
                gene_node_label,
                annot_node_label,
                label=Cons.GENE_DISEASE_EDGE_LABEL,
                attr_dict=edge_attrs,
            )

    return g


def add_intact_interactions_subgraph(g, gene_node_label, annot_list):
    """Construct part of the graph by linking the gene interactions via IntAct, including all interaction attributes.

    :param g: the input graph to extend with new nodes and edges.
    :param gene_node_label: the gene node to be linked to compounds or proteins.
    :param annot_list: list of interactions from IntAct.
    :returns: a NetworkX MultiDiGraph
    """
    logger.debug("Adding IntAct nodes and edges")

    if not hasattr(add_intact_interactions_subgraph, "_cache"):
        add_intact_interactions_subgraph._cache = {}
    cache = add_intact_interactions_subgraph._cache
    seen_ids = cache.setdefault(gene_node_label, set())
    merged_edges = {}

    for interaction in annot_list:
        interaction_id = interaction.get(Cons.INTACT_INTERACTION_ID)
        if not interaction_id or interaction_id in seen_ids:
            continue
        seen_ids.add(interaction_id)

        id_a = interaction.get(Cons.INTACT_ID_A)
        id_b = interaction.get(Cons.INTACT_ID_B)
        if not id_a or not id_b:
            continue

        is_a_chebi = str(id_a).startswith("CHEBI:")
        is_b_chebi = str(id_b).startswith("CHEBI:")
        if is_a_chebi:
            partner = id_a
        elif is_b_chebi:
            partner = id_b
        else:
            partner = interaction.get(Cons.INTACT_PPI_EDGE_MAIN_LABEL)
        if not partner or pd.isna(partner):
            continue

        # Create or merge node if compound
        if is_a_chebi or is_b_chebi:
            compound_attrs = {
                **Cons.INTACT_COMPOUND_NODE_ATTRS,
                Cons.ID: partner,
                Cons.NAME: interaction.get(
                    Cons.INTACT_INTERACTOR_A_NAME if is_a_chebi else Cons.INTACT_INTERACTOR_B_NAME
                ),
                Cons.SPECIES: interaction.get(
                    Cons.INTACT_INTERACTOR_A_SPECIES
                    if is_a_chebi
                    else Cons.INTACT_INTERACTOR_B_SPECIES
                ),
                Cons.MOLECULE: interaction.get(
                    Cons.INTACT_MOLECULE_A if is_a_chebi else Cons.INTACT_MOLECULE_B
                ),
                Cons.LABEL: Cons.COMPOUND_NODE_LABEL,
            }
            merge_node(g, partner, compound_attrs)

        edge_key = tuple(sorted([gene_node_label, partner]))
        edge_attrs = {k: v for k, v in Cons.INTACT_PPI_EDGE_ATTRS.items()}
        for k, v in interaction.items():
            if v is not None and (not isinstance(v, str) or v.strip()):
                edge_attrs[k] = ",".join(map(str, v)) if isinstance(v, list) else v

        method = interaction.get(Cons.INTACT_DETECTION_METHOD)
        existing = merged_edges.get(edge_key)
        if existing:
            prev = existing.get(Cons.INTACT_DETECTION_METHOD)
            if method and method != prev:
                if isinstance(prev, list):
                    if method not in prev:
                        prev.append(method)
                else:
                    existing[Cons.INTACT_DETECTION_METHOD] = (
                        [prev, method] if method != prev else prev
                    )
        else:
            edge_attrs[Cons.EDGE_HASH] = hash(frozenset(edge_attrs.items()))
            merged_edges[edge_key] = edge_attrs

    for (src, tgt), attrs in merged_edges.items():
        if not g.has_edge(src, tgt):
            g.add_edge(src, tgt, label=attrs[Cons.LABEL], attr_dict=attrs)

    return g


# TODO: test this function
def add_intact_compound_interactions_subgraph(g, compound_node_label, annot_list):
    """Construct part of the graph by linking the compound interactions via IntAct, including all interaction attributes.

    :param g: the input graph to extend with new nodes and edges.
    :param compound_node_label: the compound node label (used as source node), expected as a ChEBI ID (e.g., '15361').
    :param annot_list: list of interaction dicts from IntAct.
    :returns: a NetworkX MultiDiGraph
    """
    logger.debug("Adding IntAct compound nodes and edges")
    if not hasattr(add_intact_compound_interactions_subgraph, "seen_interaction_ids"):
        add_intact_compound_interactions_subgraph.seen_interaction_ids = set()

    seen_interaction_ids = add_intact_compound_interactions_subgraph.seen_interaction_ids
    edges_seen = {}

    compound_full_id = f"CHEBI:{compound_node_label.strip()}"

    for interaction in annot_list:
        interaction_id = interaction[Cons.INTACT_BINARY_INTERACTION_ID]
        if not interaction_id or interaction_id in seen_interaction_ids:
            continue
        seen_interaction_ids.add(interaction_id)

        id_a = interaction[Cons.INTACT_ID_A].strip()
        id_b = interaction[Cons.INTACT_ID_B].strip()

        if compound_full_id == id_a:
            partner_id = id_b
            partner_name = interaction[Cons.INTACT_INTERACTOR_B_NAME]
            partner_species = interaction[Cons.INTACT_INTERACTOR_B_SPECIES]
            partner_molecule = interaction[Cons.INTACT_MOLECULE_B]
        elif compound_full_id == id_b:
            partner_id = id_a
            partner_name = interaction[Cons.INTACT_INTERACTOR_A_NAME]
            partner_species = interaction[Cons.INTACT_INTERACTOR_A_SPECIES]
            partner_molecule = interaction[Cons.INTACT_MOLECULE_A]
        else:
            continue

        if not partner_id or pd.isna(partner_id):
            continue

        edge_key = (compound_node_label, partner_id)
        if edge_key in edges_seen:
            existing_methods = edges_seen[edge_key].get("detection_method", "")
            new_method = interaction.get("detection_method", "")
            if new_method and new_method not in existing_methods:
                existing_methods += f",{new_method}"
                edges_seen[edge_key]["detection_method"] = existing_methods
            continue

        node_label_type = (
            Cons.COMPOUND_NODE_LABELS if partner_id.startswith("CHEBI:") else Cons.GENE_NODE_LABELS
        )

        partner_node_attrs = {
            "id": partner_id,
            "label": partner_name,
            "species": partner_species,
            "molecule": partner_molecule,
            Cons.LABEL: node_label_type,
        }
        merge_node(g, partner_id, partner_node_attrs)

        edge_attrs = {
            key: ",".join(map(str, value)) if isinstance(value, list) else value
            for key, value in interaction.items()
            if value is not None and not (isinstance(value, str) and not value.strip())
        }
        edge_attrs["detection_method"] = interaction.get("detection_method", "")
        edge_attrs["interaction_type"] = interaction.get("type", "compound-ppi")
        edge_attrs["edge_hash"] = hash(frozenset(edge_attrs.items()))

        edges_seen[edge_key] = edge_attrs

    for (source, target), edge_attrs in edges_seen.items():
        g.add_edge(
            source,
            target,
            label=edge_attrs.get("interaction_type", "compound-ppi"),
            attr_dict=edge_attrs,
        )

    return g


def add_literature_gene_disease_subgraph(g, gene_node_label, annot_list):
    """Construct part of the graph by linking the gene to diseases form literature.

    :param g: the input graph to extend with new nodes and edges.
    :param gene_node_label: the gene node to be linked to diseases.
    :param annot_list: list of diseases from DisGeNET.
    :returns: a NetworkX MultiDiGraph
    """
    logger.debug("Adding literature disease nodes and edges")
    for annot in annot_list:
        if pd.isna(annot["disease_name"]):
            continue
        annot_node_label = annot[Cons.LITERATURE_NODE_MAIN_LABEL]
        annot_node_attrs = Cons.LITERATURE_DISEASE_NODE_ATTRS.copy()
        annot_node_attrs.update(
            {"datasource": annot["source"], "name": annot["disease_name"], "id": annot[Cons.UMLS]}
        )

        other_ids = {
            Cons.UMLS: annot[Cons.UMLS],
            Cons.MONDO: annot[Cons.MONDO],
        }

        for key, value in other_ids.items():
            if pd.notna(value):
                annot_node_attrs[key] = value

        g.add_node(annot_node_label, attr_dict=annot_node_attrs)

        edge_attrs = Cons.LITERATURE_DISEASE_EDGE_ATTRS.copy()
        edge_attrs["datasource"] = annot["source"]

        edge_hash = hash(frozenset(edge_attrs.items()))
        edge_attrs["edge_hash"] = edge_hash
        edge_data = g.get_edge_data(gene_node_label, annot_node_label)
        edge_data = {} if edge_data is None else edge_data
        node_exists = [x for x, y in edge_data.items() if y["attr_dict"]["edge_hash"] == edge_hash]

        if len(node_exists) == 0:
            g.add_edge(
                gene_node_label,
                annot_node_label,
                label=Cons.GENE_DISEASE_EDGE_LABEL,
                attr_dict=edge_attrs,
            )

    return g


def add_minerva_gene_pathway_subgraph(g, gene_node_label, annot_list):
    """Construct part of the graph by linking the gene to MINERVA pathways.

    :param g: the input graph to extend with new nodes and edges.
    :param gene_node_label: the gene node to be linked to MINERVA pathways.
    :param annot_list: list of MINERVA pathways from MINERVA.
    :returns: a NetworkX MultiDiGraph
    """
    logger.debug("Adding MINERVA nodes and edges")
    for annot in annot_list:
        if pd.isna(annot[Cons.PATHWAY_LABEL]):
            continue

        annot_node_label = annot[Cons.MINERVA_PATHWAY_NODE_MAIN_LABEL]
        annot_node_attrs = Cons.MINERVA_PATHWAY_NODE_ATTRS.copy()
        annot_node_attrs.update(
            {
                Cons.DATASOURCE: Cons.MINERVA,
                Cons.NAME: annot[Cons.PATHWAY_LABEL],
                Cons.ID: annot[Cons.PATHWAY_ID],
                Cons.GENE_COUNTS: annot[Cons.PATHWAY_GENE_COUNTS],
            }
        )

        g.add_node(annot_node_label, attr_dict=annot_node_attrs)

        edge_attrs = Cons.GENE_PATHWAY_EDGE_ATTRS.copy()
        edge_attrs[Cons.DATASOURCE] = Cons.MINERVA

        edge_hash = hash(frozenset(edge_attrs.items()))
        edge_attrs[Cons.EDGE_HASH] = edge_hash
        edge_data = g.get_edge_data(gene_node_label, annot_node_label)
        edge_data = {} if edge_data is None else edge_data
        node_exists = [
            x for x, y in edge_data.items() if y["attr_dict"][Cons.EDGE_HASH] == edge_hash
        ]

        if len(node_exists) == 0:
            g.add_edge(
                gene_node_label,
                annot_node_label,
                label=Cons.GENE_PATHWAY_EDGE_LABEL,
                attr_dict=edge_attrs,
            )

    return g


def add_wikipathways_gene_pathway_subgraph(g, gene_node_label, annot_list):
    """Construct part of the graph by linking the gene to pathways from WikiPathways.

    :param g: the input graph to extend with new nodes and edges.
    :param gene_node_label: the gene node to be linked to pathways from WikiPathways.
    :param annot_list: list of pathways from WikiPathways.
    :returns: a NetworkX MultiDiGraph
    """
    logger.debug("Adding WikiPathways pathway nodes and edges")
    for annot in annot_list:
        if pd.isna(annot[Cons.WIKIPATHWAYS_NODE_MAIN_LABEL]):
            continue

        annot_node_label = annot[Cons.WIKIPATHWAYS_NODE_MAIN_LABEL]
        annot_node_attrs = Cons.WIKIPATHWAYS_NODE_ATTRS.copy()
        annot_node_attrs.update(
            {
                Cons.DATASOURCE: Cons.WIKIPATHWAYS,
                Cons.NAME: annot[Cons.PATHWAY_LABEL],
                Cons.ID: annot[Cons.PATHWAY_ID],
                Cons.GENE_COUNTS: annot[Cons.PATHWAY_GENE_COUNTS],
            }
        )

        g.add_node(annot_node_label, attr_dict=annot_node_attrs)

        edge_attrs = Cons.GENE_PATHWAY_EDGE_ATTRS.copy()
        edge_attrs[Cons.DATASOURCE] = Cons.WIKIPATHWAYS

        edge_hash = hash(frozenset(edge_attrs.items()))
        edge_attrs[Cons.EDGE_HASH] = edge_hash
        edge_data = g.get_edge_data(gene_node_label, annot_node_label)
        edge_data = {} if edge_data is None else edge_data
        node_exists = [
            x for x, y in edge_data.items() if y["attr_dict"][Cons.EDGE_HASH] == edge_hash
        ]

        if len(node_exists) == 0:
            g.add_edge(
                gene_node_label,
                annot_node_label,
                label=Cons.GENE_PATHWAY_EDGE_LABEL,
                attr_dict=edge_attrs,
            )

    return g


def add_kegg_gene_pathway_subgraph(g, gene_node_label, annot_list):
    """Construct part of the graph by linking the gene to pathways from KEGG.

    :param g: the input graph to extend with new nodes and edges.
    :param gene_node_label: the gene node to be linked to pathways from KEGG.
    :param annot_list: list of pathways from KEGG.
    :returns: a NetworkX MultiDiGraph
    """
    logger.debug("Adding KEGG nodes and edges")
    for annot in annot_list:
        if pd.isna(annot[Cons.PATHWAY_LABEL]):
            continue

        annot_node_label = annot[Cons.KEGG_PATHWAY_NODE_MAIN_LABEL]
        annot_node_attrs = Cons.KEGG_PATHWAY_NODE_ATTRS.copy()
        annot_node_attrs.update(
            {
                Cons.DATASOURCE: Cons.KEGG,
                Cons.NAME: annot[Cons.PATHWAY_LABEL],
                Cons.ID: annot[Cons.PATHWAY_ID],
                Cons.GENE_COUNTS: annot[Cons.PATHWAY_GENE_COUNTS],
            }
        )

        # g.add_node(annot_node_label, attr_dict=annot_node_attrs)
        merge_node(g, annot_node_label, annot_node_attrs)

        edge_attrs = Cons.GENE_PATHWAY_EDGE_ATTRS.copy()
        edge_attrs[Cons.DATASOURCE] = Cons.KEGG

        edge_hash = hash(frozenset(edge_attrs.items()))
        edge_attrs[Cons.EDGE_HASH] = edge_hash
        edge_data = g.get_edge_data(gene_node_label, annot_node_label)
        edge_data = {} if edge_data is None else edge_data
        node_exists = [
            x for x, y in edge_data.items() if y["attr_dict"][Cons.EDGE_HASH] == edge_hash
        ]

        if len(node_exists) == 0:
            g.add_edge(
                gene_node_label,
                annot_node_label,
                label=Cons.GENE_PATHWAY_EDGE_LABEL,
                attr_dict=edge_attrs,
            )

    return g


def add_kegg_compounds_subgraph(g, pathway_node_label, compounds_list, combined_df):
    """Construct part of the graph by linking the KEGG compound to its respective pathway.

    :param g: the input graph to extend with new nodes and edges.
    :param pathway_node_label: the pathway node to be linked to compound nodes.
    :param compounds_list: list of compounds from KEGG.
    :param combined_df: the combined dataframe.
    :returns: a NetworkX MultiDiGraph
    """
    logger.debug("Adding KEGG compound nodes and edges")
    for compound in compounds_list:
        if pd.isna(compound[Cons.KEGG_COMPOUND_NAME]):
            continue

        annot_node_label = compound[Cons.KEGG_IDENTIFIER]
        annot_node_attrs = Cons.KEGG_COMPOUND_NODE_ATTRS.copy()
        annot_node_attrs.update(
            {
                Cons.ID: compound[Cons.KEGG_IDENTIFIER],
                Cons.LABEL: compound[Cons.KEGG_COMPOUND_NAME],
            }
        )

        merge_node(g, annot_node_label, annot_node_attrs)

        for _, path_row in combined_df.iterrows():
            pathways = path_row.get(Cons.PATHWAYS, [])
            if isinstance(pathways, list) and pathways:
                for pathway in pathways:
                    if pathway_node_label != pathway.get(Cons.PATHWAYS, ""):
                        continue

                    if Cons.PATHWAY_COMPOUNDS in pathway:
                        pathway_compounds = [
                            comp[Cons.KEGG_IDENTIFIER] for comp in pathway[Cons.PATHWAY_COMPOUNDS]
                        ]
                        if compound[Cons.KEGG_IDENTIFIER] in pathway_compounds:
                            edge_attrs = Cons.KEGG_COMPOUND_EDGE_ATTRS.copy()
                            edge_hash = hash(frozenset(edge_attrs.items()))
                            edge_attrs[Cons.EDGE_HASH] = edge_hash
                            edge_data = g.get_edge_data(pathway_node_label, annot_node_label)
                            edge_data = {} if edge_data is None else edge_data
                            node_exists = [
                                x
                                for x, y in edge_data.items()
                                if "attr_dict" in y
                                and y["attr_dict"].get(Cons.EDGE_HASH) == edge_hash
                            ]

            if not isinstance(pathways, list):
                continue

            for pathway in pathways:
                if pathway_node_label != pathway.get(Cons.PATHWAYS):
                    continue

                if Cons.PATHWAY_COMPOUNDS not in pathway:
                    continue

                pathway_compounds = [
                    comp[Cons.KEGG_IDENTIFIER] for comp in pathway[Cons.PATHWAY_COMPOUNDS]
                ]
                if compound[Cons.KEGG_IDENTIFIER] not in pathway_compounds:
                    continue

                edge_attrs = Cons.KEGG_COMPOUND_EDGE_ATTRS.copy()
                edge_hash = hash(frozenset(edge_attrs.items()))
                edge_attrs[Cons.EDGE_HASH] = edge_hash  # type: ignore
                edge_data = g.get_edge_data(pathway_node_label, annot_node_label)
                edge_data = {} if edge_data is None else edge_data
                node_exists = [
                    x
                    for x, y in edge_data.items()
                    if "attr_dict" in y and y["attr_dict"].get(Cons.EDGE_HASH) == edge_hash
                ]

                if len(node_exists) == 0:
                    g.add_edge(
                        pathway_node_label,
                        annot_node_label,
                        label=Cons.KEGG_COMPOUND_EDGE_LABEL,
                        attr_dict=edge_attrs,
                    )

    return g


def process_kegg_pathway_compound(g, kegg_pathway_compound, combined_df):
    """Process pathway-compound relationships from KEGG and add them to the graph.

    :param g: the input graph to extend with pathway-compound relationships.
    :param kegg_pathway_compound: DataFrame containing pathway-compound relationships.
    :param combined_df: DataFrame containing KEGG pathway data.
    """
    logger.debug("Processing KEGG pathway-compound relationships")
    for _, row in kegg_pathway_compound.iterrows():
        compound_info = row[Cons.KEGG_PATHWAY_COL]

        if isinstance(compound_info, dict):
            compounds_list = [compound_info]
        elif isinstance(compound_info, list):
            compounds_list = compound_info
        else:
            compounds_list = []

        for compound in compounds_list:
            compound_id = compound[Cons.KEGG_IDENTIFIER]

            for _, pathway_row in combined_df.iterrows():
                pathway_data = pathway_row[Cons.PATHWAY_COMPOUNDS]

                if not isinstance(pathway_data, list):
                    continue

                for pathway in pathway_data:
                    pathway_id = pathway.get(Cons.PATHWAY_ID)
                    pathway_compounds = pathway.get(Cons.PATHWAY_COMPOUNDS, [])

                    if any(c.get(Cons.KEGG_IDENTIFIER) == compound_id for c in pathway_compounds):
                        add_kegg_compounds_subgraph(g, pathway_id, compounds_list, combined_df)


def _add_grofilier_genes_node_attrs(annot):
    annot_node_attrs = Cons.GPROFILER_GENE_NODE_ATTRS.copy()
    annot_node_attrs.update(
        {
            Cons.NAME: annot[Cons.GPROFILER_NAME],
            Cons.ID: annot[Cons.GPROFILER_ID],
            Cons.GENE_COUNTS: annot[Cons.GPROFILER_TERM_SIZE],
            Cons.P_VALUE: annot[Cons.P_VALUE],
            Cons.SIGNIFICANT: annot[Cons.SIGNIFICANT],
        }
    )

    return annot_node_attrs


def add_gprofiler_gene_phenotype_subgraph(g, gene_node_label, annot_list):
    """Construct part of the graph by linking the gene to phenotypes from GProfiler.

    :param g: the input graph to extend with new nodes and edges.
    :param gene_node_label: the gene node to be linked to phenotypes from GProfiler.
    :param annot_list: list of phenotypes from GProfiler.
    :returns: a NetworkX MultiDiGraph
    """
    for annot in annot_list:
        if pd.isna(annot["name"]):
            continue

        annot_node_label = annot[Cons.GPROFILER_ID]
        annot_node_attrs = _add_grofilier_genes_node_attrs(annot)
        annot_node_attrs[Cons.LABEL] = Cons.PHENOTYPE_NODE_LABEL

        g.add_node(annot_node_label, attr_dict=annot_node_attrs)

        edge_attrs = Cons.GPROFILER_EDGE_ATTRS.copy()
        edge_attrs[Cons.DATASOURCE] = annot[Cons.DATASOURCE]
        edge_hash = hash(frozenset(edge_attrs.items()))
        edge_attrs[Cons.EDGE_HASH] = edge_hash
        edge_data = g.get_edge_data(gene_node_label, annot_node_label)
        edge_data = {} if edge_data is None else edge_data
        node_exists = [
            x for x, y in edge_data.items() if y["attr_dict"][Cons.EDGE_HASH] == edge_hash
        ]
        if len(node_exists) == 0:
            g.add_edge(
                gene_node_label,
                annot_node_label,
                label=Cons.GPROFILE_GENE_HP_EDGE_LABEL,
                attr_dict=edge_attrs,
            )

    return g


def add_gprofiler_gene_hpa_subgraph(g, gene_node_label, annot_list):
    """Construct part of the graph by linking the gene to anatomical entities from GProfiler.

    :param g: the input graph to extend with new nodes and edges.
    :param gene_node_label: the gene node to be linked to anatomical entities from GProfiler.
    :param annot_list: list of pathways from WikiPathways.
    :returns: a NetworkX MultiDiGraph
    """
    for annot in annot_list:
        if pd.isna(annot[Cons.NAME]):
            continue

        annot_node_label = annot[Cons.GPROFILER_ID]
        annot_node_attrs = _add_grofilier_genes_node_attrs(annot)
        annot_node_attrs[Cons.LABEL] = Cons.ANATOMICAL_NODE_LABEL

        g.add_node(annot_node_label, attr_dict=annot_node_attrs)

        edge_attrs = Cons.GPROFILER_EDGE_ATTRS.copy()
        edge_attrs[Cons] = annot[Cons.DATASOURCE]

        edge_hash = hash(frozenset(edge_attrs.items()))
        edge_attrs[Cons.EDGE_HASH] = edge_hash
        edge_data = g.get_edge_data(gene_node_label, annot_node_label)
        edge_data = {} if edge_data is None else edge_data
        node_exists = [
            x for x, y in edge_data.items() if y["attr_dict"][Cons.EDGE_HASH] == edge_hash
        ]
        if len(node_exists) == 0:
            g.add_edge(
                gene_node_label,
                annot_node_label,
                label=Cons.GPROFILE_GENE_HPA_EDGE_LABEL,
                attr_dict=edge_attrs,
            )

    return g


def add_gprofiler_gene_kegg_subgraph(g, gene_node_label, annot_list):
    """Construct part of the graph by linking the gene to KEGG pathways from GProfiler.

    :param g: the input graph to extend with new nodes and edges.
    :param gene_node_label: the gene node to be linked to KEGG pathways from GProfiler.
    :param annot_list: list of KEGG pathways from GProfiler.
    :returns: a NetworkX MultiDiGraph
    """
    for annot in annot_list:
        if pd.isna(annot[Cons.NAME]):
            continue

        annot_node_label = annot[Cons.GPROFILER_ID]
        annot_node_attrs = _add_grofilier_genes_node_attrs(annot)
        annot_node_attrs[Cons.DATASOURCE] = annot[Cons.DATASOURCE]
        annot_node_attrs[Cons.GPROFILER_PATHWAY_TYPE] = Cons.KEGG
        annot_node_attrs[Cons.LABEL] = Cons.ANATOMICAL_NODE_LABEL

        g.add_node(annot_node_label, attr_dict=annot_node_attrs)

        edge_attrs = Cons.GENE_PATHWAY_EDGE_ATTRS.copy()
        edge_attrs[Cons.DATASOURCE] = annot[Cons.DATASOURCE]

        edge_hash = hash(frozenset(edge_attrs.items()))
        edge_attrs[Cons.EDGE_HASH] = edge_hash
        edge_data = g.get_edge_data(gene_node_label, annot_node_label)
        edge_data = {} if edge_data is None else edge_data
        node_exists = [
            x for x, y in edge_data.items() if y["attr_dict"][Cons.EDGE_HASH] == edge_hash
        ]
        if len(node_exists) == 0:
            g.add_edge(
                gene_node_label,
                annot_node_label,
                label=Cons.GENE_PATHWAY_EDGE_LABEL,
                attr_dict=edge_attrs,
            )

    return g


def add_gprofiler_gene_mirna_subgraph(g, gene_node_label, annot_list):
    """Construct part of the graph by linking the gene to miRNAs from GProfiler.

    :param g: the input graph to extend with new nodes and edges.
    :param gene_node_label: the gene node to be linked to miRNAs from GProfiler.
    :param annot_list: list of miRNAs from GProfiler.
    :returns: a NetworkX MultiDiGraph
    """
    for annot in annot_list:
        if pd.isna(annot[Cons.NAME]):
            continue

        annot_node_label = annot[Cons.GPROFILER_ID]
        annot_node_attrs = _add_grofilier_genes_node_attrs(annot)
        annot_node_attrs[Cons.DATASOURCE] = annot[Cons.DATASOURCE]
        annot_node_attrs[Cons.LABEL] = Cons.MIRNA_NODE_LABEL

        g.add_node(annot_node_label, attr_dict=annot_node_attrs)

        edge_attrs = Cons.GPROFILER_EDGE_ATTRS.copy()
        edge_attrs[Cons.DATASOURCE] = annot[Cons.DATASOURCE]

        edge_hash = hash(frozenset(edge_attrs.items()))
        edge_attrs[Cons.EDGE_HASH] = edge_hash
        edge_data = g.get_edge_data(gene_node_label, annot_node_label)
        edge_data = {} if edge_data is None else edge_data
        node_exists = [
            x for x, y in edge_data.items() if y["attr_dict"][Cons.EDGE_HASH] == edge_hash
        ]
        if len(node_exists) == 0:
            g.add_edge(
                annot_node_label,
                gene_node_label,
                label=Cons.GPROFILER_GENE_MIRNA_EDGE_LABEL,
                attr_dict=edge_attrs,
            )

    return g


def add_gprofiler_gene_reactome_subgraph(g, gene_node_label, annot_list):
    """Construct part of the graph by linking the gene to reactome pathways from GProfiler.

    :param g: the input graph to extend with new nodes and edges.
    :param gene_node_label: the gene node to be linked to reactome pathways from GProfiler.
    :param annot_list: list of pathways from GProfiler.
    :returns: a NetworkX MultiDiGraph
    """
    for annot in annot_list:
        if pd.isna(annot[Cons.NAME]):
            continue

        annot_node_label = annot[Cons.GPROFILER_ID]
        annot_node_attrs = _add_grofilier_genes_node_attrs(annot)
        annot_node_attrs[Cons.DATASOURCE] = annot[Cons.DATASOURCE]
        annot_node_attrs[Cons.GPROFILER_PATHWAY_TYPE] = Cons.REACTOME
        annot_node_attrs[Cons.LABEL] = Cons.PATHWAY_NODE_LABEL

        g.add_node(annot_node_label, attr_dict=annot_node_attrs)

        edge_attrs = Cons.GENE_PATHWAY_EDGE_ATTRS.copy()
        edge_attrs[Cons.DATASOURCE] = annot[Cons.DATASOURCE]

        edge_hash = hash(frozenset(edge_attrs.items()))
        edge_attrs[Cons.EDGE_HASH] = edge_hash
        edge_data = g.get_edge_data(gene_node_label, annot_node_label)
        edge_data = {} if edge_data is None else edge_data
        node_exists = [
            x for x, y in edge_data.items() if y["attr_dict"][Cons.EDGE_HASH] == edge_hash
        ]
        if len(node_exists) == 0:
            g.add_edge(
                gene_node_label,
                annot_node_label,
                label=Cons.GENE_PATHWAY_EDGE_LABEL,
                attr_dict=edge_attrs,
            )

    return g


def add_gprofiler_gene_transcription_factor_subgraph(g, gene_node_label, annot_list):
    """Construct part of the graph by linking the gene to transcription factors from GProfiler.

    :param g: the input graph to extend with new nodes and edges.
    :param gene_node_label: the gene node to be linked to transcription factors from GProfiler.
    :param annot_list: list of transcription factors from GProfiler.
    :returns: a NetworkX MultiDiGraph
    """
    for annot in annot_list:
        if pd.isna(annot[Cons.NAME]):
            continue

        annot_node_label = annot[Cons.GPROFILER_ID]
        annot_node_attrs = _add_grofilier_genes_node_attrs(annot)
        annot_node_attrs[Cons.DATASOURCE] = annot[Cons.DATASOURCE]
        annot_node_attrs[Cons.LABEL] = Cons.TRANS_FACTOR_NODE_LABEL

        g.add_node(annot_node_label, attr_dict=annot_node_attrs)

        edge_attrs = Cons.GPROFILER_EDGE_ATTRS.copy()
        edge_attrs[Cons.DATASOURCE] = annot[Cons.DATASOURCE]

        edge_hash = hash(frozenset(edge_attrs.items()))
        edge_attrs[Cons.EDGE_HASH] = edge_hash
        edge_data = g.get_edge_data(gene_node_label, annot_node_label)
        edge_data = {} if edge_data is None else edge_data
        node_exists = [
            x for x, y in edge_data.items() if y["attr_dict"][Cons.EDGE_HASH] == edge_hash
        ]
        if len(node_exists) == 0:
            g.add_edge(
                gene_node_label,
                annot_node_label,
                label=Cons.GPROFILER_GENE_TF_EDGE_LABEL,
                attr_dict=edge_attrs,
            )

    return g


def add_gprofiler_gene_gomf_subgraph(g, gene_node_label, annot_list):
    """Construct part of the graph by linking the gene to molecular functions from GProfiler.

    :param g: the input graph to extend with new nodes and edges.
    :param gene_node_label: the gene node to be linked to molecular functions from GProfiler.
    :param annot_list: list of molecular functions from GProfiler.
    :returns: a NetworkX MultiDiGraph
    """
    for annot in annot_list:
        if pd.isna(annot[Cons.NAME]):
            continue

        annot_node_label = annot[Cons.GPROFILER_ID]
        annot_node_attrs = _add_grofilier_genes_node_attrs(annot)
        annot_node_attrs[Cons.DATASOURCE] = annot[Cons.DATASOURCE]
        annot_node_attrs[Cons.LABEL] = Cons.GO_MF_NODE_LABEL

        g.add_node(annot_node_label, attr_dict=annot_node_attrs)

        edge_attrs = Cons.GPROFILER_EDGE_ATTRS.copy()
        edge_attrs[Cons.DATASOURCE] = annot[Cons.DATASOURCE]

        edge_hash = hash(frozenset(edge_attrs.items()))
        edge_attrs[Cons.EDGE_HASH] = edge_hash
        edge_data = g.get_edge_data(gene_node_label, annot_node_label)
        edge_data = {} if edge_data is None else edge_data
        node_exists = [
            x for x, y in edge_data.items() if y["attr_dict"][Cons.EDGE_HASH] == edge_hash
        ]
        if len(node_exists) == 0:
            g.add_edge(
                gene_node_label,
                annot_node_label,
                label=Cons.GENE_PATHWAY_EDGE_LABEL,
                attr_dict=edge_attrs,
            )

    return g


def add_gprofiler_gene_gocc_subgraph(g, gene_node_label, annot_list):
    """Construct part of the graph by linking the gene to cellular components from GProfiler.

    :param g: the input graph to extend with new nodes and edges.
    :param gene_node_label: the gene node to be linked to cellular components from GProfiler.
    :param annot_list: list of cellular components from GProfiler.
    :returns: a NetworkX MultiDiGraph
    """
    for annot in annot_list:
        if pd.isna(annot[Cons.NAME]):
            continue

        annot_node_label = annot[Cons.GPROFILER_ID]
        annot_node_attrs = _add_grofilier_genes_node_attrs(annot)
        annot_node_attrs[Cons.DATASOURCE] = annot[Cons.DATASOURCE]
        annot_node_attrs[Cons.LABEL] = Cons.GO_CC_NODE_LABEL

        g.add_node(annot_node_label, attr_dict=annot_node_attrs)

        edge_attrs = Cons.GPROFILER_EDGE_ATTRS.copy()
        edge_attrs[Cons.DATASOURCE] = annot[Cons.DATASOURCE]

        edge_hash = hash(frozenset(edge_attrs.items()))
        edge_attrs[Cons.EDGE_HASH] = edge_hash
        edge_data = g.get_edge_data(gene_node_label, annot_node_label)
        edge_data = {} if edge_data is None else edge_data
        node_exists = [
            x for x, y in edge_data.items() if y["attr_dict"][Cons.EDGE_HASH] == edge_hash
        ]
        if len(node_exists) == 0:
            g.add_edge(
                gene_node_label,
                annot_node_label,
                label=Cons.GENE_PATHWAY_EDGE_LABEL,
                attr_dict=edge_attrs,
            )

    return g


def add_gprofiler_gene_gobp_subgraph(g, gene_node_label, annot_list):
    """Construct part of the graph by linking the gene to biological processes from GProfiler.

    :param g: the input graph to extend with new nodes and edges.
    :param gene_node_label: the gene node to be linked to biological processes from GProfiler.
    :param annot_list: list of biological processes from GProfiler.
    :returns: a NetworkX MultiDiGraph
    """
    for annot in annot_list:
        if pd.isna(annot[Cons.NAME]):
            continue

        annot_node_label = annot[Cons.GPROFILER_ID]
        annot_node_attrs = _add_grofilier_genes_node_attrs(annot)
        annot_node_attrs[Cons.DATASOURCE] = annot[Cons.DATASOURCE]
        annot_node_attrs[Cons.LABEL] = Cons.GO_BP_NODE_LABEL

        g.add_node(annot_node_label, attr_dict=annot_node_attrs)

        edge_attrs = Cons.GPROFILER_EDGE_ATTRS.copy()
        edge_attrs[Cons.DATASOURCE] = annot[Cons.DATASOURCE]

        edge_hash = hash(frozenset(edge_attrs.items()))
        edge_attrs[Cons.EDGE_HASH] = edge_hash
        edge_data = g.get_edge_data(gene_node_label, annot_node_label)
        edge_data = {} if edge_data is None else edge_data
        node_exists = [
            x for x, y in edge_data.items() if y["attr_dict"][Cons.EDGE_HASH] == edge_hash
        ]
        if len(node_exists) == 0:
            g.add_edge(
                gene_node_label,
                annot_node_label,
                label=Cons.GENE_PATHWAY_EDGE_LABEL,
                attr_dict=edge_attrs,
            )

    return g


def add_gprofiler_gene_wikipathway_subgraph(g, gene_node_label, annot_list):
    """Construct part of the graph by linking the gene to pathways from WikiPathways.

    :param g: the input graph to extend with new nodes and edges.
    :param gene_node_label: the gene node to be linked to pathways from WikiPathways.
    :param annot_list: list of wikipathways from GProfiler.
    :returns: a NetworkX MultiDiGraph
    """
    for annot in annot_list:
        if pd.isna(annot[Cons.NAME]):
            continue

        annot_node_label = annot[Cons.GPROFILER_ID]
        annot_node_attrs = _add_grofilier_genes_node_attrs(annot)
        annot_node_attrs[Cons.GPROFILER_PATHWAY_TYPE] = Cons.WIKIPATHWAYS
        annot_node_attrs[Cons.DATASOURCE] = annot[Cons.DATASOURCE]
        annot_node_attrs[Cons.LABEL] = Cons.PATHWAY_NODE_LABEL

        g.add_node(annot_node_label, attr_dict=annot_node_attrs)

        edge_attrs = Cons.GPROFILER_EDGE_ATTRS.copy()
        edge_attrs[Cons.DATASOURCE] = annot[Cons.DATASOURCE]

        edge_hash = hash(frozenset(edge_attrs.items()))
        edge_attrs[Cons.EDGE_HASH] = edge_hash
        edge_data = g.get_edge_data(gene_node_label, annot_node_label)
        edge_data = {} if edge_data is None else edge_data
        node_exists = [
            x for x, y in edge_data.items() if y["attr_dict"][Cons.EDGE_HASH] == edge_hash
        ]
        if len(node_exists) == 0:
            g.add_edge(
                gene_node_label,
                annot_node_label,
                label=Cons.GENE_PATHWAY_EDGE_LABEL,
                attr_dict=edge_attrs,
            )

    return g


def add_mitocarta_gene_mito_subgraph(g, gene_node_label, annot_list):
    """Construct part of the graph by linking the gene to mitochondrial pathways from Mitocarta.

    :param g: the input graph to extend with new nodes and edges.
    :param gene_node_label: the gene node to be linked to mitochondrial pathways from Mitocarta.
    :param annot_list: list of mitochondrial pathways from Mitocarta.
    :returns: a NetworkX MultiDiGraph
    """
    for annot in annot_list:
        if pd.isna(annot[Cons.MITOCART_NODE_MAIN_LABEL]):
            continue

        annot_node_label = annot[Cons.MITOCART_NODE_MAIN_LABEL]
        annot_node_attrs = Cons.MITOCART_NODE_ATTRS.copy()
        annot_node_attrs.update(
            {
                Cons.NAME: annot[Cons.MITOCART_NODE_MAIN_LABEL],
                Cons.EVIDENCE: annot[Cons.EVIDENCE],
            }
        )
        if not pd.isna(annot[Cons.MITOCART_HPA_LOCATION]):
            annot_node_attrs[Cons.MITOCART_HPA_LOCATION] = annot[Cons.MITOCART_HPA_LOCATION]
        if not pd.isna(annot[Cons.MITOCART_SUB_MITO_LOCALIZATION]):
            annot_node_attrs[Cons.MITOCART_SUB_MITO_LOCALIZATION] = annot[
                Cons.MITOCART_SUB_MITO_LOCALIZATION
            ]

        g.add_node(annot_node_label, attr_dict=annot_node_attrs)

        edge_attrs = Cons.GENE_PATHWAY_EDGE_ATTRS.copy()
        edge_attrs[Cons.DATASOURCE] = Cons.MITOCARTA

        edge_hash = hash(frozenset(edge_attrs.items()))
        edge_attrs[Cons.EDGE_HASH] = edge_hash
        edge_data = g.get_edge_data(gene_node_label, annot_node_label)
        edge_data = {} if edge_data is None else edge_data
        node_exists = [
            x for x, y in edge_data.items() if y["attr_dict"][Cons.EDGE_HASH] == edge_hash
        ]
        if len(node_exists) == 0:
            g.add_edge(
                gene_node_label,
                annot_node_label,
                label=Cons.MITOCART_GENE_PATHWAY_EDGE_LABEL,
                attr_dict=edge_attrs,
            )

    return g


def add_opentargets_gene_reactome_pathway_subgraph(g, gene_node_label, annot_list):
    """Construct part of the graph by linking the gene to Reactome pathways.

    :param g: the input graph to extend with new nodes and edges.
    :param gene_node_label: the gene node to be linked to Reactome pathways.
    :param annot_list: list of Reactome pathways from OpenTargets.
    :returns: a NetworkX MultiDiGraph
    """
    logger.debug("Adding OpenTargets Reactome nodes and edges")
    for annot in annot_list:
        if pd.isna(annot[Cons.PATHWAY_ID]):
            continue

        annot_node_label = annot[Cons.OPENTARGETS_REACTOME_NODE_MAIN_LABEL]
        annot_node_attrs = Cons.OPENTARGETS_REACTOME_NODE_ATTRS.copy()
        annot_node_attrs.update(
            {
                Cons.DATASOURCE: Cons.OPENTARGETS,
                Cons.NAME: annot[Cons.PATHWAY_LABEL],
                Cons.ID: annot[Cons.PATHWAY_ID],
            }
        )

        g.add_node(annot_node_label, attr_dict=annot_node_attrs)

        edge_attrs = Cons.OPENTARGETS_GENE_REACTOME_EDGE_ATTRS.copy()

        edge_hash = hash(frozenset(edge_attrs.items()))
        edge_attrs[Cons.EDGE_HASH] = edge_hash
        edge_data = g.get_edge_data(gene_node_label, annot_node_label)
        edge_data = {} if edge_data is None else edge_data
        node_exists = [
            x for x, y in edge_data.items() if y["attr_dict"][Cons.EDGE_HASH] == edge_hash
        ]

        if len(node_exists) == 0:
            g.add_edge(
                gene_node_label,
                annot_node_label,
                label=Cons.GENE_PATHWAY_EDGE_LABEL,
                attr_dict=edge_attrs,
            )

    return g


def add_opentargets_gene_go_subgraph(g, gene_node_label, annot_list):
    """Construct part of the graph by linking the gene to gene ontologies.

    :param g: the input graph to extend with new nodes and edges.
    :param gene_node_label: the gene node to be linked to gene ontologies.
    :param annot_list: list of gene ontologies from OpenTargets.
    :returns: a NetworkX MultiDiGraph
    :raises ValueError: if the GO type is invalid.
    """
    logger.debug("Adding OpenTargets GO nodes and edges")
    for annot in annot_list:
        if pd.isna(annot[Cons.OPENTARGETS_GO_ID]):
            continue

        annot_node_label = annot[Cons.OPENTARGETS_GO_NODE_MAIN_LABEL]
        annot_node_attrs = Cons.OPENTARGETS_GO_NODE_ATTRS.copy()
        annot_node_attrs.update(
            {
                Cons.NAME: annot[Cons.OPENTARGETS_GO_NAME],
                Cons.ID: annot[Cons.OPENTARGETS_GO_ID],
                Cons.DATASOURCE: Cons.OPENTARGETS,
            }
        )

        if annot[Cons.OPENTARGETS_GO_TYPE] == "P":
            annot_node_attrs[Cons.LABEL] = Cons.GO_BP_NODE_LABEL
        elif annot[Cons.OPENTARGETS_GO_TYPE] == "F":
            annot_node_attrs[Cons.LABEL] = Cons.GO_MF_NODE_LABEL
        elif annot[Cons.OPENTARGETS_GO_TYPE] == "C":
            annot_node_attrs[Cons.LABEL] = Cons.GO_CC_NODE_LABEL
        else:
            raise ValueError(f"Invalid GO type: {annot[Cons.OPENTARGETS_GO_TYPE]}")

        g.add_node(annot_node_label, attr_dict=annot_node_attrs)

        edge_attrs = Cons.OPENTARGETS_GENE_GO_EDGE_ATTRS.copy()

        edge_hash = hash(frozenset(edge_attrs.items()))
        edge_attrs[Cons.EDGE_HASH] = edge_hash
        edge_data = g.get_edge_data(gene_node_label, annot_node_label)
        edge_data = {} if edge_data is None else edge_data
        node_exists = [
            x for x, y in edge_data.items() if y["attr_dict"][Cons.EDGE_HASH] == edge_hash
        ]

        if len(node_exists) == 0:
            g.add_edge(
                gene_node_label,
                annot_node_label,
                label=Cons.GENE_PATHWAY_EDGE_LABEL,
                attr_dict=edge_attrs,
            )

    return g


def add_opentargets_compound_side_effect_subgraph(g, compound_node_label, side_effects_list):
    """Construct part of the graph by linking the compound to side effects.

    :param g: the input graph to extend with new nodes and edges.
    :param compound_node_label: the compound node to be linked to side effect nodes.
    :param side_effects_list: list of side effects from OpenTargets.
    :returns: a NetworkX MultiDiGraph
    """
    logger.debug("Adding OpenTargets side effect nodes and edges")
    if not isinstance(side_effects_list, list):
        return g

    id_counter = 100
    nodes_list = g.nodes()

    for effect in side_effects_list:
        if pd.isna(effect[Cons.COMPOUND_SIDE_EFFECT_NODE_LABEL]):
            continue

        effect_node_label = effect[Cons.COMPOUND_SIDE_EFFECT_NODE_LABEL]

        # Adding a BDF id if the side effect node is not in the graph
        if effect_node_label not in nodes_list:
            effect_node_idx = f"{Cons.BIODATAFUSE}:{id_counter}"
            id_counter += 1

            # Add the side effect node to the graph
            effect_node_attrs = Cons.COMPOUND_SIDE_EFFECT_NODE_ATTRS.copy()
            effect_node_attrs.update(
                {
                    Cons.NAME: effect_node_label,
                    Cons.DATASOURCE: Cons.OPENTARGETS,
                    Cons.ID: effect_node_idx,
                }
            )
            g.add_node(effect_node_label, attr_dict=effect_node_attrs)

        # Add the edge between the compound and the side effect node
        edge_attrs = Cons.COMPOUND_SIDE_EFFECT_EDGE_ATTRS.copy()
        edge_hash = hash(frozenset(edge_attrs.items()))
        edge_attrs[Cons.EDGE_HASH] = edge_hash
        edge_data = g.get_edge_data(compound_node_label, effect_node_label)
        edge_data = {} if edge_data is None else edge_data
        node_exists = [
            x
            for x, y in edge_data.items()
            if "attr_dict" in y and y["attr_dict"].get(Cons.EDGE_HASH) == edge_hash
        ]

        if len(node_exists) == 0:
            g.add_edge(
                compound_node_label,
                effect_node_label,
                label=Cons.COMPOUND_SIDE_EFFECT_EDGE_LABEL,
                attr_dict=edge_attrs,
            )

    return g


def add_opentargets_gene_compound_subgraph(g, gene_node_label, annot_list):
    """Construct part of the graph by linking the gene to a list of compounds.

    :param g: the input graph to extend with new nodes and edges.
    :param gene_node_label: the gene node to be linked to compounds.
    :param annot_list: list of compounds from OpenTargets.
    :returns: a NetworkX MultiDiGraph
    """
    logger.debug("Adding OpenTargets compound nodes and edges")
    for annot in annot_list:
        if pd.isna(annot[Cons.OPENTARGETS_COMPOUND_RELATION]):
            continue

        if not pd.isna(annot[Cons.COMPOUND_NODE_MAIN_LABEL]):
            annot_node_label = annot[Cons.COMPOUND_NODE_MAIN_LABEL]
        else:
            annot_node_label = annot[Cons.CHEMBL_ID]

        annot_node_attrs = Cons.OPENTARGETS_COMPOUND_NODE_ATTRS.copy()
        annot_node_attrs.update(
            {
                Cons.NAME: annot_node_label,
                Cons.ID: annot[Cons.CHEMBL_ID],
                Cons.DATASOURCE: Cons.OPENTARGETS,
            }
        )

        other_info = {
            Cons.DRUGBANK_ID,
            Cons.OPENTARGETS_COMPOUND_CID,
            Cons.OPENTARGETS_COMPOUND_CLINICAL_TRIAL_PHASE,
            Cons.OPENTARGETS_COMPOUND_IS_APPROVED,
            Cons.OPENTARGETS_ADVERSE_EFFECT_COUNT,
        }

        for key in other_info:
            if not pd.isna(annot[key]):
                annot_node_attrs[key] = annot[key]

        merge_node(g, annot_node_label, annot_node_attrs)

        edge_attrs = Cons.OPENTARGETS_GENE_COMPOUND_EDGE_ATTRS.copy()
        edge_hash = hash(frozenset(edge_attrs.items()))
        edge_attrs[Cons.EDGE_HASH] = edge_hash
        edge_data = g.get_edge_data(annot_node_label, gene_node_label)
        edge_data = {} if edge_data is None else edge_data
        node_exists = [
            x for x, y in edge_data.items() if y["attr_dict"][Cons.EDGE_HASH] == edge_hash
        ]

        if len(node_exists) == 0:
            g.add_edge(
                annot_node_label,
                gene_node_label,
                label=annot[Cons.OPENTARGETS_COMPOUND_RELATION],
                attr_dict=edge_attrs,
            )

        # Add side effects
        if annot[Cons.COMPOUND_SIDE_EFFECT_NODE_MAIN_LABEL]:
            add_opentargets_compound_side_effect_subgraph(
                g, annot_node_label, annot[Cons.COMPOUND_SIDE_EFFECT_NODE_MAIN_LABEL]
            )

    return g


def add_molmedb_gene_inhibitor_subgraph(g, gene_node_label, annot_list):
    """Construct part of the graph by linking the gene to its inhibitors.

    :param g: the input graph to extend with new nodes and edges.
    :param gene_node_label: the gene node to be linked to its inhibitors.
    :param annot_list: list of gene inhibitors from MolMeDB.
    :returns: a NetworkX MultiDiGraph
    """
    logger.debug("Adding MolMeDB gene inhibitor nodes and edges")
    for annot in annot_list:
        if pd.isna(annot[Cons.MOLMEDB_COMPOUND_NAME]):
            continue

        if not pd.isna(annot[Cons.COMPOUND_NODE_MAIN_LABEL]):
            annot_node_label = annot[Cons.COMPOUND_NODE_MAIN_LABEL]
            annot_id = annot[Cons.COMPOUND_NODE_MAIN_LABEL]
        else:
            annot_node_label = annot[Cons.MOLMEDB_ID]
            annot_id = annot[Cons.MOLMEDB_ID]

        annot_node_attrs = Cons.MOLMEDB_COMPOUND_NODE_ATTRS.copy()
        annot_node_attrs.update(
            {
                Cons.NAME: annot[Cons.MOLMEDB_COMPOUND_NAME],
                Cons.ID: annot_id,
                Cons.MOLMEDB_ID: annot[Cons.MOLMEDB_ID],
                Cons.MOLMEDB_INCHIKEY: annot[Cons.MOLMEDB_INCHIKEY],
                Cons.MOLMEDB_SMILES: annot[Cons.MOLMEDB_SMILES],
                Cons.SOURCE_PMID: annot[Cons.SOURCE_PMID],
                Cons.DATASOURCE: Cons.MOLMEDB,
            }
        )

        merge_node(g, annot_node_label, annot_node_attrs)

        edge_attrs = Cons.MOLMEDB_PROTEIN_COMPOUND_EDGE_ATTRS.copy()

        edge_hash = hash(frozenset(edge_attrs.items()))
        edge_attrs[Cons.EDGE_HASH] = edge_hash
        edge_data = g.get_edge_data(gene_node_label, annot_node_label)
        edge_data = {} if edge_data is None else edge_data
        node_exists = [
            x for x, y in edge_data.items() if y["attr_dict"][Cons.EDGE_HASH] == edge_hash
        ]

        if len(node_exists) == 0:
            g.add_edge(
                annot_node_label,
                gene_node_label,
                label=Cons.MOLMEDB_PROTEIN_COMPOUND_EDGE_LABEL,
                attr_dict=edge_attrs,
            )

    return g


# TODO: Fix this function, looks like it adds compounds nodes instead of transporter nodes
def add_molmedb_compound_gene_subgraph(g, compound_node_label, annot_list):
    """Construct part of the graph by linking the compound to inhibited genes.

    :param g: the input graph to extend with new nodes and edges.
    :param compound_node_label: the compound node to be linked to its inhibitors.
    :param annot_list: list of gene inhibitors from MolMeDB.
    :returns: a NetworkX MultiDiGraph
    """
    logger.debug("Adding MolMeDB compound gene nodes and edges")
    for annot in annot_list:
        if pd.isna(annot[Cons.MOLMEDB_COMPOUND_NAME]):
            continue

        if not pd.isna(annot[Cons.COMPOUND_NODE_MAIN_LABEL]):
            annot_node_label = annot[Cons.COMPOUND_NODE_MAIN_LABEL]
        else:
            annot_node_label = annot["molmedb_id"]

        annot_node_attrs = Cons.MOLMEDB_COMPOUND_NODE_ATTRS.copy()
        annot_node_attrs.update(
            {
                "name": annot["compound_name"],
                "id": annot["molmedb_id"],
                "datasource": Cons.MOLMEDB,
            }
        )

        if not pd.isna(annot[Cons.COMPOUND_NODE_MAIN_LABEL]):
            annot_node_attrs["id"] = annot[Cons.COMPOUND_NODE_MAIN_LABEL]
        else:
            annot_node_attrs["id"] = annot["molmedb_id"]

        other_info = {
            "inchikey": annot["inchikey"],
            "smiles": annot["smiles"],
            "compound_cid": annot["compound_cid"],
            "chebi_id": annot["chebi_id"],
            "drugbank_id": annot["drugbank_id"],
            "source_pmid": annot["source_pmid"],
            "uniprot_trembl_id": annot["uniprot_trembl_id"],
            # "pdb_ligand_id": annot["pdb_ligand_id"],
        }

        for key, value in other_info.items():
            if not pd.isna(value):
                annot_node_attrs[key] = value

        merge_node(g, annot_node_label, annot_node_attrs)

        edge_attrs = Cons.MOLMEDB_PROTEIN_COMPOUND_EDGE_ATTRS.copy()

        edge_hash = hash(frozenset(edge_attrs.items()))
        edge_attrs["edge_hash"] = edge_hash  # type: ignore
        edge_data = g.get_edge_data(compound_node_label, annot_node_label)
        edge_data = {} if edge_data is None else edge_data
        node_exists = [x for x, y in edge_data.items() if y["attr_dict"]["edge_hash"] == edge_hash]

        if len(node_exists) == 0:
            g.add_edge(
                annot_node_label,
                compound_node_label,
                label=Cons.MOLMEDB_PROTEIN_COMPOUND_EDGE_LABEL,
                attr_dict=edge_attrs,
            )

    return g


def add_pubchem_assay_subgraph(g, gene_node_label, annot_list):
    """Construct part of the graph by linking the gene to a list of compounds tested on it.

    :param g: the input graph to extend with new nodes and edges.
    :param gene_node_label: the gene node to be linked to compound tested on it.
    :param annot_list: list of compounds tested on gene from PubChem.
    :returns: a NetworkX MultiDiGraph
    """
    logger.debug("Adding PubChem assay nodes and edges")
    for annot in annot_list:
        if pd.isna(annot[Cons.PUBCHEM_ASSAY_ID]):
            continue

        annot_node_label = annot[Cons.COMPOUND_NODE_MAIN_LABEL]
        annot_node_attrs = Cons.PUBCHEM_COMPOUND_NODE_ATTRS.copy()
        annot_node_attrs.update(
            {
                Cons.NAME: annot["compound_name"],
                Cons.ID: annot["compound_cid"],
                Cons.INCHI: annot["inchi"],
            }
        )
        if not pd.isna(annot["smiles"]):
            annot_node_attrs[Cons.SMILES] = annot["smiles"]

        # g.add_node(annot_node_label, attr_dict=annot_node_attrs)
        merge_node(g, annot_node_label, annot_node_attrs)

        edge_attrs = Cons.PUBCHEM_GENE_COMPOUND_EDGE_ATTRS.copy()
        edge_attrs.update(
            {
                Cons.PUBCHEM_ASSAY_TYPE: annot[Cons.PUBCHEM_ASSAY_TYPE],
                Cons.PUBCHEM_ASSAY_ID: annot[Cons.PUBCHEM_ASSAY_ID],
            }
        )

        edge_hash = hash(frozenset(edge_attrs.items()))
        edge_attrs[Cons.EDGE_HASH] = edge_hash
        edge_data = g.get_edge_data(gene_node_label, annot_node_label)
        edge_data = {} if edge_data is None else edge_data
        node_exists = [
            x for x, y in edge_data.items() if y["attr_dict"][Cons.EDGE_HASH] == edge_hash
        ]

        if len(node_exists) == 0:
            g.add_edge(
                annot_node_label,
                gene_node_label,
                label=Cons.PUBCHEM_EDGE_LABEL_MAPPER[annot["outcome"]],
                attr_dict=edge_attrs,
            )

    return g


def add_stringdb_ppi_subgraph(g, gene_node_label, annot_list):
    """Construct part of the graph by linking the gene to genes.

    :param g: the input graph to extend with new nodes and edges.
    :param gene_node_label: the gene node to be linked to other genes entities.
    :param annot_list: list of protein-protein interactions from StringDb.
    :returns: a NetworkX MultiDiGraph
    """
    logger.debug("Adding StringDb PPI nodes and edges")
    for ppi in annot_list:
        edge_attrs = Cons.STRING_PPI_EDGE_ATTRS.copy()
        edge_attrs[Cons.STRING_PPI_SCORE] = ppi[Cons.STRING_PPI_SCORE]

        edge_hash = hash(frozenset(edge_attrs.items()))
        edge_attrs[Cons.EDGE_HASH] = edge_hash  # type: ignore
        edge_data = g.get_edge_data(gene_node_label, ppi[Cons.STRING_PPI_INTERACTS_WITH])

        edge_data = {} if edge_data is None else edge_data
        node_exists = [
            x for x, y in edge_data.items() if y["attr_dict"][Cons.EDGE_HASH] == edge_hash
        ]
        if len(node_exists) == 0 and not pd.isna(ppi[Cons.STRING_PPI_INTERACTS_WITH]):
            g.add_edge(
                gene_node_label,
                ppi[Cons.STRING_PPI_INTERACTS_WITH],
                label=Cons.STRING_PPI_EDGE_MAIN_LABEL,
                attr_dict=edge_attrs,
            )

            g.add_edge(
                ppi[Cons.STRING_PPI_INTERACTS_WITH],
                gene_node_label,
                label=Cons.STRING_PPI_EDGE_MAIN_LABEL,
                attr_dict=edge_attrs,
            )

    return g


def add_opentargets_disease_compound_subgraph(g, disease_node, annot_list):
    """Construct part of the graph by linking the disease to compounds.

    :param g: the input graph to extend with new nodes and edges.
    :param disease_node: the disease node to be linked to compounds.
    :param annot_list: list of compounds from OpenTargets.
    :returns: a NetworkX MultiDiGraph
    """
    logger.debug("Adding OpenTargets disease compound nodes and edges")
    for annot in annot_list:
        if pd.isna(annot[Cons.OPENTARGETS_COMPOUND_RELATION]):
            continue

        if pd.isna(annot[Cons.COMPOUND_NODE_MAIN_LABEL]):
            annot_node_label = annot[Cons.CHEMBL_ID]
        else:
            annot_node_label = annot[Cons.COMPOUND_NODE_MAIN_LABEL]

        # create compound node and merge with existing node if it exists
        annot_node_attrs = Cons.OPENTARGETS_COMPOUND_NODE_ATTRS.copy()
        annot_node_attrs.update(
            {
                Cons.NAME: annot_node_label,
                Cons.ID: annot[Cons.CHEMBL_ID],
                Cons.DATASOURCE: Cons.OPENTARGETS,
            }
        )

        other_info = {
            Cons.DRUGBANK_ID,
            Cons.OPENTARGETS_COMPOUND_CID,
            Cons.OPENTARGETS_COMPOUND_CLINICAL_TRIAL_PHASE,
            Cons.OPENTARGETS_COMPOUND_IS_APPROVED,
            Cons.OPENTARGETS_ADVERSE_EFFECT_COUNT,
        }

        for key in other_info:
            if not pd.isna(annot[key]):
                annot_node_attrs[key] = annot[key]

        merge_node(g, annot_node_label, annot_node_attrs)

        edge_attrs = Cons.OPENTARGETS_DISEASE_COMPOUND_EDGE_ATTRS.copy()
        edge_attrs[Cons.LABEL] = annot[Cons.OPENTARGETS_COMPOUND_RELATION]
        edge_hash = hash(frozenset(edge_attrs.items()))
        edge_attrs[Cons.EDGE_HASH] = edge_hash

        edge_data = g.get_edge_data(annot_node_label, disease_node)
        edge_data = {} if edge_data is None else edge_data
        node_exists = [
            x for x, y in edge_data.items() if y["attr_dict"][Cons.EDGE_HASH] == edge_hash
        ]

        if len(node_exists) == 0:
            g.add_edge(
                annot_node_label,
                disease_node,
                label=annot[Cons.OPENTARGETS_COMPOUND_RELATION],
                attr_dict=edge_attrs,
            )

        # Add side effects
        if annot[Cons.OPENTARGETS_ADVERSE_EFFECT]:
            add_opentargets_compound_side_effect_subgraph(
                g, annot_node_label, annot[Cons.OPENTARGETS_ADVERSE_EFFECT]
            )

    return g


def add_compoundwiki_subgraph(g, compound_node_label, annot_list):
    """
    Enrich an existing compound node in the graph with CompoundWiki annotations.

    :param g: the input NetworkX graph (MultiDiGraph).
    :param compound_node_label: the identifier (e.g., PubChem CID) of the compound node in the graph.
    :param annot_list: list of annotation dictionaries from CompoundWiki (one per compound).
    :return: the enriched NetworkX MultiDiGraph.
    """
    for annot in annot_list:
        target_cid = str(annot.get("target"))
        if not target_cid or target_cid != compound_node_label:
            continue

        annotations = annot.get("CompoundWiki_compounds", {})

        if g.has_node(compound_node_label):
            existing_attrs = g.nodes[compound_node_label].get("attr_dict", {})
            existing_attrs.update(annotations)
            existing_attrs["source"] = Cons.COMPOUNDWIKI
            g.nodes[compound_node_label]["attr_dict"] = existing_attrs
        else:
            node_attrs = Cons.COMPOUNDWIKI_NODE_ATTRS.copy()
            node_attrs.update(annotations)
            node_attrs["id"] = compound_node_label
            node_attrs["source"] = Cons.COMPOUNDWIKI
            g.merge_node(compound_node_label, attr_dict=node_attrs)

    return g


def add_wikipathways_molecular_subgraph(g, gene_node_label, annot_list):
    """Construct part of the graph by linking molecular entities from WP with MIMs.

    :param g: the input graph to extend with new nodes and edges.
    :param gene_node_label: the disease node to be linked to compounds.
    :param annot_list: result of querying WP for molecular interactions.
    :returns: a NetworkX MultiDiGraph
    """
    logger.debug("Adding WikiPathways molecular nodes and edges")
    for annot in annot_list:
        for target_key in [Cons.WIKIPATHWAYS_TARGET_GENE, Cons.WIKIPATHWAYS_TARGET_METABOLITE]:
            target = annot.get(target_key)
            target_node_label = None

            if target and target != gene_node_label:  # No interactions with self
                target_node_label = str(target)

            if target_node_label is None:
                continue

            target_node_label = target_node_label.replace(f"{Cons.WIKIPATHWAYS_TARGET_GENE}:", "")

            interaction_type = annot.get(Cons.WIKIPATHWAYS_MIM_TYPE, "Interaction")
            edge_attrs = Cons.MOLECULAR_INTERACTION_EDGE_ATTRS.copy()
            edge_attrs.update(
                {
                    Cons.WIKIPATHWAYS_INTERACTION_TYPE: interaction_type,
                    Cons.WIKIPATHWAYS_RHEA_ID: annot.get(Cons.WIKIPATHWAYS_RHEA_ID, ""),
                }
            )
            edge_attrs[Cons.EDGE_HASH] = hash(frozenset(edge_attrs.items()))  # type: ignore

            if not g.has_node(target_node_label):
                node_attrs = Cons.MOLECULAR_PATHWAY_NODE_ATTRS.copy()
                node_attrs.update(
                    {
                        Cons.ID: annot.get(Cons.PATHWAY_ID, ""),
                        Cons.NAME: annot.get(Cons.PATHWAY_LABEL, ""),
                        Cons.ID: target_node_label,
                    }
                )
                g.add_node(target_node_label, attr_dict=node_attrs)

            edge_exists = False
            if g.has_edge(gene_node_label, target_node_label):
                edge_data = g.get_edge_data(gene_node_label, target_node_label)
                for edge_key in edge_data:
                    if (
                        edge_data[edge_key].get("attr_dict", {}).get(Cons.EDGE_HASH)
                        == edge_attrs[Cons.EDGE_HASH]
                    ):
                        edge_exists = True
                        break

            if not edge_exists:
                g.add_edge(
                    gene_node_label,
                    target_node_label,
                    label=Cons.GENE_PATHWAY_EDGE_LABEL,
                    attr_dict=edge_attrs,
                )
    return g


def add_aopwiki_subgraph(g, entity_node_label, annot_list):
    """Construct part of the graph by linking the gene to AOP entities.

    :param g: the input graph to extend with new nodes and edges.
    :param entity_node_label: the gene node to be linked to AOP entities.
    :param annot_list: list of AOPWIKI Key Events.
    :returns: a NetworkX MultiDiGraph
    """
    for annot in annot_list:
        # Add AOP node
        if annot[Cons.AOP_NODE_MAIN_LABEL]:
            aop_node_label = f"{Cons.AOP_PATHWAY}:{annot.get(Cons.AOP_NODE_MAIN_LABEL)}"
            aop_node_attrs = Cons.AOPWIKI_NODE_ATTRS.copy()
            aop_node_attrs.update(
                {
                    Cons.ID: aop_node_label,
                    Cons.NAME: annot.get("aop_title", "Unknown"),
                    Cons.LABEL: Cons.AOP_NODE_LABEL,
                }
            )
            g.add_node(aop_node_label, attr_dict=aop_node_attrs)

            # Connect gene to AOP node
            edge_attrs = Cons.AOPWIKI_EDGE_ATTRS.copy()
            edge_attrs[Cons.EDGE_HASH] = hash(frozenset(edge_attrs.items()))
            if not edge_exists(g, entity_node_label, aop_node_label, edge_attrs):
                g.add_edge(
                    entity_node_label,
                    aop_node_label,
                    label=Cons.AOP_EDGE_LABEL,
                    attr_dict=edge_attrs,
                )

        # Add MIE node
        if annot[Cons.MIE_NODE_MAIN_LABEL]:
            mie_node_label = f"{Cons.MOL_INITIATING_EVENT}:{annot.get(Cons.MIE_NODE_MAIN_LABEL)}"
            mie_node_attrs = Cons.AOPWIKI_NODE_ATTRS.copy()
            mie_node_attrs.update(
                {
                    Cons.ID: mie_node_label,
                    Cons.NAME: annot.get("MIE_title", "Unknown"),
                    Cons.LABEL: Cons.MIE_NODE_LABEL,
                }
            )
            g.add_node(mie_node_label, attr_dict=mie_node_attrs)

            # Connect MIE to AOP node
            if aop_node_label:
                edge_attrs = Cons.AOPWIKI_EDGE_ATTRS.copy()
                edge_attrs[Cons.EDGE_HASH] = hash(frozenset(edge_attrs.items()))
                if not edge_exists(g, mie_node_label, aop_node_label, edge_attrs):
                    g.add_edge(
                        mie_node_label,
                        aop_node_label,
                        label=Cons.MIE_AOP_EDGE_LABEL,
                        attr_dict=edge_attrs,
                    )

        # Add KE upstream node
        if annot[Cons.KEY_EVENT_UPSTREAM_NODE_MAIN_LABEL]:
            ke_upstream_node_label = (
                f"{Cons.KEY_EVENT}:{annot.get(Cons.KEY_EVENT_UPSTREAM_NODE_MAIN_LABEL)}"
            )
            ke_upstream_node_attrs = Cons.AOPWIKI_NODE_ATTRS.copy()
            ke_upstream_node_attrs.update(
                {
                    Cons.ID: ke_upstream_node_label,
                    Cons.NAME: annot.get("KE_upstream_title", "Unknown"),
                    Cons.LABEL: Cons.KEY_EVENT_NODE_LABEL,
                    "organ": annot.get("KE_upstream_organ", ""),
                }
            )
            ke_upstream_node_attrs[Cons.LABEL] = Cons.KEY_EVENT_NODE_LABEL
            g.add_node(ke_upstream_node_label, attr_dict=ke_upstream_node_attrs)

            # Connect KE upstream to MIE node
            if mie_node_label:
                edge_attrs = Cons.AOPWIKI_EDGE_ATTRS.copy()
                edge_attrs[Cons.EDGE_HASH] = hash(frozenset(edge_attrs.items()))
                if not edge_exists(g, ke_upstream_node_label, mie_node_label, edge_attrs):
                    g.add_edge(
                        ke_upstream_node_label,
                        mie_node_label,
                        label=Cons.KE_UPSTREAM_MIE_EDGE_LABEL,
                        attr_dict=edge_attrs,
                    )

        # Add KE downstream node
        if annot[Cons.KEY_EVENT_DOWNSTREAM_NODE_MAIN_LABEL]:
            ke_downstream_node_label = (
                f"{Cons.KEY_EVENT}:{annot.get(Cons.KEY_EVENT_DOWNSTREAM_NODE_MAIN_LABEL)}"
            )
            ke_downstream_node_attrs = Cons.AOPWIKI_NODE_ATTRS.copy()
            ke_downstream_node_attrs.update(
                {
                    Cons.ID: ke_downstream_node_label,
                    Cons.NAME: annot.get("KE_downstream_title", "Unknown"),
                    Cons.LABEL: Cons.KEY_EVENT_NODE_LABEL,
                    "organ": annot.get("KE_downstream_organ", ""),
                }
            )
            g.add_node(ke_downstream_node_label, attr_dict=ke_downstream_node_attrs)

            # Connect KE downstream to KE upstream node
            if ke_upstream_node_label:
                edge_attrs = Cons.AOPWIKI_EDGE_ATTRS.copy()
                edge_attrs[Cons.EDGE_HASH] = hash(frozenset(edge_attrs.items()))
                if not edge_exists(g, ke_upstream_node_label, ke_downstream_node_label, edge_attrs):
                    g.add_edge(
                        ke_upstream_node_label,
                        ke_downstream_node_label,
                        label=Cons.KE_DOWNSTREAM_KE_EDGE_LABEL,
                        attr_dict=edge_attrs,
                    )

        # Add AO node
        if annot[Cons.AO_NODE_MAIN_LABEL]:
            ao_node_label = f"{Cons.ADVERSE_OUTCOME}:{annot.get(Cons.AO_NODE_MAIN_LABEL)}"
            ao_node_attrs = Cons.AOPWIKI_NODE_ATTRS.copy()
            ao_node_attrs.update(
                {
                    Cons.ID: ao_node_label,
                    Cons.NAME: annot.get("ao_title", "Unknown"),
                    Cons.LABEL: Cons.AO_NODE_LABEL,
                }
            )
            g.add_node(ao_node_label, attr_dict=ao_node_attrs)

            # Connect AO directly to KE upstream node
            if ke_upstream_node_label:
                edge_attrs = Cons.AOPWIKI_EDGE_ATTRS.copy()
                edge_attrs[Cons.EDGE_HASH] = hash(frozenset(edge_attrs.items()))
                if not edge_exists(g, ke_downstream_node_label, ao_node_label, edge_attrs):
                    g.add_edge(
                        ke_upstream_node_label,
                        ao_node_label,
                        label=Cons.AO_KE_EDGE_LABEL,
                        attr_dict=edge_attrs,
                    )

    return g


def edge_exists(g, source, target, edge_attrs):
    """Check if an edge with the same attributes already exists in the graph.

    :param g: the input graph.
    :param source: the source node of the edge.
    :param target: the target node of the edge.
    :param edge_attrs: the attributes of the edge to check.
    :returns: True if the edge exists, False otherwise.
    """
    if g.has_edge(source, target):
        edge_data = g.get_edge_data(source, target)
        for edge_key in edge_data:
            if edge_data[edge_key].get("attr_dict", {}).get("edge_hash") == edge_attrs["edge_hash"]:
                return True
    return False


def add_ensembl_homolog_subgraph(g, gene_node_label, annot_list):
    """Construct part of the graph by linking the gene to genes.

    :param g: the input graph to extend with new nodes and edges.
    :param gene_node_label: the gene node to be linked to other genes entities.
    :param annot_list: list of homologs from Ensembl.
    :returns: a NetworkX MultiDiGraph
    """
    logger.debug("Adding Ensembl homolog nodes and edges")
    for hl in annot_list:
        edge_attrs = Cons.ENSEMBL_HOMOLOG_EDGE_ATTRS.copy()

        edge_hash = hash(frozenset(edge_attrs.items()))
        edge_attrs["edge_hash"] = edge_hash
        edge_data = g.get_edge_data(gene_node_label, hl[Cons.ENSEMBL_HOMOLOG_MAIN_LABEL])

        edge_data = {} if edge_data is None else edge_data
        node_exists = [x for x, y in edge_data.items() if y["attr_dict"]["edge_hash"] == edge_hash]
        if len(node_exists) == 0 and not pd.isna(hl[Cons.ENSEMBL_HOMOLOG_MAIN_LABEL]):
            g.add_edge(
                gene_node_label,
                hl[Cons.ENSEMBL_HOMOLOG_MAIN_LABEL],
                label=Cons.ENSEMBL_HOMOLOG_EDGE_LABEL,
                attr_dict=edge_attrs,
            )

    return g


def add_tflink_gene_tf_subgraph(g, gene_node_label, annot_list):
    """Construct part of the graph by linking the gene to genes.

    :param g: the input graph to extend with new nodes and edges.
    :param gene_node_label: the gene node to be linked to other genes entities.
    :param annot_list: list of protein-protein interactions from StringDb.
    :returns: a NetworkX MultiDiGraph
    """
    logger.debug("Adding TFLink gene-TF nodes and edges")
    for tf in annot_list:
        edge_attrs = Cons.TFLINK_GENE_TF_EDGE_ATTRS.copy()
        edge_attrs.update(
            {
                Cons.NAME_TARGET: tf["Name.Target"],
                Cons.UNIPROTID_TARGET: tf["UniprotID.Target"],
                Cons.DETECTION_METHOD: tf["Detection.method"],
                Cons.PUBMEDID: tf["PubmedID"],
                Cons.SOURCE_DATABASE: tf["Source.database"],
                Cons.SMALL_SCALE_EVIDENCE: tf["Small-scale.evidence"],
            }
        )

        edge_hash = hash(frozenset(edge_attrs.items()))
        edge_attrs[Cons.EDGE_HASH] = edge_hash

        edge_data = g.get_edge_data(tf[Cons.ENSEMBL_GENE_ID_TARGET], gene_node_label)
        edge_data = {} if edge_data is None else edge_data
        node_exists = [
            x for x, y in edge_data.items() if y["attr_dict"][Cons.EDGE_HASH] == edge_hash
        ]
        if len(node_exists) == 0 and not pd.isna(tf[Cons.ENSEMBL_GENE_ID_TARGET]):
            g.add_edge(
                gene_node_label,
                tf[Cons.ENSEMBL_GENE_ID_TARGET],
                label=Cons.TFLINK_EDGE_LABEL,
                attr_dict=edge_attrs,
            )
    return g


def add_gene_node(g, row, dea_columns):
    """Add gene node from each row of the combined_df to the graph.

    :param g: the input graph to extend with gene nodes.
    :param row: row in the combined DataFrame.
    :param dea_columns: list of dea_columns.
    :returns: label for gene node
    """
    gene_node_label = row[Cons.IDENTIFIER_COL]
    gene_node_attrs = {
        Cons.DATASOURCE: Cons.BRIDGEDB,
        Cons.NAME: f"{row[Cons.IDENTIFIER_SOURCE_COL]}:{row[Cons.IDENTIFIER_COL]}",
        Cons.ID: f"{row[Cons.TARGET_SOURCE_COL]}:{row[Cons.TARGET_COL]}",
        Cons.LABEL: Cons.GENE_NODE_LABEL,
        Cons.LABEL: Cons.GENE_NODE_LABEL,  # Ensure label
        row[Cons.TARGET_SOURCE_COL]: row[Cons.TARGET_COL],
    }
    if "is_tf" in row:
        gene_node_attrs["is_tf"] = row["is_tf"]
    if "is_target" in row:
        gene_node_attrs["is_target"] = row["is_target"]
    for c in dea_columns:
        gene_node_attrs[c[:-4]] = row[c]

    g.add_node(gene_node_label, attr_dict=gene_node_attrs)
    return


def add_compound_node(g, row):
    """Add compound node from each row of the combined_df to the graph.

    :param g: the input graph to extend with compound nodes.
    :param row: row in the combined DataFrame.
    :returns: label for compound node
    """
    compound_node_label = row["identifier"]
    compound_node_attrs = {
        "datasource": Cons.BRIDGEDB,
        "name": f"{row['identifier.source']}:{row['identifier']}",
        "id": row["target"],
        "labels": Cons.COMPOUND_NODE_LABELS,
        row["target.source"]: row["target"],
    }

    g.add_node(compound_node_label, attr_dict=compound_node_attrs)
    return compound_node_label


def add_compound_node(g, row):
    """Add compound node from each row of the combined_df to the graph.

    :param g: the input graph to extend with compound nodes.
    :param row: row in the combined DataFrame.
    :returns: label for compound node
    """
    compound_node_label = row["identifier"]
    compound_node_attrs = {
        Cons.DATASOURCE: Cons.BRIDGEDB,
        Cons.NAME: f"{row[Cons.IDENTIFIER_SOURCE_COL]}:{row[Cons.IDENTIFIER_COL]}",
        Cons.ID: row[Cons.TARGET_COL],
        Cons.LABEL: Cons.COMPOUND_NODE_LABEL,
        Cons.LABEL: Cons.COMPOUND_NODE_LABEL,  # Ensure label
        row[Cons.TARGET_SOURCE_COL]: f"{row[Cons.TARGET_SOURCE_COL]}:{row[Cons.TARGET_COL]}",
    }

    g.add_node(compound_node_label, attr_dict=compound_node_attrs)
    return compound_node_label


"""Processing specific annotation types"""


def process_annotations(g, gene_node_label, row, func_dict):
    """Process the annotations for gene node from each row of the combined_df to the graph.

    :param g: the input graph to extend with gene nodes.
    :param gene_node_label: the gene node to be linked to annotation entities.
    :param row: row in the combined DataFrame.
    :param func_dict: dictionary of subgraph function.
    """
    for annot_key in func_dict:
        if annot_key not in row:
            continue

        annot_list = row[annot_key]

        if isinstance(annot_list, np.ndarray):
            annot_list = annot_list.tolist()
        elif not isinstance(annot_list, list):
            annot_list = []

        func_dict[annot_key](g, gene_node_label, annot_list)


def process_disease_compound(g, disease_compound, disease_nodes):
    """Process disease-compound relationships and add them to the graph.

    :param g: the input graph to extend with gene nodes.
    :param disease_compound: the input DataFrame containing disease_compound relationships.
    :param disease_nodes: the input dictionary containing disease nodes.
    """
    for _i, row in disease_compound.iterrows():
        disease_node_id = row[Cons.TARGET_COL].replace("_", ":")  # disease node label

        # Skip disease not in the graph
        if disease_node_id not in disease_nodes:
            annot_node_attrs = Cons.OPENTARGET_DISEASE_NODE_ATTRS.copy()
            annot_node_attrs.update(
                {
                    Cons.NAME: disease_node_id,
                    Cons.ID: disease_node_id,
                }
            )

            g.add_node(disease_node_id, attr_dict=annot_node_attrs)
        else:
            disease_node_id = disease_nodes[
                disease_node_id
            ]  # Convert the EFO to existing node label

        compound_annot_list = row[Cons.OPENTARGETS_DISEASE_COMPOUND_COL]

        if isinstance(compound_annot_list, float):
            compound_annot_list = []
        elif isinstance(compound_annot_list, np.ndarray):
            compound_annot_list = compound_annot_list.tolist()
        elif not isinstance(compound_annot_list, list):
            logger.warning(
                f"compound_annot_list of type {type(compound_annot_list)} and not list. Skipping..."
            )
            compound_annot_list = []

        add_opentargets_disease_compound_subgraph(g, disease_node_id, compound_annot_list)


def process_ppi(g, gene_node_label, row):
    """Process protein-protein interactions and add them to the graph.

    :param g: the input graph to extend with gene nodes.
    :param gene_node_label: the gene node to be linked to annotation entities.
    :param row: row in the combined DataFrame.
    """
    if Cons.STRING_INTERACT_COL in row and row[Cons.STRING_INTERACT_COL] is not None:
        try:
            ppi_list = json.loads(json.dumps(row[Cons.STRING_INTERACT_COL]))
        except (ValueError, TypeError):
            ppi_list = []

        if isinstance(ppi_list, list) and len(ppi_list) > 0:
            valid_ppi_list = [
                item for item in ppi_list if pd.notna(item.get(Cons.STRING_PPI_EDGE_MAIN_LABEL))
            ]
            if valid_ppi_list:
                add_stringdb_ppi_subgraph(g, gene_node_label, valid_ppi_list)

        if not isinstance(ppi_list, float):
            for item in ppi_list:
                if pd.isna(item["stringdb_link_to"]):
                    ppi_list = []
            add_stringdb_ppi_subgraph(g, gene_node_label, ppi_list)


def process_tf_target(g, gene_node_label, row):
    """Process tf-target interactions and add them to the graph.

    :param g: the input graph to extend with gene nodes.
    :param gene_node_label: the gene node to be linked to annotation entities.
    :param row: row in the combined DataFrame.
    """
    if Cons.ITS_TARGET_COL in row and row[Cons.ITS_TARGET_COL] is not None:
        its_target_list = json.loads(json.dumps(row[Cons.ITS_TARGET_COL]))

        if isinstance(its_target_list, list) and len(its_target_list) > 0:
            add_tflink_gene_tf_subgraph(g, gene_node_label, its_target_list)


def process_homologs(g, combined_df, homolog_df_list, func_dict, dea_columns):
    """Process homolog dataframes and combined df and add them to the graph.

    :param g: the input graph to extend with gene nodes.
    :param combined_df: dataframe without homolog information.
    :param homolog_df_list: list of dataframes from homolog queries.
    :param func_dict: list of functions for node generation.
    :param dea_columns: columns ending with _dea
    """
    func_dict_hl = {}

    homolog_cols = set()
    for homolog_df in homolog_df_list:
        if homolog_df is not None and not homolog_df.empty:
            homolog_cols.update(homolog_df.columns)

    func_dict_hl = {
        key: func
        for key, func in func_dict.items()
        if key in homolog_cols and key in combined_df.columns
    }

    for _i, row in tqdm(combined_df.iterrows(), total=combined_df.shape[0], desc="Building graph"):
        if pd.isna(row["identifier"]) or pd.isna(row["target"]):
            continue
        gene_node_label = add_gene_node(g, row, dea_columns)
        homolog_keys = set(func_dict_hl.keys())
        func_dict_non_hl = {key: func for key, func in func_dict.items() if key not in homolog_keys}
        process_annotations(g, gene_node_label, row, func_dict_non_hl)

    for _i, row in tqdm(combined_df.iterrows(), total=combined_df.shape[0]):
        if pd.isna(row["identifier"]) or pd.isna(row["Ensembl_homologs"]):
            continue

        homologs = row["Ensembl_homologs"]

        if isinstance(homologs, list) and homologs:
            for homolog_entry in homologs:
                homolog_node_label = homolog_entry.get("homolog")

                if pd.isna(homolog_node_label) or homolog_node_label == "nan":
                    continue

                if homolog_node_label:
                    annot_node_attrs = Cons.ENSEMBL_HOMOLOG_NODE_ATTRS.copy()
                    annot_node_attrs["id"] = homolog_node_label
                    annot_node_attrs[Cons.LABEL] = Cons.HOMOLOG_NODE_LABEL
                    g.add_node(homolog_node_label, attr_dict=annot_node_attrs)

                    homolog_row = pd.Series(
                        {
                            "identifier": homolog_node_label,
                            **{key: row.get(key) for key in func_dict_hl},
                        }
                    )

                    process_annotations(g, homolog_node_label, homolog_row, func_dict_hl)


def normalize_node_attributes(g):
    """Normalize node attributes by flattening the 'attr_dict'.

    :param g: the input graph to extend with gene nodes.
    """
    for node in g.nodes():
        if "attr_dict" in g.nodes[node]:
            for k, v in g.nodes[node]["attr_dict"].items():
                if v is not None:
                    g.nodes[node][k] = v

            del g.nodes[node]["attr_dict"]
        # Ensure 'labels' is present after flattening
        if Cons.LABEL not in g.nodes[node]:
            g.nodes[node][Cons.LABEL] = g.nodes[node].get("label", "Unknown")


def normalize_edge_attributes(g):
    """Normalize edge attributes by flattening the 'attr_dict'.

    :param g: the input graph to extend with gene nodes.
    """
    for u, v, k in g.edges(keys=True):
        if "attr_dict" in g[u][v][k]:
            for x, y in g[u][v][k]["attr_dict"].items():
                if y is not None and x != "edge_hash":
                    g[u][v][k][x] = y

            del g[u][v][k]["attr_dict"]


def _built_gene_based_graph(
    g: nx.MultiDiGraph,
    combined_df: pd.DataFrame,
    disease_compound=None,
    pathway_compound=None,
    homolog_df_list=None,
):
    """Build a gene-based graph."""
    combined_df = combined_df[(combined_df[Cons.TARGET_SOURCE_COL] == Cons.ENSEMBL)]

    dea_columns = [c for c in combined_df.columns if c.endswith("_dea")]

    func_dict = {
        Cons.BGEE_GENE_EXPRESSION_LEVELS_COL: add_gene_bgee_subgraph,
        Cons.DISGENET_DISEASE_COL: add_disgenet_gene_disease_subgraph,
        Cons.LITERATURE_DISEASE_COL: add_literature_gene_disease_subgraph,
        Cons.MINERVA_PATHWAY_COL: add_minerva_gene_pathway_subgraph,
        Cons.WIKIPATHWAYS: add_wikipathways_gene_pathway_subgraph,
        Cons.KEGG_PATHWAY_COL: add_kegg_gene_pathway_subgraph,
        Cons.OPENTARGETS_REACTOME_COL: add_opentargets_gene_reactome_pathway_subgraph,
        Cons.OPENTARGETS_GO_COL: add_opentargets_gene_go_subgraph,
        Cons.OPENTARGETS_GENE_COMPOUND_COL: add_opentargets_gene_compound_subgraph,
        Cons.MOLMEDB_PROTEIN_COMPOUND_COL: add_molmedb_gene_inhibitor_subgraph,
        Cons.PUBCHEM_COMPOUND_ASSAYS_COL: add_pubchem_assay_subgraph,
        Cons.WIKIPATHWAYS_PATHWAY_COL: add_wikipathways_gene_pathway_subgraph,
        Cons.WIKIPATHWAYS_MOLECULAR_COL: add_wikipathways_molecular_subgraph,
        Cons.ENSEMBL_HOMOLOG_COL: add_ensembl_homolog_subgraph,
        Cons.INTACT_INTERACT_COL: add_intact_interactions_subgraph,
        Cons.STRING_INTERACT_COL: add_stringdb_ppi_subgraph,
        Cons.AOPWIKI_GENE_COL: add_aopwiki_subgraph,
        # Cons.WIKIDATA_CC_COL: add_wikidata_gene_cc_subgraph,  # TODO: add this
        f"{Cons.GPROFILER}_wp": add_gprofiler_gene_wikipathway_subgraph,
        f"{Cons.GPROFILER}_hp": add_gprofiler_gene_phenotype_subgraph,
        f"{Cons.GPROFILER}_hpa": add_gprofiler_gene_hpa_subgraph,
        f"{Cons.GPROFILER}_kegg": add_gprofiler_gene_kegg_subgraph,
        f"{Cons.GPROFILER}_mirna": add_gprofiler_gene_mirna_subgraph,
        f"{Cons.GPROFILER}_reac": add_gprofiler_gene_reactome_subgraph,
        f"{Cons.GPROFILER}_tf": add_gprofiler_gene_transcription_factor_subgraph,
        f"{Cons.GPROFILER}_go:bp": add_gprofiler_gene_gobp_subgraph,
        f"{Cons.GPROFILER}_go:cc": add_gprofiler_gene_gocc_subgraph,
        f"{Cons.GPROFILER}_go:mf": add_gprofiler_gene_gomf_subgraph,
        Cons.MITOCART_PATHWAY_COL: add_mitocarta_gene_mito_subgraph,
        Cons.ITS_TARGET_COL: process_tf_target,
    }

    for _i, row in tqdm(combined_df.iterrows(), total=combined_df.shape[0], desc="Building graph"):
        if pd.isna(row[Cons.IDENTIFIER_COL]) or pd.isna(row[Cons.TARGET_COL]):
            continue

        gene_node_label = add_gene_node(g, row, dea_columns)
        if homolog_df_list is None:
            process_annotations(g, gene_node_label, row, func_dict)
        process_ppi(g, gene_node_label, row)

    if homolog_df_list is not None:
        process_homologs(g, combined_df, homolog_df_list, func_dict, dea_columns)

    # Process disease-compound relationships
    dnodes = {
        d["attr_dict"][Cons.EFO]: n
        for n, d in g.nodes(data=True)
        if d["attr_dict"][Cons.LABEL] == Cons.DISEASE_NODE_LABEL
        and d["attr_dict"][Cons.EFO] is not None
    }

    if disease_compound is not None:
        process_disease_compound(g, disease_compound, disease_nodes=dnodes)

    if pathway_compound is not None:
        process_kegg_pathway_compound(g, pathway_compound, combined_df)

    normalize_node_attributes(g)
    normalize_edge_attributes(g)

    return g


def _built_compound_based_graph(
    g: nx.MultiDiGraph,
    combined_df: pd.DataFrame,
    disease_compound=None,
    pathway_compound=None,
    homolog_df_list=None,
):
    """Build a gene-based graph."""
    # combined_df = combined_df[(combined_df["target.source"] == "Ensembl")]

    dea_columns = [c for c in combined_df.columns if c.endswith("_dea")]

<<<<<<< HEAD
    func_dict = {}  # type: ignore
=======
    func_dict = {
        Cons.MOLMEDB_COMPOUND_PROTEIN_COL: add_molmedb_compound_gene_subgraph,
        Cons.INTACT_COMPOUND_INTERACT_COL: add_intact_compound_interactions_subgraph,
    }  # type: ignore
>>>>>>> 513c351f

    if homolog_df_list is not None:
        process_homologs(g, combined_df, homolog_df_list, func_dict, dea_columns)

    else:
        for _i, row in tqdm(
            combined_df.iterrows(), total=combined_df.shape[0], desc="Building graph"
        ):
            if pd.isna(row["identifier"]) or pd.isna(row["target"]):
                continue
            compound_node_label = add_compound_node(g, row)
            process_annotations(g, compound_node_label, row, func_dict)
            process_ppi(g, compound_node_label, row)

    # Process disease-compound relationships
    dnodes = {
        d["attr_dict"][Cons.EFO]: n
        for n, d in g.nodes(data=True)
        if d["attr_dict"][Cons.LABEL] == Cons.DISEASE_NODE_LABEL
        and d["attr_dict"][Cons.EFO] is not None
    }
    if disease_compound is not None:
        process_disease_compound(g, disease_compound, disease_nodes=dnodes)

    if pathway_compound is not None:
        process_kegg_pathway_compound(g, pathway_compound, combined_df)

    normalize_node_attributes(g)
    normalize_edge_attributes(g)

    return g


def build_networkx_graph(
    combined_df: pd.DataFrame,
    disease_compound=None,
    pathway_compound=None,
    homolog_df_list=None,
) -> nx.MultiDiGraph:
    """Construct a NetWorkX graph from a Pandas DataFrame of genes and their multi-source annotations.

    :param combined_df: the input DataFrame to be converted into a graph.
    :param disease_compound: the input DataFrame containing disease-compound relationships.
    :param pathway_compound: the input DataFrame containing pathway-compound relationships from KEGG.
    :param homolog_df_list: a list of DataFrame generated by querying homologs.
    :returns: a NetworkX MultiDiGraph
    :raises ValueError: if the target type is not supported.
    """
    g = nx.MultiDiGraph()

    main_target_type = combined_df["target.source"].unique()[0]

    if main_target_type == Cons.ENSEMBL:
        return _built_gene_based_graph(
            g, combined_df, disease_compound, pathway_compound, homolog_df_list
        )
    elif main_target_type == Cons.PUBCHEM_COMPOUND:
        return _built_compound_based_graph(
            g, combined_df, disease_compound, pathway_compound, homolog_df_list
        )
    else:
        raise ValueError(f"Unsupported target type: {main_target_type}")<|MERGE_RESOLUTION|>--- conflicted
+++ resolved
@@ -2345,14 +2345,10 @@
 
     dea_columns = [c for c in combined_df.columns if c.endswith("_dea")]
 
-<<<<<<< HEAD
-    func_dict = {}  # type: ignore
-=======
     func_dict = {
         Cons.MOLMEDB_COMPOUND_PROTEIN_COL: add_molmedb_compound_gene_subgraph,
         Cons.INTACT_COMPOUND_INTERACT_COL: add_intact_compound_interactions_subgraph,
     }  # type: ignore
->>>>>>> 513c351f
 
     if homolog_df_list is not None:
         process_homologs(g, combined_df, homolog_df_list, func_dict, dea_columns)
