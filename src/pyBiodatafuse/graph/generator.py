# coding: utf-8

"""Python module to construct a NetworkX graph from the annotated data frame."""

import json
import pickle

import networkx as nx
import pandas as pd
from tqdm import tqdm

from pyBiodatafuse.constants import (
    BGEE,
    BGEE_ANATOMICAL_NODE_ATTRS,
    BGEE_ANATOMICAL_NODE_MAIN_LABEL,
    BGEE_EDGE_ATTRS,
    BGEE_GENE_ANATOMICAL_EDGE_LABEL,
    BGEE_GENE_EXPRESSION_LEVELS_COL,
    BRIDGEDB,
    COMPOUND_NODE_MAIN_LABEL,
    COMPOUND_SIDE_EFFECT_EDGE_ATTRS,
    COMPOUND_SIDE_EFFECT_EDGE_LABEL,
    DISEASE_NODE_MAIN_LABEL,
    DISGENET,
    DISGENET_DISEASE_COL,
    DISGENET_DISEASE_NODE_ATTRS,
    DISGENET_EDGE_ATTRS,
    ENSEMBL_HOMOLOG_COL,
    ENSEMBL_HOMOLOG_EDGE_ATTRS,
    ENSEMBL_HOMOLOG_EDGE_LABEL,
    ENSEMBL_HOMOLOG_MAIN_LABEL,
    ENSEMBL_HOMOLOG_NODE_ATTRS,
    GENE_DISEASE_EDGE_LABEL,
    GENE_GO_EDGE_ATTRS,
    GENE_GO_EDGE_LABEL,
    GENE_NODE_LABELS,
    GENE_PATHWAY_EDGE_ATTRS,
    GENE_PATHWAY_EDGE_LABEL,
    GO_BP_NODE_LABELS,
    GO_CC_NODE_LABELS,
    GO_MF_NODE_LABELS,
    GO_NODE_ATTRS,
    GO_NODE_MAIN_LABEL,
    GPROFILER,
    HOMOLOG_NODE_LABELS,
    KEGG,
    KEGG_COL,
    KEGG_COMPOUND_COL,
    KEGG_COMPOUND_EDGE_ATTRS,
    KEGG_COMPOUND_EDGE_LABEL,
    KEGG_COMPOUND_NODE_ATTRS,
    LITERATURE_DISEASE_COL,
    LITERATURE_DISEASE_EDGE_ATTRS,
    LITERATURE_DISEASE_NODE_ATTRS,
    LITERATURE_NODE_MAIN_LABEL,
    MINERVA,
<<<<<<< HEAD
    MITOCARTA,
=======
    MOLECULAR_INTERACTION_EDGE_ATTRS,
    MOLECULAR_PATHWAY_NODE_ATTRS,
    MOLMEDB,
>>>>>>> 8ac59b77
    MOLMEDB_COMPOUND_NODE_ATTRS,
    MOLMEDB_PROTEIN_COMPOUND_COL,
    MOLMEDB_PROTEIN_COMPOUND_EDGE_ATTRS,
    MOLMEDB_PROTEIN_COMPOUND_EDGE_LABEL,
    OPENTARGETS,
    OPENTARGETS_COMPOUND_NODE_ATTRS,
    OPENTARGETS_DISEASE_COMPOUND_COL,
    OPENTARGETS_DISEASE_COMPOUND_EDGE_ATTRS,
    OPENTARGETS_GENE_COMPOUND_COL,
    OPENTARGETS_GENE_COMPOUND_EDGE_ATTRS,
    OPENTARGETS_GO_COL,
    OPENTARGETS_REACTOME_COL,
    PATHWAY_NODE_ATTRS,
    PATHWAY_NODE_MAIN_LABEL,
    PUBCHEM,
    PUBCHEM_COMPOUND_ASSAYS_COL,
    PUBCHEM_COMPOUND_NODE_ATTRS,
    PUBCHEM_GENE_COMPOUND_EDGE_ATTRS,
    SIDE_EFFECT_NODE_ATTRS,
    SIDE_EFFECT_NODE_MAIN_LABEL,
    STRING,
    STRING_PPI_COL,
    STRING_PPI_EDGE_ATTRS,
    STRING_PPI_EDGE_LABEL,
    STRING_PPI_EDGE_MAIN_LABEL,
    TFLINK,
    WIKIPATHWAYS,
    WIKIPATHWAYS_MOLECULAR_COL,
)


def load_dataframe_from_pickle(pickle_path: str) -> pd.DataFrame:
    """Load a previously annotated DataFrame from a pickle file.

    :param pickle_path: the path to a previously obtained annotation DataFrame dumped as a pickle file.
    :returns: a Pandas DataFrame.
    """
    with open(pickle_path, "rb") as rin:
        df = pickle.load(rin)
        # df = df[(df["target.source"] == "NCBI Gene")]

    return df


def merge_node(g, node_label, node_attrs):
    """Merge and/or adding nodes to the graph.

    :param g: the graph to which the node will be added.
    :param node_label: node label.
    :param node_attrs: dictionary of node attributes.
    """
    # Ensure all node attributes are strings or set to None
    node_attrs = {k: (v if isinstance(v, str) else "") for k, v in node_attrs.items()}
    if node_label not in g.nodes():
        g.add_node(node_label, attr_dict=node_attrs)
    else:
        if "attr_dict" in g.nodes[node_label]:
            for k, v in node_attrs.items():
                node_attr_dict = g.nodes[node_label]["attr_dict"]
                if k in node_attr_dict:
                    if node_attr_dict[k] is not None:
                        if isinstance(v, str):
                            v_list = node_attr_dict[k].split("|")
                            v_list.append(v)
                            node_attr_dict[k] = "|".join(list(set(v_list)))
                    else:
                        node_attr_dict[k] = v
                else:
                    node_attr_dict[k] = v
        else:
            g.add_node(node_label, attr_dict=node_attrs)


def add_gene_bgee_subgraph(g: nx.MultiDiGraph, gene_node_label: str, annot_list: list):
    """Construct part of the graph by linking the gene to a list of anatomical entities.

    :param g: the input graph to extend with new nodes and edges.
    :param gene_node_label: the gene node to be linked to annotation entities.
    :param annot_list: list of anatomical entities from Bgee with gene expression levels.
    :returns: a NetworkX MultiDiGraph
    """
    for annot in annot_list:
        if pd.isna(annot["anatomical_entity_name"]):
            continue

        annot_node_label = annot[BGEE_ANATOMICAL_NODE_MAIN_LABEL]
        entity_attrs = BGEE_ANATOMICAL_NODE_ATTRS.copy()
        entity_attrs.update(
            {
                "name": annot["anatomical_entity_name"],
                "id": annot["anatomical_entity_id"],
                "datasource": BGEE,
            }
        )

        g.add_node(annot_node_label, attr_dict=entity_attrs)

        edge_attrs = BGEE_EDGE_ATTRS.copy()
        fields = {
            "confidence_level_id": ("confidence_level_name", "confidence_level_id"),
            "expression_level": ("expression_level",),
            "developmental_stage_name": ("developmental_stage_name",),
            "developmental_stage_id": ("developmental_stage_id",),
        }

        for field, attrs in fields.items():
            if pd.notna(annot[field]):
                for attr in attrs:
                    edge_attrs[attr] = annot[attr]

        edge_hash = hash(frozenset(edge_attrs.items()))
        edge_attrs["edge_hash"] = edge_hash  # type: ignore
        edge_data = g.get_edge_data(gene_node_label, annot_node_label)
        edge_data = {} if edge_data is None else edge_data
        edge_exists = any(
            y.get("attr_dict", {}).get("edge_hash") == edge_hash for y in edge_data.values()
        )

        if not edge_exists:
            g.add_edge(
                gene_node_label,
                annot_node_label,
                label=BGEE_GENE_ANATOMICAL_EDGE_LABEL,
                attr_dict=edge_attrs,
            )

    return g


def add_disgenet_gene_disease_subgraph(g: nx.MultiDiGraph, gene_node_label: str, annot_list: list):
    """Construct part of the graph by linking the gene to diseases.

    :param g: the input graph to extend with new nodes and edges.
    :param gene_node_label: the gene node to be linked to diseases.
    :param annot_list: list of diseases from DisGeNET.
    :returns: a NetworkX MultiDiGraph
    """
    for annot in annot_list:
        if pd.isna(annot["disease_name"]):
            continue

        annot_node_label = annot[DISEASE_NODE_MAIN_LABEL]
        annot_node_attrs = DISGENET_DISEASE_NODE_ATTRS.copy()
        annot_node_attrs.update(
            {
                "name": annot["disease_name"],
                "id": annot["UMLS"],
                "datasource": DISGENET,
            }
        )

        other_ids = {
            "HPO": annot["HPO"],
            "NCI": annot["NCI"],
            "OMIM": annot["OMIM"],
            "MONDO": annot["MONDO"],
            "ORDO": annot["ORDO"],
            "EFO": annot["EFO"],
            "DO": annot["DO"],
            "MESH": annot["MESH"],
            "UMLS": annot["UMLS"],
            "disease_type": annot["disease_type"],
        }

        for key, value in other_ids.items():
            if pd.notna(value):
                annot_node_attrs[key] = value

        g.add_node(annot_node_label, attr_dict=annot_node_attrs)

        edge_attrs = DISGENET_EDGE_ATTRS.copy()
        edge_attrs["score"] = annot["score"]

        if pd.notna(annot["ei"]):
            edge_attrs["ei"] = annot["ei"]
        if pd.notna(annot["el"]):
            edge_attrs["el"] = annot["el"]

        edge_hash = hash(frozenset(edge_attrs.items()))
        edge_attrs["edge_hash"] = edge_hash  # type: ignore
        edge_data = g.get_edge_data(gene_node_label, annot_node_label)
        edge_data = {} if edge_data is None else edge_data
        node_exists = [x for x, y in edge_data.items() if y["attr_dict"]["edge_hash"] == edge_hash]

        if len(node_exists) == 0:
            g.add_edge(
                gene_node_label,
                annot_node_label,
                label=GENE_DISEASE_EDGE_LABEL,
                attr_dict=edge_attrs,
            )

    return g


def add_literature_gene_disease_subgraph(
    g: nx.MultiDiGraph, gene_node_label: str, annot_list: list
):
    """Construct part of the graph by linking the gene to diseases form literature.

    :param g: the input graph to extend with new nodes and edges.
    :param gene_node_label: the gene node to be linked to diseases.
    :param annot_list: list of diseases from DisGeNET.
    :returns: a NetworkX MultiDiGraph
    """
    for annot in annot_list:
        if pd.isna(annot["disease_name"]):
            continue
        annot_node_label = annot[LITERATURE_NODE_MAIN_LABEL]
        annot_node_attrs = LITERATURE_DISEASE_NODE_ATTRS.copy()
        annot_node_attrs.update(
            {"datasource": annot["source"], "name": annot["disease_name"], "id": annot["UMLS"]}
        )

        other_ids = {
            "UMLS": annot["UMLS"],
            "MONDO": annot["MONDO"],
        }

        for key, value in other_ids.items():
            if pd.notna(value):
                annot_node_attrs[key] = value

        g.add_node(annot_node_label, attr_dict=annot_node_attrs)

        edge_attrs = LITERATURE_DISEASE_EDGE_ATTRS.copy()
        edge_attrs["datasource"] = annot["source"]

        edge_hash = hash(frozenset(edge_attrs.items()))
        edge_attrs["edge_hash"] = edge_hash  # type: ignore
        edge_data = g.get_edge_data(gene_node_label, annot_node_label)
        edge_data = {} if edge_data is None else edge_data
        node_exists = [x for x, y in edge_data.items() if y["attr_dict"]["edge_hash"] == edge_hash]

        if len(node_exists) == 0:
            g.add_edge(
                gene_node_label,
                annot_node_label,
                label=GENE_DISEASE_EDGE_LABEL,
                attr_dict=edge_attrs,
            )

    return g


# TODO: The disease annotations are not curated and will be used again when the OpenTarget annotation improves.
# def add_opentargets_gene_disease_subgraph(g, gene_node_label, annot_list):  # TODO: should be updated
#     """Construct part of the graph by linking the gene to a list of annotation entities (disease, compound ..etc).

#     :param g: the input graph to extend with new nodes and edges.
#     :param gene_node_label: the gene node to be linked to annotation entities.
#     :param annot_list: list of annotations from a specific source (e.g. DisGeNET, WikiPathways ..etc).
#     :returns: a NetworkX MultiDiGraph
#     """
#     for annot in annot_list:
#         if not pd.isna(annot["disease_name"]):
#             annot_node_label = annot[DISEASE_NODE_MAIN_LABEL]
#             annot_node_attrs = OPENTARGETS_DISEASE_NODE_ATTRS.copy()
#             annot_node_attrs.update(
#                 {
#                     "name": annot["disease_name"],
#                     "id": annot["disease_id"],
#                     "therapeutic_areas": annot["therapeutic_areas"],
#                 }
#             )

#             # g.add_node(annot_node_label, attr_dict=annot_node_attrs)
#             merge_node(g, annot_node_label, annot_node_attrs)

#             edge_attrs = OPENTARGETS_DISEASE_EDGE_ATTRS

#             edge_hash = hash(frozenset(edge_attrs.items()))
#             edge_attrs["edge_hash"] = edge_hash
#             edge_data = g.get_edge_data(gene_node_label, annot_node_label)
#             edge_data = {} if edge_data is None else edge_data
#             node_exists = [
#                 x for x, y in edge_data.items() if y["attr_dict"]["edge_hash"] == edge_hash
#             ]

#             if len(node_exists) == 0:
#                 g.add_edge(
#                     gene_node_label,
#                     annot_node_label,
#                     label=OPENTARGETS_GENE_DISEASE_EDGE_LABEL,
#                     attr_dict=edge_attrs,
#                 )

#     return g


def add_minerva_gene_pathway_subgraph(g: nx.MultiDiGraph, gene_node_label: str, annot_list: list):
    """Construct part of the graph by linking the gene to MINERVA pathways.

    :param g: the input graph to extend with new nodes and edges.
    :param gene_node_label: the gene node to be linked to MINERVA pathways.
    :param annot_list: list of MINERVA pathways from MINERVA.
    :returns: a NetworkX MultiDiGraph
    """
    for annot in annot_list:
        if pd.isna(annot.get("pathway_label")):
            continue

        annot_node_label = annot[PATHWAY_NODE_MAIN_LABEL]
        annot_node_attrs = PATHWAY_NODE_ATTRS.copy()
        annot_node_attrs.update(
            {
                "datasource": MINERVA,
                "name": annot["pathway_label"],
                "id": annot["pathway_id"],
                "gene_count": annot["pathway_gene_count"],
            }
        )

        g.add_node(annot_node_label, attr_dict=annot_node_attrs)

        edge_attrs = GENE_PATHWAY_EDGE_ATTRS.copy()
        edge_attrs["datasource"] = MINERVA

        edge_hash = hash(frozenset(edge_attrs.items()))
        edge_attrs["edge_hash"] = edge_hash  # type: ignore
        edge_data = g.get_edge_data(gene_node_label, annot_node_label)
        edge_data = {} if edge_data is None else edge_data
        node_exists = [x for x, y in edge_data.items() if y["attr_dict"]["edge_hash"] == edge_hash]

        if len(node_exists) == 0:
            g.add_edge(
                gene_node_label,
                annot_node_label,
                label=GENE_PATHWAY_EDGE_LABEL,
                attr_dict=edge_attrs,
            )

    return g


def add_wikipathways_gene_pathway_subgraph(
    g: nx.MultiDiGraph, gene_node_label: str, annot_list: list
):
    """Construct part of the graph by linking the gene to pathways from WikiPathways.

    :param g: the input graph to extend with new nodes and edges.
    :param gene_node_label: the gene node to be linked to pathways from WikiPathways.
    :param annot_list: list of pathways from WikiPathways.
    :returns: a NetworkX MultiDiGraph
    """
    for annot in annot_list:
        if pd.isna(annot["pathway_label"]):
            continue

        annot_node_label = annot[PATHWAY_NODE_MAIN_LABEL]
        annot_node_attrs = PATHWAY_NODE_ATTRS.copy()
        annot_node_attrs.update(
            {
                "datasource": WIKIPATHWAYS,
                "name": annot["pathway_label"],
                "id": annot["pathway_id"],
                "gene_count": annot["pathway_gene_count"],
            }
        )

        g.add_node(annot_node_label, attr_dict=annot_node_attrs)

        edge_attrs = GENE_PATHWAY_EDGE_ATTRS.copy()
        edge_attrs["datasource"] = WIKIPATHWAYS

        edge_hash = hash(frozenset(edge_attrs.items()))
        edge_attrs["edge_hash"] = edge_hash  # type: ignore
        edge_data = g.get_edge_data(gene_node_label, annot_node_label)
        edge_data = {} if edge_data is None else edge_data
        node_exists = [x for x, y in edge_data.items() if y["attr_dict"]["edge_hash"] == edge_hash]

        if len(node_exists) == 0:
            g.add_edge(
                gene_node_label,
                annot_node_label,
                label=GENE_PATHWAY_EDGE_LABEL,
                attr_dict=edge_attrs,
            )

    return g


def add_kegg_gene_pathway_subgraph(g: nx.MultiDiGraph, gene_node_label: str, annot_list: list):
    """Construct part of the graph by linking the gene to pathways from KEGG.

    :param g: the input graph to extend with new nodes and edges.
    :param gene_node_label: the gene node to be linked to pathways from KEGG.
    :param annot_list: list of pathways from KEGG.
    :returns: a NetworkX MultiDiGraph
    """
    for annot in annot_list:
        if pd.isna(annot.get("pathway_label")):
            continue

        annot_node_label = annot[PATHWAY_NODE_MAIN_LABEL]
        annot_node_attrs = PATHWAY_NODE_ATTRS.copy()
        annot_node_attrs.update(
            {
                "datasource": KEGG,
                "name": annot["pathway_label"],
                "id": annot["pathway_id"],
                "gene_count": annot["gene_count"],
            }
        )

        # g.add_node(annot_node_label, attr_dict=annot_node_attrs)
        merge_node(g, annot_node_label, annot_node_attrs)

        edge_attrs = GENE_PATHWAY_EDGE_ATTRS.copy()
        edge_attrs["datasource"] = KEGG

        edge_hash = hash(frozenset(edge_attrs.items()))
        edge_attrs["edge_hash"] = edge_hash  # type: ignore
        edge_data = g.get_edge_data(gene_node_label, annot_node_label)
        edge_data = {} if edge_data is None else edge_data
        node_exists = [x for x, y in edge_data.items() if y["attr_dict"]["edge_hash"] == edge_hash]
        if len(node_exists) == 0:
            g.add_edge(
                gene_node_label,
                annot_node_label,
                label=GENE_PATHWAY_EDGE_LABEL,
                attr_dict=edge_attrs,
            )

    return g


def add_kegg_compounds_subgraph(
    g: nx.MultiDiGraph, pathway_node_label: str, compounds_list: list, combined_df: pd.DataFrame
):
    """Construct part of the graph by linking the KEGG compound to its respective pathway.

    :param g: the input graph to extend with new nodes and edges.
    :param pathway_node_label: the pathway node to be linked to compound nodes.
    :param compounds_list: list of compounds from KEGG.
    :param combined_df: the combined dataframe.
    :returns: a NetworkX MultiDiGraph
    """
    for compound in compounds_list:
        if pd.isna(compound.get("name")):
            continue

        annot_node_label = compound["KEGG_identifier"]
        annot_node_attrs = KEGG_COMPOUND_NODE_ATTRS.copy()
        annot_node_attrs.update(
            {
                "id": compound["KEGG_identifier"],
                "label": compound["name"],
            }
        )

        merge_node(g, annot_node_label, annot_node_attrs)

        for _, path_row in combined_df.iterrows():
            pathways = path_row.get("KEGG_pathways", [])

            for pathway in pathways:
                if pathway_node_label != pathway.get("pathway_id"):
                    continue

                if "compounds" not in pathway:
                    continue

                pathway_compounds = [comp["KEGG_identifier"] for comp in pathway["compounds"]]
                if compound["KEGG_identifier"] not in pathway_compounds:
                    continue

                edge_attrs = KEGG_COMPOUND_EDGE_ATTRS.copy()
                edge_hash = hash(frozenset(edge_attrs.items()))
                edge_attrs["edge_hash"] = edge_hash  # type: ignore
                edge_data = g.get_edge_data(pathway_node_label, annot_node_label)
                edge_data = {} if edge_data is None else edge_data
                node_exists = [
                    x
                    for x, y in edge_data.items()
                    if "attr_dict" in y and y["attr_dict"].get("edge_hash") == edge_hash
                ]

                if len(node_exists) == 0:
                    g.add_edge(
                        pathway_node_label,
                        annot_node_label,
                        label=KEGG_COMPOUND_EDGE_LABEL,
                        attr_dict=edge_attrs,
                    )

    return g


def process_kegg_pathway_compound(
    g: nx.MultiDiGraph, kegg_pathway_compound: pd.DataFrame, combined_df: pd.DataFrame
):
    """Process pathway-compound relationships from KEGG and add them to the graph.

    :param g: the input graph to extend with pathway-compound relationships.
    :param kegg_pathway_compound: DataFrame containing pathway-compound relationships.
    :param combined_df: DataFrame containing KEGG pathway data.
    """
    for _, row in kegg_pathway_compound.iterrows():
        compound_info = row[KEGG_COMPOUND_COL]

        if isinstance(compound_info, dict):
            compounds_list = [compound_info]
        elif isinstance(compound_info, list):
            compounds_list = compound_info
        else:
            compounds_list = []

        for compound in compounds_list:
            compound_id = compound["KEGG_identifier"]

            for _, pathway_row in combined_df.iterrows():
                pathway_data = pathway_row["KEGG_pathways"]

                if not isinstance(pathway_data, list):
                    continue

                for pathway in pathway_data:
                    pathway_id = pathway.get("pathway_id")
                    pathway_compounds = pathway.get("compounds", [])

                    if any(c.get("KEGG_identifier") == compound_id for c in pathway_compounds):
                        add_kegg_compounds_subgraph(g, pathway_id, compounds_list, combined_df)

def add_gprofiler_gene_HP_subgraph(g, gene_node_label, annot_list):
    """Construct part of the graph by linking the gene to pathways from WikiPathways.

    :param g: the input graph to extend with new nodes and edges.
    :param gene_node_label: the gene node to be linked to pathways from WikiPathways.
    :param annot_list: list of pathways from WikiPathways.
    :returns: a NetworkX MultiDiGraph
    """
    for annot in annot_list:
        if pd.isna(annot["name"]):
            continue

        annot_node_label = annot["id"]
        annot_node_attrs = PATHWAY_NODE_ATTRS.copy()
        annot_node_attrs["datasource"] = annot["datasource"]
        annot_node_attrs["name"] = annot["name"]
        annot_node_attrs["id"] = annot["id"]
        annot_node_attrs["gene_count"] = annot["term_size"]
        annot_node_attrs["p_value"] = annot["p_value"]
        annot_node_attrs["significant"] = annot["significant"]
        annot_node_attrs["labels"] = "HP"

        g.add_node(annot_node_label, attr_dict=annot_node_attrs)

        edge_attrs = GENE_PATHWAY_EDGE_ATTRS.copy()
        edge_attrs["datasource"] = annot["datasource"]
        edge_attrs["label"] = "linked_to"
        edge_hash = hash(frozenset(edge_attrs.items()))
        edge_attrs["edge_hash"] = edge_hash
        edge_data = g.get_edge_data(gene_node_label, annot_node_label)
        edge_data = {} if edge_data is None else edge_data
        node_exists = [x for x, y in edge_data.items() if y["attr_dict"]["edge_hash"] == edge_hash]
        if len(node_exists) == 0:
            g.add_edge(
                gene_node_label,
                annot_node_label,
                label=GENE_PATHWAY_EDGE_LABEL,
                attr_dict=edge_attrs,
            )

    return g


def add_gprofiler_gene_HPA_subgraph(g, gene_node_label, annot_list):
    """Construct part of the graph by linking the gene to pathways from WikiPathways.

    :param g: the input graph to extend with new nodes and edges.
    :param gene_node_label: the gene node to be linked to pathways from WikiPathways.
    :param annot_list: list of pathways from WikiPathways.
    :returns: a NetworkX MultiDiGraph
    """
    for annot in annot_list:
        if pd.isna(annot["name"]):
            continue

        annot_node_label = annot["id"]
        annot_node_attrs = PATHWAY_NODE_ATTRS.copy()
        annot_node_attrs["datasource"] = annot["datasource"]
        annot_node_attrs["name"] = annot["name"]
        annot_node_attrs["id"] = annot["id"]
        annot_node_attrs["gene_count"] = annot["term_size"]
        annot_node_attrs["p_value"] = annot["p_value"]
        annot_node_attrs["significant"] = annot["significant"]
        annot_node_attrs["labels"] = "HPA"

        g.add_node(annot_node_label, attr_dict=annot_node_attrs)

        edge_attrs = GENE_PATHWAY_EDGE_ATTRS.copy()
        edge_attrs["datasource"] = annot["datasource"]
        edge_attrs["label"] = "expressed_in"

        edge_hash = hash(frozenset(edge_attrs.items()))
        edge_attrs["edge_hash"] = edge_hash
        edge_data = g.get_edge_data(gene_node_label, annot_node_label)
        edge_data = {} if edge_data is None else edge_data
        node_exists = [x for x, y in edge_data.items() if y["attr_dict"]["edge_hash"] == edge_hash]
        if len(node_exists) == 0:
            g.add_edge(
                gene_node_label,
                annot_node_label,
                label=GENE_PATHWAY_EDGE_LABEL,
                attr_dict=edge_attrs,
            )

    return g


def add_gprofiler_gene_KEGG_subgraph(g, gene_node_label, annot_list):
    """Construct part of the graph by linking the gene to pathways from WikiPathways.

    :param g: the input graph to extend with new nodes and edges.
    :param gene_node_label: the gene node to be linked to pathways from WikiPathways.
    :param annot_list: list of pathways from WikiPathways.
    :returns: a NetworkX MultiDiGraph
    """
    for annot in annot_list:
        if pd.isna(annot["name"]):
            continue

        annot_node_label = annot["id"]
        annot_node_attrs = PATHWAY_NODE_ATTRS.copy()
        annot_node_attrs["datasource"] = annot["datasource"]
        annot_node_attrs["pathway_type"] = "KEGG"
        annot_node_attrs["name"] = annot["name"]
        annot_node_attrs["id"] = annot["id"]
        annot_node_attrs["gene_count"] = annot["term_size"]
        annot_node_attrs["p_value"] = annot["p_value"]
        annot_node_attrs["significant"] = annot["significant"]

        g.add_node(annot_node_label, attr_dict=annot_node_attrs)

        edge_attrs = GENE_PATHWAY_EDGE_ATTRS.copy()
        edge_attrs["datasource"] = annot["datasource"]

        edge_hash = hash(frozenset(edge_attrs.items()))
        edge_attrs["edge_hash"] = edge_hash
        edge_data = g.get_edge_data(gene_node_label, annot_node_label)
        edge_data = {} if edge_data is None else edge_data
        node_exists = [x for x, y in edge_data.items() if y["attr_dict"]["edge_hash"] == edge_hash]
        if len(node_exists) == 0:
            g.add_edge(
                gene_node_label,
                annot_node_label,
                label=GENE_PATHWAY_EDGE_LABEL,
                attr_dict=edge_attrs,
            )

    return g


def add_gprofiler_gene_MIRNA_subgraph(g, gene_node_label, annot_list):
    """Construct part of the graph by linking the gene to pathways from WikiPathways.

    :param g: the input graph to extend with new nodes and edges.
    :param gene_node_label: the gene node to be linked to pathways from WikiPathways.
    :param annot_list: list of pathways from WikiPathways.
    :returns: a NetworkX MultiDiGraph
    """
    for annot in annot_list:
        if pd.isna(annot["name"]):
            continue

        annot_node_label = annot["id"]
        annot_node_attrs = PATHWAY_NODE_ATTRS.copy()
        annot_node_attrs["datasource"] = annot["datasource"]
        annot_node_attrs["name"] = annot["name"]
        annot_node_attrs["id"] = annot["id"]
        annot_node_attrs["gene_count"] = annot["term_size"]
        annot_node_attrs["p_value"] = annot["p_value"]
        annot_node_attrs["significant"] = annot["significant"]
        annot_node_attrs["labels"] = "MIRNA"

        g.add_node(annot_node_label, attr_dict=annot_node_attrs)

        edge_attrs = GENE_PATHWAY_EDGE_ATTRS.copy()
        edge_attrs["datasource"] = annot["datasource"]
        edge_attrs["label"] = "regulates"

        edge_hash = hash(frozenset(edge_attrs.items()))
        edge_attrs["edge_hash"] = edge_hash
        edge_data = g.get_edge_data(gene_node_label, annot_node_label)
        edge_data = {} if edge_data is None else edge_data
        node_exists = [x for x, y in edge_data.items() if y["attr_dict"]["edge_hash"] == edge_hash]
        if len(node_exists) == 0:
            g.add_edge(
                annot_node_label,
                gene_node_label,
                label=GENE_PATHWAY_EDGE_LABEL,
                attr_dict=edge_attrs,
            )

    return g


def add_gprofiler_gene_REAC_subgraph(g, gene_node_label, annot_list):
    """Construct part of the graph by linking the gene to pathways from WikiPathways.

    :param g: the input graph to extend with new nodes and edges.
    :param gene_node_label: the gene node to be linked to pathways from WikiPathways.
    :param annot_list: list of pathways from WikiPathways.
    :returns: a NetworkX MultiDiGraph
    """
    for annot in annot_list:
        if pd.isna(annot["name"]):
            continue

        annot_node_label = annot["id"]
        annot_node_attrs = PATHWAY_NODE_ATTRS.copy()
        annot_node_attrs["datasource"] = annot["datasource"]
        annot_node_attrs["pathway_type"] = "Reactome"
        annot_node_attrs["name"] = annot["name"]
        annot_node_attrs["id"] = annot["id"]
        annot_node_attrs["gene_count"] = annot["term_size"]
        annot_node_attrs["p_value"] = annot["p_value"]
        annot_node_attrs["significant"] = annot["significant"]

        g.add_node(annot_node_label, attr_dict=annot_node_attrs)

        edge_attrs = GENE_PATHWAY_EDGE_ATTRS.copy()
        edge_attrs["datasource"] = annot["datasource"]

        edge_hash = hash(frozenset(edge_attrs.items()))
        edge_attrs["edge_hash"] = edge_hash
        edge_data = g.get_edge_data(gene_node_label, annot_node_label)
        edge_data = {} if edge_data is None else edge_data
        node_exists = [x for x, y in edge_data.items() if y["attr_dict"]["edge_hash"] == edge_hash]
        if len(node_exists) == 0:
            g.add_edge(
                gene_node_label,
                annot_node_label,
                label=GENE_PATHWAY_EDGE_LABEL,
                attr_dict=edge_attrs,
            )

    return g


def add_gprofiler_gene_TF_subgraph(g, gene_node_label, annot_list):
    """Construct part of the graph by linking the gene to pathways from WikiPathways.

    :param g: the input graph to extend with new nodes and edges.
    :param gene_node_label: the gene node to be linked to pathways from WikiPathways.
    :param annot_list: list of pathways from WikiPathways.
    :returns: a NetworkX MultiDiGraph
    """
    for annot in annot_list:
        if pd.isna(annot["name"]):
            continue

        annot_node_label = annot["id"]
        annot_node_attrs = PATHWAY_NODE_ATTRS.copy()
        annot_node_attrs["datasource"] = annot["datasource"]
        annot_node_attrs["name"] = annot["name"]
        annot_node_attrs["id"] = annot["id"]
        annot_node_attrs["gene_count"] = annot["term_size"]
        annot_node_attrs["p_value"] = annot["p_value"]
        annot_node_attrs["significant"] = annot["significant"]
        annot_node_attrs["labels"] = "TF"

        g.add_node(annot_node_label, attr_dict=annot_node_attrs)

        edge_attrs = GENE_PATHWAY_EDGE_ATTRS.copy()
        edge_attrs["datasource"] = annot["datasource"]
        edge_attrs["label"] = "regulated_by"

        edge_hash = hash(frozenset(edge_attrs.items()))
        edge_attrs["edge_hash"] = edge_hash
        edge_data = g.get_edge_data(gene_node_label, annot_node_label)
        edge_data = {} if edge_data is None else edge_data
        node_exists = [x for x, y in edge_data.items() if y["attr_dict"]["edge_hash"] == edge_hash]
        if len(node_exists) == 0:
            g.add_edge(
                gene_node_label,
                annot_node_label,
                label=GENE_PATHWAY_EDGE_LABEL,
                attr_dict=edge_attrs,
            )

    return g


def add_gprofiler_gene_GO_MF_subgraph(g, gene_node_label, annot_list):
    """Construct part of the graph by linking the gene to pathways from WikiPathways.

    :param g: the input graph to extend with new nodes and edges.
    :param gene_node_label: the gene node to be linked to pathways from WikiPathways.
    :param annot_list: list of pathways from WikiPathways.
    :returns: a NetworkX MultiDiGraph
    """
    for annot in annot_list:
        if pd.isna(annot["name"]):
            continue

        annot_node_label = annot["id"]
        annot_node_attrs = PATHWAY_NODE_ATTRS.copy()
        annot_node_attrs["datasource"] = annot["datasource"]
        annot_node_attrs["name"] = annot["name"]
        annot_node_attrs["id"] = annot["id"]
        annot_node_attrs["gene_count"] = annot["term_size"]
        annot_node_attrs["p_value"] = annot["p_value"]
        annot_node_attrs["significant"] = annot["significant"]
        annot_node_attrs["labels"] = "Molecular_Function"

        g.add_node(annot_node_label, attr_dict=annot_node_attrs)

        edge_attrs = GENE_PATHWAY_EDGE_ATTRS.copy()
        edge_attrs["datasource"] = annot["datasource"]

        edge_hash = hash(frozenset(edge_attrs.items()))
        edge_attrs["edge_hash"] = edge_hash
        edge_data = g.get_edge_data(gene_node_label, annot_node_label)
        edge_data = {} if edge_data is None else edge_data
        node_exists = [x for x, y in edge_data.items() if y["attr_dict"]["edge_hash"] == edge_hash]
        if len(node_exists) == 0:
            g.add_edge(
                gene_node_label,
                annot_node_label,
                label=GENE_PATHWAY_EDGE_LABEL,
                attr_dict=edge_attrs,
            )

    return g


def add_gprofiler_gene_GO_CC_subgraph(g, gene_node_label, annot_list):
    """Construct part of the graph by linking the gene to pathways from WikiPathways.

    :param g: the input graph to extend with new nodes and edges.
    :param gene_node_label: the gene node to be linked to pathways from WikiPathways.
    :param annot_list: list of pathways from WikiPathways.
    :returns: a NetworkX MultiDiGraph
    """
    for annot in annot_list:
        if pd.isna(annot["name"]):
            continue

        annot_node_label = annot["id"]
        annot_node_attrs = PATHWAY_NODE_ATTRS.copy()
        annot_node_attrs["datasource"] = annot["datasource"]
        annot_node_attrs["name"] = annot["name"]
        annot_node_attrs["id"] = annot["id"]
        annot_node_attrs["gene_count"] = annot["term_size"]
        annot_node_attrs["p_value"] = annot["p_value"]
        annot_node_attrs["significant"] = annot["significant"]
        annot_node_attrs["labels"] = "Cellular_Component"

        g.add_node(annot_node_label, attr_dict=annot_node_attrs)

        edge_attrs = GENE_PATHWAY_EDGE_ATTRS.copy()
        edge_attrs["datasource"] = annot["datasource"]

        edge_hash = hash(frozenset(edge_attrs.items()))
        edge_attrs["edge_hash"] = edge_hash
        edge_data = g.get_edge_data(gene_node_label, annot_node_label)
        edge_data = {} if edge_data is None else edge_data
        node_exists = [x for x, y in edge_data.items() if y["attr_dict"]["edge_hash"] == edge_hash]
        if len(node_exists) == 0:
            g.add_edge(
                gene_node_label,
                annot_node_label,
                label=GENE_PATHWAY_EDGE_LABEL,
                attr_dict=edge_attrs,
            )

    return g


def add_gprofiler_gene_GO_BP_subgraph(g, gene_node_label, annot_list):
    """Construct part of the graph by linking the gene to pathways from WikiPathways.

    :param g: the input graph to extend with new nodes and edges.
    :param gene_node_label: the gene node to be linked to pathways from WikiPathways.
    :param annot_list: list of pathways from WikiPathways.
    :returns: a NetworkX MultiDiGraph
    """
    for annot in annot_list:
        if pd.isna(annot["name"]):
            continue

        annot_node_label = annot["id"]
        annot_node_attrs = PATHWAY_NODE_ATTRS.copy()
        annot_node_attrs["datasource"] = annot["datasource"]
        annot_node_attrs["name"] = annot["name"]
        annot_node_attrs["id"] = annot["id"]
        annot_node_attrs["gene_count"] = annot["term_size"]
        annot_node_attrs["p_value"] = annot["p_value"]
        annot_node_attrs["significant"] = annot["significant"]
        annot_node_attrs["labels"] = "Biological_Process"

        g.add_node(annot_node_label, attr_dict=annot_node_attrs)

        edge_attrs = GENE_PATHWAY_EDGE_ATTRS.copy()
        edge_attrs["datasource"] = annot["datasource"]

        edge_hash = hash(frozenset(edge_attrs.items()))
        edge_attrs["edge_hash"] = edge_hash
        edge_data = g.get_edge_data(gene_node_label, annot_node_label)
        edge_data = {} if edge_data is None else edge_data
        node_exists = [x for x, y in edge_data.items() if y["attr_dict"]["edge_hash"] == edge_hash]
        if len(node_exists) == 0:
            g.add_edge(
                gene_node_label,
                annot_node_label,
                label=GENE_PATHWAY_EDGE_LABEL,
                attr_dict=edge_attrs,
            )

    return g


def add_gprofiler_gene_wikipathway_subgraph(g, gene_node_label, annot_list):
    """Construct part of the graph by linking the gene to pathways from WikiPathways.
    :param g: the input graph to extend with new nodes and edges.
    :param gene_node_label: the gene node to be linked to pathways from WikiPathways.
    :param gene_node_label: the gene node to be linked to pathways from WikiPathways.
    :returns: a NetworkX MultiDiGraph
    """
    for annot in annot_list:
        if pd.isna(annot["name"]):
            continue

        annot_node_label = annot[PATHWAY_NODE_MAIN_LABEL]
        annot_node_attrs = PATHWAY_NODE_ATTRS.copy()
        annot_node_attrs["datasource"] = annot["datasource"]
        annot_node_attrs["pathway_type"] = "WikiPathways"
        annot_node_attrs["name"] = annot["name"]
        annot_node_attrs["id"] = annot["id"]
        annot_node_attrs["gene_count"] = annot["term_size"]
        annot_node_attrs["p_value"] = annot["p_value"]
        annot_node_attrs["significant"] = annot["significant"]

        g.add_node(annot_node_label, attr_dict=annot_node_attrs)


        edge_attrs = GENE_PATHWAY_EDGE_ATTRS.copy()
        edge_attrs["datasource"] = annot["datasource"]

        edge_hash = hash(frozenset(edge_attrs.items()))
        edge_attrs["edge_hash"] = edge_hash
        edge_data = g.get_edge_data(gene_node_label, annot_node_label)
        edge_data = {} if edge_data is None else edge_data
        node_exists = [x for x, y in edge_data.items() if y["attr_dict"]["edge_hash"] == edge_hash]
        if len(node_exists) == 0:
            g.add_edge(
                gene_node_label,
                annot_node_label,
                label=GENE_PATHWAY_EDGE_LABEL,
                attr_dict=edge_attrs,
            )

    return g


def add_mitocarta_gene_mito_subgraph(g, gene_node_label, annot_list):
    """Construct part of the graph by linking the gene to pathways from WikiPathways.

    :param g: the input graph to extend with new nodes and edges.
    :param gene_node_label: the gene node to be linked to pathways from WikiPathways.
    :param annot_list: list of pathways from WikiPathways.
    :returns: a NetworkX MultiDiGraph
    """
    for annot in annot_list:
        if pd.isna(annot["mito_pathways"]):
            continue

        annot_node_label = annot["mito_pathways"]
        annot_node_attrs = {}
        annot_node_attrs["name"] = annot["mito_pathways"]
        annot_node_attrs["datasource"] = MITOCARTA
        if not pd.isna(annot["hpa_location"]):
            annot_node_attrs["hpa_location"] = annot["hpa_location"]
        if not pd.isna(annot["sub_mito_localization"]):
            annot_node_attrs["sub_mito_localization"] = annot["sub_mito_localization"]
        annot_node_attrs["evidence"] = annot["evidence"]
        annot_node_attrs["labels"] = "Mitochondrial_Pathway"

        g.add_node(annot_node_label, attr_dict=annot_node_attrs)

        edge_attrs = GENE_PATHWAY_EDGE_ATTRS.copy()
        edge_attrs["datasource"] = MITOCARTA
        edge_attrs["label"] = "encodes_mitochondrial_protein"

        edge_hash = hash(frozenset(edge_attrs.items()))
        edge_attrs["edge_hash"] = edge_hash
        edge_data = g.get_edge_data(gene_node_label, annot_node_label)
        edge_data = {} if edge_data is None else edge_data
        node_exists = [x for x, y in edge_data.items() if y["attr_dict"]["edge_hash"] == edge_hash]
        if len(node_exists) == 0:
            g.add_edge(
                gene_node_label,
                annot_node_label,
                label=GENE_PATHWAY_EDGE_LABEL,
                attr_dict=edge_attrs,
            )

    return g


def add_opentargets_gene_reactome_pathway_subgraph(
    g: nx.MultiDiGraph, gene_node_label: str, annot_list: list
):
    """Construct part of the graph by linking the gene to Reactome pathways.

    :param g: the input graph to extend with new nodes and edges.
    :param gene_node_label: the gene node to be linked to Reactome pathways.
    :param annot_list: list of Reactome pathways from OpenTargets.
    :returns: a NetworkX MultiDiGraph
    """
    for annot in annot_list:
        if pd.isna(annot["pathway_id"]):
            continue

        annot_node_label = annot[PATHWAY_NODE_MAIN_LABEL]
        annot_node_attrs = PATHWAY_NODE_ATTRS.copy()
        annot_node_attrs.update(
            {
                "datasource": OPENTARGETS,
                "name": annot["pathway_label"],
                "id": annot["pathway_id"],
            }
        )

        g.add_node(annot_node_label, attr_dict=annot_node_attrs)

        edge_attrs = GENE_PATHWAY_EDGE_ATTRS.copy()
        edge_attrs["datasource"] = OPENTARGETS

        edge_hash = hash(frozenset(edge_attrs.items()))
        edge_attrs["edge_hash"] = edge_hash  # type: ignore
        edge_data = g.get_edge_data(gene_node_label, annot_node_label)
        edge_data = {} if edge_data is None else edge_data
        node_exists = [x for x, y in edge_data.items() if y["attr_dict"]["edge_hash"] == edge_hash]

        if len(node_exists) == 0:
            g.add_edge(
                gene_node_label,
                annot_node_label,
                label=GENE_PATHWAY_EDGE_LABEL,
                attr_dict=edge_attrs,
            )

    return g


def add_opentargets_gene_go_subgraph(g, gene_node_label, annot_list):
    """Construct part of the graph by linking the gene to gene ontologies.

    :param g: the input graph to extend with new nodes and edges.
    :param gene_node_label: the gene node to be linked to gene ontologies.
    :param annot_list: list of gene ontologies from OpenTargets.
    :returns: a NetworkX MultiDiGraph
    :raises ValueError: if the GO type is invalid.
    """
    for annot in annot_list:
        if pd.isna(annot["go_id"]):
            continue

        annot_node_label = annot[GO_NODE_MAIN_LABEL]
        annot_node_attrs = GO_NODE_ATTRS.copy()
        annot_node_attrs.update(
            {
                "name": annot["go_name"],
                "id": annot["go_id"],
                "datasource": OPENTARGETS,
            }
        )

        if annot["go_type"] == "P":
            annot_node_attrs["labels"] = GO_BP_NODE_LABELS
        elif annot["go_type"] == "F":
            annot_node_attrs["labels"] = GO_MF_NODE_LABELS
        elif annot["go_type"] == "C":
            annot_node_attrs["labels"] = GO_CC_NODE_LABELS
        else:
            raise ValueError(f"Invalid GO type: {annot['go_type']}")

        g.add_node(annot_node_label, attr_dict=annot_node_attrs)

        edge_attrs = GENE_GO_EDGE_ATTRS.copy()

        edge_hash = hash(frozenset(edge_attrs.items()))
        edge_attrs["edge_hash"] = edge_hash  # type: ignore
        edge_data = g.get_edge_data(gene_node_label, annot_node_label)
        edge_data = {} if edge_data is None else edge_data
        node_exists = [x for x, y in edge_data.items() if y["attr_dict"]["edge_hash"] == edge_hash]

        if len(node_exists) == 0:
            g.add_edge(
                gene_node_label,
                annot_node_label,
                label=GENE_GO_EDGE_LABEL,
                attr_dict=edge_attrs,
            )

    return g


def add_opentargets_compound_side_effect_subgraph(
    g: nx.MultiDiGraph, compound_node_label: str, side_effects_list: list
):
    """Construct part of the graph by linking the compound to side effects.

    :param g: the input graph to extend with new nodes and edges.
    :param compound_node_label: the compound node to be linked to side effect nodes.
    :param side_effects_list: list of side effects from OpenTargets.
    :returns: a NetworkX MultiDiGraph
    """
    if isinstance(side_effects_list, list):
        for effect in side_effects_list:
            if pd.isna(effect["name"]):
                continue

            effect_node_label = effect["name"]
            effect_node_attrs = SIDE_EFFECT_NODE_ATTRS.copy()
            effect_node_attrs.update(
                {
                    "name": effect["name"],
                    "datasource": OPENTARGETS,
                }
            )

            g.add_node(effect_node_label, attr_dict=effect_node_attrs)

            edge_attrs = COMPOUND_SIDE_EFFECT_EDGE_ATTRS.copy()
            edge_hash = hash(frozenset(edge_attrs.items()))
            edge_attrs["edge_hash"] = edge_hash  # type: ignore
            edge_data = g.get_edge_data(compound_node_label, effect_node_label)
            edge_data = {} if edge_data is None else edge_data
            node_exists = [
                x
                for x, y in edge_data.items()
                if "attr_dict" in y and y["attr_dict"].get("edge_hash") == edge_hash
            ]

            if len(node_exists) == 0:
                g.add_edge(
                    compound_node_label,
                    effect_node_label,
                    label=COMPOUND_SIDE_EFFECT_EDGE_LABEL,
                    attr_dict=edge_attrs,
                )

    return g


def add_opentargets_gene_compound_subgraph(g, gene_node_label, annot_list):
    """Construct part of the graph by linking the gene to a list of compounds.

    :param g: the input graph to extend with new nodes and edges.
    :param gene_node_label: the gene node to be linked to compounds.
    :param annot_list: list of compounds from OpenTargets.
    :returns: a NetworkX MultiDiGraph
    """
    for annot in annot_list:
        if pd.isna(annot["relation"]):
            continue

        if not pd.isna(annot[COMPOUND_NODE_MAIN_LABEL]):
            annot_node_label = annot[COMPOUND_NODE_MAIN_LABEL]
        else:
            annot_node_label = annot["chembl_id"]

        annot_node_attrs = OPENTARGETS_COMPOUND_NODE_ATTRS.copy()
        annot_node_attrs.update(
            {
                "name": annot["compound_name"],
                "id": annot["chembl_id"],
                "datasource": OPENTARGETS,
            }
        )

        if not pd.isna(annot[COMPOUND_NODE_MAIN_LABEL]):
            annot_node_attrs["id"] = annot[COMPOUND_NODE_MAIN_LABEL]
        else:
            annot_node_attrs["id"] = annot["chembl_id"]
        annot_node_attrs["chembl_id"] = annot["chembl_id"]

        other_info = {
            "drugbank_id": annot["drugbank_id"],
            "compound_cid": annot["compound_cid"],
            "clincal_trial_phase": annot["clincal_trial_phase"],
            "is_approved": annot["is_approved"],
            "adverse_effect_count": annot["adverse_effect_count"],
        }

        for key, value in other_info.items():
            if not pd.isna(value):
                annot_node_attrs[key] = value

        merge_node(g, annot_node_label, annot_node_attrs)

        edge_attrs = OPENTARGETS_GENE_COMPOUND_EDGE_ATTRS.copy()
        edge_attrs["label"] = annot["relation"]
        edge_hash = hash(frozenset(edge_attrs.items()))
        edge_attrs["edge_hash"] = edge_hash  # type: ignore
        edge_data = g.get_edge_data(annot_node_label, gene_node_label)
        edge_data = {} if edge_data is None else edge_data
        node_exists = [x for x, y in edge_data.items() if y["attr_dict"]["edge_hash"] == edge_hash]

        if len(node_exists) == 0:
            g.add_edge(
                annot_node_label,
                gene_node_label,
                label=annot["relation"],
                attr_dict=edge_attrs,
            )

        # Add side effects
        if annot["adverse_effect"]:
            add_opentargets_compound_side_effect_subgraph(
                g, annot_node_label, annot[SIDE_EFFECT_NODE_MAIN_LABEL]
            )

    return g


def add_molmedb_gene_inhibitor_subgraph(g, gene_node_label, annot_list):
    """Construct part of the graph by linking the gene to its inhibitors.

    :param g: the input graph to extend with new nodes and edges.
    :param gene_node_label: the gene node to be linked to its inhibitors.
    :param annot_list: list of gene inhibitors from MolMeDB.
    :returns: a NetworkX MultiDiGraph
    """
    for annot in annot_list:
        if pd.isna(annot["compound_name"]):
            continue

        if not pd.isna(annot[COMPOUND_NODE_MAIN_LABEL]):
            annot_node_label = annot[COMPOUND_NODE_MAIN_LABEL]
        else:
            annot_node_label = annot["molmedb_id"]

        annot_node_attrs = MOLMEDB_COMPOUND_NODE_ATTRS.copy()
        annot_node_attrs.update(
            {
                "name": annot["compound_name"],
                "id": annot["molmedb_id"],
                "datasource": MOLMEDB,
            }
        )

        if not pd.isna(annot[COMPOUND_NODE_MAIN_LABEL]):
            annot_node_attrs["id"] = annot[COMPOUND_NODE_MAIN_LABEL]
        else:
            annot_node_attrs["id"] = annot["molmedb_id"]

        other_info = {
            "inchikey": annot["inchikey"],
            "smiles": annot["smiles"],
            "compound_cid": annot["compound_cid"],
            "chebi_id": annot["chebi_id"],
            "drugbank_id": annot["drugbank_id"],
            "source_pmid": annot["source_pmid"],
            "uniprot_trembl_id": annot["uniprot_trembl_id"],
            # "pdb_ligand_id": annot["pdb_ligand_id"],
        }

        for key, value in other_info.items():
            if not pd.isna(value):
                annot_node_attrs[key] = value

        merge_node(g, annot_node_label, annot_node_attrs)

        edge_attrs = MOLMEDB_PROTEIN_COMPOUND_EDGE_ATTRS.copy()

        edge_hash = hash(frozenset(edge_attrs.items()))
        edge_attrs["edge_hash"] = edge_hash  # type: ignore
        edge_data = g.get_edge_data(gene_node_label, annot_node_label)
        edge_data = {} if edge_data is None else edge_data
        node_exists = [x for x, y in edge_data.items() if y["attr_dict"]["edge_hash"] == edge_hash]

        if len(node_exists) == 0:
            g.add_edge(
                annot_node_label,
                gene_node_label,
                label=MOLMEDB_PROTEIN_COMPOUND_EDGE_LABEL,
                attr_dict=edge_attrs,
            )

    return g


def add_pubchem_assay_subgraph(g, gene_node_label, annot_list):
    """Construct part of the graph by linking the gene to a list of compounds tested on it.

    :param g: the input graph to extend with new nodes and edges.
    :param gene_node_label: the gene node to be linked to compound tested on it.
    :param annot_list: list of compounds tested on gene from PubChem.
    :returns: a NetworkX MultiDiGraph
    """
    for annot in annot_list:
        if pd.isna(annot["pubchem_assay_id"]):
            continue

        annot_node_label = annot[COMPOUND_NODE_MAIN_LABEL]
        annot_node_attrs = PUBCHEM_COMPOUND_NODE_ATTRS.copy()
        annot_node_attrs.update(
            {
                "name": annot["compound_name"],
                "id": annot["compound_cid"],
                "inchi": annot["inchi"],
                "datasource": PUBCHEM,
            }
        )
        if not pd.isna(annot["smiles"]):
            annot_node_attrs["smiles"] = annot["smiles"]

        merge_node(g, annot_node_label, annot_node_attrs)

        edge_attrs = PUBCHEM_GENE_COMPOUND_EDGE_ATTRS.copy()
        edge_attrs["assay_type"] = annot["assay_type"]
        edge_attrs["pubchem_assay_id"] = annot["pubchem_assay_id"]
        edge_attrs["outcome"] = annot["outcome"]
        edge_attrs["label"] = annot["outcome"]

        edge_hash = hash(frozenset(edge_attrs.items()))
        edge_attrs["edge_hash"] = edge_hash  # type: ignore
        edge_data = g.get_edge_data(gene_node_label, annot_node_label)
        edge_data = {} if edge_data is None else edge_data
        node_exists = [x for x, y in edge_data.items() if y["attr_dict"]["edge_hash"] == edge_hash]

        if len(node_exists) == 0:
            g.add_edge(
                annot_node_label,
                gene_node_label,
                label=annot["outcome"],
                attr_dict=edge_attrs,
            )

    return g


def add_stringdb_ppi_subgraph(g, gene_node_label, annot_list):
    """Construct part of the graph by linking the gene to genes.

    :param g: the input graph to extend with new nodes and edges.
    :param gene_node_label: the gene node to be linked to other genes entities.
    :param annot_list: list of protein-protein interactions from StringDb.
    :returns: a NetworkX MultiDiGraph
    """
    for ppi in annot_list:
        edge_attrs = STRING_PPI_EDGE_ATTRS.copy()
        edge_attrs["score"] = ppi["score"]

        edge_hash = hash(frozenset(edge_attrs.items()))
        edge_attrs["edge_hash"] = edge_hash  # type: ignore
        edge_data = g.get_edge_data(gene_node_label, ppi[STRING_PPI_EDGE_MAIN_LABEL])

        edge_data = {} if edge_data is None else edge_data
        node_exists = [x for x, y in edge_data.items() if y["attr_dict"]["edge_hash"] == edge_hash]
        if len(node_exists) == 0 and not pd.isna(ppi[STRING_PPI_EDGE_MAIN_LABEL]):
            g.add_edge(
                gene_node_label,
                ppi[STRING_PPI_EDGE_MAIN_LABEL],
                label=STRING_PPI_EDGE_LABEL,
                attr_dict=edge_attrs,
            )
            g.add_edge(
                ppi[STRING_PPI_EDGE_MAIN_LABEL],
                gene_node_label,
                label=STRING_PPI_EDGE_LABEL,
                attr_dict=edge_attrs,
            )

    return g


def add_opentargets_disease_compound_subgraph(
    g: nx.MultiDiGraph, disease_node_label: str, annot_list: list
):
    """Construct part of the graph by linking the disease to compounds.

    :param g: the input graph to extend with new nodes and edges.
    :param disease_node_label: the disease node to be linked to compounds.
    :param annot_list: list of compounds from OpenTargets.
    :returns: a NetworkX MultiDiGraph
    """
    for annot in annot_list:
        if pd.isna(annot["relation"]):
            continue

        if pd.isna(annot[COMPOUND_NODE_MAIN_LABEL]):
            annot_node_label = annot["chembl_id"]
        else:
            annot_node_label = annot[COMPOUND_NODE_MAIN_LABEL]

        # create compound node and merge with existing node if it exists
        annot_node_attrs = OPENTARGETS_COMPOUND_NODE_ATTRS.copy()
        annot_node_attrs.update(
            {
                "name": annot["compound_name"],
                "id": annot_node_label,
                "datasource": OPENTARGETS,
            }
        )

        other_info = {
            "drugbank_id": annot["drugbank_id"],
            "compound_cid": annot["compound_cid"],
            "clincal_trial_phase": annot["clincal_trial_phase"],
            "is_approved": annot["is_approved"],
            "adverse_effect_count": annot["adverse_effect_count"],
        }

        for key, value in other_info.items():
            if not pd.isna(value):
                annot_node_attrs[key] = value

        merge_node(g, annot_node_label, annot_node_attrs)

        edge_attrs = OPENTARGETS_DISEASE_COMPOUND_EDGE_ATTRS.copy()
        edge_attrs["label"] = annot["relation"]
        edge_hash = hash(frozenset(edge_attrs.items()))
        edge_attrs["edge_hash"] = edge_hash  # type: ignore

        edge_data = g.get_edge_data(annot_node_label, disease_node_label)
        edge_data = {} if edge_data is None else edge_data
        node_exists = [x for x, y in edge_data.items() if y["attr_dict"]["edge_hash"] == edge_hash]

        if len(node_exists) == 0:
            g.add_edge(
                annot_node_label,
                disease_node_label,
                label=annot["relation"],
                attr_dict=edge_attrs,
            )

        # Add side effects
        if annot["adverse_effect"]:
            add_opentargets_compound_side_effect_subgraph(
                g, annot_node_label, annot[SIDE_EFFECT_NODE_MAIN_LABEL]
            )

    return g


def add_wikipathways_molecular_subgraph(g, gene_node_label, annot_list):
    """Construct part of the graph by linking molecular entities from WP with MIMs.

    :param g: the input graph to extend with new nodes and edges.
    :param gene_node_label: the disease node to be linked to compounds.
    :param annot_list: result of querying WP for molecular interactions.
    :returns: a NetworkX MultiDiGraph
    """
    for annot in annot_list:
        for target_key in ["targetGene", "targetMetabolite"]:
            target = annot.get(target_key)
            target_node_label = None
            if target and target != gene_node_label:  # No interactions with self
                target_node_label = str(target)

            if target_node_label is not None:
                interaction_type = annot.get("mimtype", "Interaction")
                edge_attrs = MOLECULAR_INTERACTION_EDGE_ATTRS.copy()
                edge_attrs["interaction_type"] = interaction_type
                edge_attrs["rhea_id"] = annot.get("rhea_id", "")
                edge_attrs["pathway_id"] = annot.get("pathway_id", "")
                edge_attrs["edge_hash"] = hash(frozenset(edge_attrs.items()))  # type: ignore

                if not g.has_node(target_node_label):
                    node_attrs = MOLECULAR_PATHWAY_NODE_ATTRS.copy()
                    node_attrs.update(
                        {
                            "pathway_id": annot.get("pathway_id", ""),
                            "pathway_label": annot.get("pathway_label", ""),
                            "id": target_node_label,
                        }
                    )
                    g.add_node(target_node_label, attr_dict=node_attrs)

                edge_exists = False
                if g.has_edge(gene_node_label, target_node_label):
                    edge_data = g.get_edge_data(gene_node_label, target_node_label)
                    for edge_key in edge_data:
                        if (
                            edge_data[edge_key].get("attr_dict", {}).get("edge_hash")
                            == edge_attrs["edge_hash"]
                        ):
                            edge_exists = True
                            break

                if not edge_exists:
                    g.add_edge(
                        gene_node_label,
                        target_node_label,
                        label=interaction_type.upper(),
                        attr_dict=edge_attrs,
                    )
    return g


def add_ensembl_homolog_subgraph(g, gene_node_label, annot_list):
    """Construct part of the graph by linking the gene to genes.

    :param g: the input graph to extend with new nodes and edges.
    :param gene_node_label: the gene node to be linked to other genes entities.
    :param annot_list: list of homologs from Ensembl.
    :returns: a NetworkX MultiDiGraph
    """
    for hl in annot_list:
        edge_attrs = ENSEMBL_HOMOLOG_EDGE_ATTRS.copy()

        edge_hash = hash(frozenset(edge_attrs.items()))
        edge_attrs["edge_hash"] = edge_hash
        edge_data = g.get_edge_data(gene_node_label, hl[ENSEMBL_HOMOLOG_MAIN_LABEL])

        edge_data = {} if edge_data is None else edge_data
        node_exists = [x for x, y in edge_data.items() if y["attr_dict"]["edge_hash"] == edge_hash]
        if len(node_exists) == 0 and not pd.isna(hl[ENSEMBL_HOMOLOG_MAIN_LABEL]):
            g.add_edge(
                gene_node_label,
                hl[ENSEMBL_HOMOLOG_MAIN_LABEL],
                label=ENSEMBL_HOMOLOG_EDGE_LABEL,
                attr_dict=edge_attrs,
            )
    return g

def add_tflink_gene_tf_subgraph(g, gene_node_label, annot_list):
    """Construct part of the graph by linking the gene to genes.

    :param g: the input graph to extend with new nodes and edges.
    :param gene_node_label: the gene node to be linked to other genes entities.
    :param annot_list: list of protein-protein interactions from StringDb.
    :returns: a NetworkX MultiDiGraph
    """
    for tf in annot_list:
        TFLINK_EDGE_LABEL = "tf_regulates"
        edge_attrs = {
            "datasource": TFLINK,
            "name_target": None,
            "uniprotid_target": None,
            "detection_method": None,
            "pubmedid": None,
            "source_database": None,
            "small_scale_evidence": None,
            "label": TFLINK_EDGE_LABEL,
        }
        edge_attrs["name_target"] = tf["Name.Target"]
        edge_attrs["uniprotid_target"] = tf["UniprotID.Target"]
        edge_attrs["detection_method"] = tf["Detection.method"]
        edge_attrs["pubmedid"] = tf["PubmedID"]
        edge_attrs["source_database"] = tf["Source.database"]
        edge_attrs["small_scale_evidence"] = tf["Small-scale.evidence"]

        edge_hash = hash(frozenset(edge_attrs.items()))
        edge_attrs["edge_hash"] = edge_hash

        edge_data = g.get_edge_data(tf["Ensembl.GeneID.Target"], gene_node_label)
        edge_data = {} if edge_data is None else edge_data
        node_exists = [x for x, y in edge_data.items() if y["attr_dict"]["edge_hash"] == edge_hash]
        if len(node_exists) == 0 and not pd.isna(tf["Ensembl.GeneID.Target"]):
            g.add_edge(
                gene_node_label,
                tf["Ensembl.GeneID.Target"],
                label="tf_regulates",
                attr_dict=edge_attrs,
            )
    return g


def add_gene_node(g, row, dea_columns):
    """Add gene node from each row of the combined_df to the graph.

    :param g: the input graph to extend with gene nodes.
    :param row: row in the combined DataFrame.
    :param dea_columns: list of dea_columns.
    :returns: label for gene node
    """
    gene_node_label = row["identifier"]
    gene_node_attrs = {
        "datasource": BRIDGEDB,
        row["identifier.source"]: row["identifier"],
        "id": row["target"],
        "name": row["GENE_SYMBOL_dea"] if "GENE_SYMBOL_dea" in row else "identifier",
        "labels": GENE_NODE_LABELS,
        row["target.source"]: row["target"],
    }
    if "is_tf" in row:
        gene_node_attrs["is_tf"] = row["is_tf"]
    if "is_target" in row:
        gene_node_attrs["is_target"] = row["is_target"]
    for c in dea_columns:
        gene_node_attrs[c[:-4]] = row[c]

    g.add_node(gene_node_label, attr_dict=gene_node_attrs)
    return gene_node_label


def process_annotations(g, gene_node_label, row, func_dict):
    """Process the annotations for gene node from each row of the combined_df to the graph.

    :param g: the input graph to extend with gene nodes.
    :param gene_node_label: the gene node to be linked to annotation entities.
    :param row: row in the combined DataFrame.
    :param func_dict: dictionary of subgraph function.
    """
    for annot_key in func_dict:
        if annot_key in row:
            annot_list = row[annot_key]
            if not isinstance(annot_list, list):
                annot_list = []
            func_dict[annot_key](g, gene_node_label, annot_list)


def process_disease_compound(g, disease_compound):
    """Process disease-compound relationships and add them to the graph.

    :param g: the input graph to extend with gene nodes.
    :param disease_compound: the input DataFrame containing disease-compound relationships.
    """
    for _i, row in disease_compound.iterrows():
        disease_node_label = row["identifier"].replace("_", ":")
        disease_annot_list = json.loads(json.dumps(row[OPENTARGETS_DISEASE_COMPOUND_COL]))

        if isinstance(disease_annot_list, float):
            disease_annot_list = []

        add_opentargets_disease_compound_subgraph(g, disease_node_label, disease_annot_list)


def process_ppi(g, gene_node_label, row):
    """Process protein-protein interactions and add them to the graph.

    :param g: the input graph to extend with gene nodes.
    :param gene_node_label: the gene node to be linked to annotation entities.
    :param row: row in the combined DataFrame.
    """
    if STRING_PPI_COL in row and row[STRING_PPI_COL] is not None:
        try:
            ppi_list = json.loads(json.dumps(row[STRING_PPI_COL]))
        except (ValueError, TypeError):
            ppi_list = []

        if isinstance(ppi_list, list) and len(ppi_list) > 0:
            valid_ppi_list = [item for item in ppi_list if pd.notna(item.get("stringdb_link_to"))]
            if valid_ppi_list:
                add_stringdb_ppi_subgraph(g, gene_node_label, valid_ppi_list)

        if not isinstance(ppi_list, float):
            for item in ppi_list:
                if pd.isna(item["stringdb_link_to"]):
                    ppi_list = []
            add_stringdb_ppi_subgraph(g, gene_node_label, ppi_list)


def process_tf_target(g, gene_node_label, row):
    """Process tf-target interactions and add them to the graph.

    :param g: the input graph to extend with gene nodes.
    :param gene_node_label: the gene node to be linked to annotation entities.
    :param row: row in the combined DataFrame.
    """
    if "its_target" in row:
        its_target_list = json.loads(json.dumps(row["its_target"]))
        if not isinstance(its_target_list, float) and its_target_list is not None:
            for item in its_target_list:
                if pd.isna(item["Name.Target"]):
                    its_target_list = []
            add_tflink_gene_tf_subgraph(g, gene_node_label, its_target_list)


def process_homologs(g, combined_df, homolog_df_list, func_dict, dea_columns):
    """Process homolog dataframes and combined df and add them to the graph.

    :param g: the input graph to extend with gene nodes.
    :param combined_df: dataframe without homolog information.
    :param homolog_df_list: list of dataframes from homolog queries.
    :param func_dict: list of functions for node generation.
    :param dea_columns: columns ending with _dea
    """
    func_dict_hl = {}

    for homolog_df in homolog_df_list:
        last_col = homolog_df.columns[-1]
        for key, func in func_dict.items():
            if last_col == key and last_col in combined_df.columns:
                func_dict_hl[last_col] = func

    for _i, row in tqdm(combined_df.iterrows(), total=combined_df.shape[0], desc="Building graph"):
        if pd.isna(row["identifier"]) or pd.isna(row["target"]):
            continue
        gene_node_label = add_gene_node(g, row, dea_columns)
        func_dict_non_hl = {key: func for key, func in func_dict.items() if key not in func_dict_hl}
        process_annotations(g, gene_node_label, row, func_dict_non_hl)
        process_ppi(g, gene_node_label, row)

    for _i, row in tqdm(combined_df.iterrows(), total=combined_df.shape[0]):
        if pd.isna(row["identifier"]) or pd.isna(row["Ensembl_homologs"]):
            continue

        homologs = row["Ensembl_homologs"]

        if isinstance(homologs, list) and homologs:
            for homolog_entry in homologs:
                homolog_node_label = homolog_entry.get("homolog")

                if pd.isna(homolog_node_label) or homolog_node_label == "nan":
                    continue

                if homolog_node_label:
                    annot_node_attrs = ENSEMBL_HOMOLOG_NODE_ATTRS.copy()
                    annot_node_attrs["id"] = homolog_node_label
                    annot_node_attrs["labels"] = HOMOLOG_NODE_LABELS
                    g.add_node(homolog_node_label, attr_dict=annot_node_attrs)

                    process_annotations(g, homolog_node_label, row, func_dict_hl)


def normalize_node_attributes(g):
    """Normalize node attributes by flattening the 'attr_dict'.

    :param g: the input graph to extend with gene nodes.
    """
    for node in g.nodes():
        if "attr_dict" not in g.nodes[node]:
            continue

        for k, v in g.nodes[node]["attr_dict"].items():
            if v is not None:
                g.nodes[node][k] = v

        del g.nodes[node]["attr_dict"]


def normalize_edge_attributes(g):
    """Normalize edge attributes by flattening the 'attr_dict'.

    :param g: the input graph to extend with gene nodes.
    """
    for u, v, k in g.edges(keys=True):
        if "attr_dict" not in g[u][v][k]:
            continue

        for x, y in g[u][v][k]["attr_dict"].items():
            if y is not None and x != "edge_hash":
                g[u][v][k][x] = y

        del g[u][v][k]["attr_dict"]


def build_networkx_graph(
    combined_df: pd.DataFrame,
    disease_compound=None,
    pathway_compound=None,
    homolog_df_list=None,
) -> nx.MultiDiGraph:
    """Construct a NetWorkX graph from a Pandas DataFrame of genes and their multi-source annotations.

    :param combined_df: the input DataFrame to be converted into a graph.
    :param disease_compound: the input DataFrame containing disease-compound relationships.
    :param pathway_compound: the input DataFrame containing pathway-compound relationships from KEGG.
    :param homolog_df_list: a list of DataFrame generated by querying homologs.
    :returns: a NetworkX MultiDiGraph
    """
    g = nx.MultiDiGraph()
    # combined_df = combined_df[(combined_df["target.source"] == "NCBI Gene")]

    dea_columns = [c for c in combined_df.columns if c.endswith("_dea")]

    func_dict = {
        BGEE_GENE_EXPRESSION_LEVELS_COL: add_gene_bgee_subgraph,
        DISGENET_DISEASE_COL: add_disgenet_gene_disease_subgraph,
        LITERATURE_DISEASE_COL: add_literature_gene_disease_subgraph,
        MINERVA: add_minerva_gene_pathway_subgraph,
        WIKIPATHWAYS: add_wikipathways_gene_pathway_subgraph,
        KEGG_COL: add_kegg_gene_pathway_subgraph,
        OPENTARGETS_REACTOME_COL: add_opentargets_gene_reactome_pathway_subgraph,
        OPENTARGETS_GO_COL: add_opentargets_gene_go_subgraph,
        OPENTARGETS_GENE_COMPOUND_COL: add_opentargets_gene_compound_subgraph,
        MOLMEDB_PROTEIN_COMPOUND_COL: add_molmedb_gene_inhibitor_subgraph,
        PUBCHEM_COMPOUND_ASSAYS_COL: add_pubchem_assay_subgraph,
<<<<<<< HEAD
        f"{GPROFILER}_wp": add_gprofiler_gene_wikipathway_subgraph,
        f"{GPROFILER}_hp": add_gprofiler_gene_HP_subgraph,
        # f"{GPROFILER}_hpa": add_gprofiler_gene_HPA_subgraph,
        f"{GPROFILER}_kegg": add_gprofiler_gene_KEGG_subgraph,
        f"{GPROFILER}_mirna": add_gprofiler_gene_MIRNA_subgraph,
        f"{GPROFILER}_reac": add_gprofiler_gene_REAC_subgraph,
        # f"{GPROFILER}_tf": add_gprofiler_gene_TF_subgraph,
        f"{GPROFILER}_go:bp": add_gprofiler_gene_GO_BP_subgraph,
        f"{GPROFILER}_go:cc": add_gprofiler_gene_GO_CC_subgraph,
        f"{GPROFILER}_go:mf": add_gprofiler_gene_GO_MF_subgraph,
        MITOCARTA: add_mitocarta_gene_mito_subgraph,
        ENSEMBL_HOMOLOG_COL: add_ensembl_homolog_subgraph,
    }

    for _i, row in tqdm(combined_df.iterrows(), total=combined_df.shape[0], desc="Building graph"):
        if pd.isna(row["identifier"]) or pd.isna(row["target"]):
            continue
        gene_node_label = add_gene_node(g, row, dea_columns)
        process_annotations(g, gene_node_label, row, func_dict)
        process_tf_target(g, gene_node_label, row)
        process_ppi(g, gene_node_label, row)

=======
        WIKIPATHWAYS_MOLECULAR_COL: add_wikipathways_molecular_subgraph,
        ENSEMBL_HOMOLOG_COL: add_ensembl_homolog_subgraph,
    }

>>>>>>> 8ac59b77
    if homolog_df_list is not None:
        process_homologs(g, combined_df, homolog_df_list, func_dict, dea_columns)

    else:
        for _i, row in tqdm(
            combined_df.iterrows(), total=combined_df.shape[0], desc="Building graph"
        ):
            if pd.isna(row["identifier"]) or pd.isna(row["target"]):
                continue
            gene_node_label = add_gene_node(g, row, dea_columns)
            process_annotations(g, gene_node_label, row, func_dict)
            process_ppi(g, gene_node_label, row)

    if disease_compound is not None:
        process_disease_compound(g, disease_compound)

    if pathway_compound is not None:
        process_kegg_pathway_compound(g, pathway_compound, combined_df)

    normalize_node_attributes(g)
    normalize_edge_attributes(g)

<<<<<<< HEAD
    return g


def save_graph(
    combined_df: pd.DataFrame,
    combined_metadata: Dict[Any, Any],
    disease_compound: pd.DataFrame = None,
    graph_name: str = "combined",
    graph_dir: str = "examples/usecases/",
):
    """Save the graph to a file.

    :param combined_df: the input DataFrame to be converted into a graph.
    :param combined_metadata: the metadata of the graph.
    :param disease_compound: the input DataFrame containing disease-compound relationships.
    :param graph_name: the name of the graph.
    :param graph_dir: the directory to save the graph.
    :returns: a NetworkX MultiDiGraph

    """
    graph_path = f"{graph_dir}/{graph_name}"
    os.makedirs(graph_path, exist_ok=True)

    df_path = f"{graph_path}/{graph_name}_df.pkl"
    metadata_path = f"{graph_path}/{graph_name}_metadata.pkl"
    graph_path_pickle = f"{graph_path}/{graph_name}_graph.pkl"
    graph_path_gml = f"{graph_path}/{graph_name}_graph.gml"

    # Save the combined DataFrame
    combined_df.to_pickle(df_path)
    logger.warning(f"Combined DataFrame saved in {df_path}")

    # Save the metadata
    with open(metadata_path, "wb") as file:
        pickle.dump(combined_metadata, file)
    logger.warning(f"Metadata saved in {metadata_path}")

    # Save the graph
    g = build_networkx_graph(combined_df, disease_compound)
    logger.warning("Graph is built successfully")

    with open(graph_path_pickle, "wb") as f:
        pickle.dump(g, f)
    
    nx.write_gml(g, graph_path_gml)
    logger.warning(f"Graph saved in {graph_path_pickle} and {graph_path_gml}")

=======
>>>>>>> 8ac59b77
    return g<|MERGE_RESOLUTION|>--- conflicted
+++ resolved
@@ -54,13 +54,10 @@
     LITERATURE_DISEASE_NODE_ATTRS,
     LITERATURE_NODE_MAIN_LABEL,
     MINERVA,
-<<<<<<< HEAD
-    MITOCARTA,
-=======
     MOLECULAR_INTERACTION_EDGE_ATTRS,
     MOLECULAR_PATHWAY_NODE_ATTRS,
     MOLMEDB,
->>>>>>> 8ac59b77
+    MITOCARTA,
     MOLMEDB_COMPOUND_NODE_ATTRS,
     MOLMEDB_PROTEIN_COMPOUND_COL,
     MOLMEDB_PROTEIN_COMPOUND_EDGE_ATTRS,
@@ -585,483 +582,6 @@
                     if any(c.get("KEGG_identifier") == compound_id for c in pathway_compounds):
                         add_kegg_compounds_subgraph(g, pathway_id, compounds_list, combined_df)
 
-def add_gprofiler_gene_HP_subgraph(g, gene_node_label, annot_list):
-    """Construct part of the graph by linking the gene to pathways from WikiPathways.
-
-    :param g: the input graph to extend with new nodes and edges.
-    :param gene_node_label: the gene node to be linked to pathways from WikiPathways.
-    :param annot_list: list of pathways from WikiPathways.
-    :returns: a NetworkX MultiDiGraph
-    """
-    for annot in annot_list:
-        if pd.isna(annot["name"]):
-            continue
-
-        annot_node_label = annot["id"]
-        annot_node_attrs = PATHWAY_NODE_ATTRS.copy()
-        annot_node_attrs["datasource"] = annot["datasource"]
-        annot_node_attrs["name"] = annot["name"]
-        annot_node_attrs["id"] = annot["id"]
-        annot_node_attrs["gene_count"] = annot["term_size"]
-        annot_node_attrs["p_value"] = annot["p_value"]
-        annot_node_attrs["significant"] = annot["significant"]
-        annot_node_attrs["labels"] = "HP"
-
-        g.add_node(annot_node_label, attr_dict=annot_node_attrs)
-
-        edge_attrs = GENE_PATHWAY_EDGE_ATTRS.copy()
-        edge_attrs["datasource"] = annot["datasource"]
-        edge_attrs["label"] = "linked_to"
-        edge_hash = hash(frozenset(edge_attrs.items()))
-        edge_attrs["edge_hash"] = edge_hash
-        edge_data = g.get_edge_data(gene_node_label, annot_node_label)
-        edge_data = {} if edge_data is None else edge_data
-        node_exists = [x for x, y in edge_data.items() if y["attr_dict"]["edge_hash"] == edge_hash]
-        if len(node_exists) == 0:
-            g.add_edge(
-                gene_node_label,
-                annot_node_label,
-                label=GENE_PATHWAY_EDGE_LABEL,
-                attr_dict=edge_attrs,
-            )
-
-    return g
-
-
-def add_gprofiler_gene_HPA_subgraph(g, gene_node_label, annot_list):
-    """Construct part of the graph by linking the gene to pathways from WikiPathways.
-
-    :param g: the input graph to extend with new nodes and edges.
-    :param gene_node_label: the gene node to be linked to pathways from WikiPathways.
-    :param annot_list: list of pathways from WikiPathways.
-    :returns: a NetworkX MultiDiGraph
-    """
-    for annot in annot_list:
-        if pd.isna(annot["name"]):
-            continue
-
-        annot_node_label = annot["id"]
-        annot_node_attrs = PATHWAY_NODE_ATTRS.copy()
-        annot_node_attrs["datasource"] = annot["datasource"]
-        annot_node_attrs["name"] = annot["name"]
-        annot_node_attrs["id"] = annot["id"]
-        annot_node_attrs["gene_count"] = annot["term_size"]
-        annot_node_attrs["p_value"] = annot["p_value"]
-        annot_node_attrs["significant"] = annot["significant"]
-        annot_node_attrs["labels"] = "HPA"
-
-        g.add_node(annot_node_label, attr_dict=annot_node_attrs)
-
-        edge_attrs = GENE_PATHWAY_EDGE_ATTRS.copy()
-        edge_attrs["datasource"] = annot["datasource"]
-        edge_attrs["label"] = "expressed_in"
-
-        edge_hash = hash(frozenset(edge_attrs.items()))
-        edge_attrs["edge_hash"] = edge_hash
-        edge_data = g.get_edge_data(gene_node_label, annot_node_label)
-        edge_data = {} if edge_data is None else edge_data
-        node_exists = [x for x, y in edge_data.items() if y["attr_dict"]["edge_hash"] == edge_hash]
-        if len(node_exists) == 0:
-            g.add_edge(
-                gene_node_label,
-                annot_node_label,
-                label=GENE_PATHWAY_EDGE_LABEL,
-                attr_dict=edge_attrs,
-            )
-
-    return g
-
-
-def add_gprofiler_gene_KEGG_subgraph(g, gene_node_label, annot_list):
-    """Construct part of the graph by linking the gene to pathways from WikiPathways.
-
-    :param g: the input graph to extend with new nodes and edges.
-    :param gene_node_label: the gene node to be linked to pathways from WikiPathways.
-    :param annot_list: list of pathways from WikiPathways.
-    :returns: a NetworkX MultiDiGraph
-    """
-    for annot in annot_list:
-        if pd.isna(annot["name"]):
-            continue
-
-        annot_node_label = annot["id"]
-        annot_node_attrs = PATHWAY_NODE_ATTRS.copy()
-        annot_node_attrs["datasource"] = annot["datasource"]
-        annot_node_attrs["pathway_type"] = "KEGG"
-        annot_node_attrs["name"] = annot["name"]
-        annot_node_attrs["id"] = annot["id"]
-        annot_node_attrs["gene_count"] = annot["term_size"]
-        annot_node_attrs["p_value"] = annot["p_value"]
-        annot_node_attrs["significant"] = annot["significant"]
-
-        g.add_node(annot_node_label, attr_dict=annot_node_attrs)
-
-        edge_attrs = GENE_PATHWAY_EDGE_ATTRS.copy()
-        edge_attrs["datasource"] = annot["datasource"]
-
-        edge_hash = hash(frozenset(edge_attrs.items()))
-        edge_attrs["edge_hash"] = edge_hash
-        edge_data = g.get_edge_data(gene_node_label, annot_node_label)
-        edge_data = {} if edge_data is None else edge_data
-        node_exists = [x for x, y in edge_data.items() if y["attr_dict"]["edge_hash"] == edge_hash]
-        if len(node_exists) == 0:
-            g.add_edge(
-                gene_node_label,
-                annot_node_label,
-                label=GENE_PATHWAY_EDGE_LABEL,
-                attr_dict=edge_attrs,
-            )
-
-    return g
-
-
-def add_gprofiler_gene_MIRNA_subgraph(g, gene_node_label, annot_list):
-    """Construct part of the graph by linking the gene to pathways from WikiPathways.
-
-    :param g: the input graph to extend with new nodes and edges.
-    :param gene_node_label: the gene node to be linked to pathways from WikiPathways.
-    :param annot_list: list of pathways from WikiPathways.
-    :returns: a NetworkX MultiDiGraph
-    """
-    for annot in annot_list:
-        if pd.isna(annot["name"]):
-            continue
-
-        annot_node_label = annot["id"]
-        annot_node_attrs = PATHWAY_NODE_ATTRS.copy()
-        annot_node_attrs["datasource"] = annot["datasource"]
-        annot_node_attrs["name"] = annot["name"]
-        annot_node_attrs["id"] = annot["id"]
-        annot_node_attrs["gene_count"] = annot["term_size"]
-        annot_node_attrs["p_value"] = annot["p_value"]
-        annot_node_attrs["significant"] = annot["significant"]
-        annot_node_attrs["labels"] = "MIRNA"
-
-        g.add_node(annot_node_label, attr_dict=annot_node_attrs)
-
-        edge_attrs = GENE_PATHWAY_EDGE_ATTRS.copy()
-        edge_attrs["datasource"] = annot["datasource"]
-        edge_attrs["label"] = "regulates"
-
-        edge_hash = hash(frozenset(edge_attrs.items()))
-        edge_attrs["edge_hash"] = edge_hash
-        edge_data = g.get_edge_data(gene_node_label, annot_node_label)
-        edge_data = {} if edge_data is None else edge_data
-        node_exists = [x for x, y in edge_data.items() if y["attr_dict"]["edge_hash"] == edge_hash]
-        if len(node_exists) == 0:
-            g.add_edge(
-                annot_node_label,
-                gene_node_label,
-                label=GENE_PATHWAY_EDGE_LABEL,
-                attr_dict=edge_attrs,
-            )
-
-    return g
-
-
-def add_gprofiler_gene_REAC_subgraph(g, gene_node_label, annot_list):
-    """Construct part of the graph by linking the gene to pathways from WikiPathways.
-
-    :param g: the input graph to extend with new nodes and edges.
-    :param gene_node_label: the gene node to be linked to pathways from WikiPathways.
-    :param annot_list: list of pathways from WikiPathways.
-    :returns: a NetworkX MultiDiGraph
-    """
-    for annot in annot_list:
-        if pd.isna(annot["name"]):
-            continue
-
-        annot_node_label = annot["id"]
-        annot_node_attrs = PATHWAY_NODE_ATTRS.copy()
-        annot_node_attrs["datasource"] = annot["datasource"]
-        annot_node_attrs["pathway_type"] = "Reactome"
-        annot_node_attrs["name"] = annot["name"]
-        annot_node_attrs["id"] = annot["id"]
-        annot_node_attrs["gene_count"] = annot["term_size"]
-        annot_node_attrs["p_value"] = annot["p_value"]
-        annot_node_attrs["significant"] = annot["significant"]
-
-        g.add_node(annot_node_label, attr_dict=annot_node_attrs)
-
-        edge_attrs = GENE_PATHWAY_EDGE_ATTRS.copy()
-        edge_attrs["datasource"] = annot["datasource"]
-
-        edge_hash = hash(frozenset(edge_attrs.items()))
-        edge_attrs["edge_hash"] = edge_hash
-        edge_data = g.get_edge_data(gene_node_label, annot_node_label)
-        edge_data = {} if edge_data is None else edge_data
-        node_exists = [x for x, y in edge_data.items() if y["attr_dict"]["edge_hash"] == edge_hash]
-        if len(node_exists) == 0:
-            g.add_edge(
-                gene_node_label,
-                annot_node_label,
-                label=GENE_PATHWAY_EDGE_LABEL,
-                attr_dict=edge_attrs,
-            )
-
-    return g
-
-
-def add_gprofiler_gene_TF_subgraph(g, gene_node_label, annot_list):
-    """Construct part of the graph by linking the gene to pathways from WikiPathways.
-
-    :param g: the input graph to extend with new nodes and edges.
-    :param gene_node_label: the gene node to be linked to pathways from WikiPathways.
-    :param annot_list: list of pathways from WikiPathways.
-    :returns: a NetworkX MultiDiGraph
-    """
-    for annot in annot_list:
-        if pd.isna(annot["name"]):
-            continue
-
-        annot_node_label = annot["id"]
-        annot_node_attrs = PATHWAY_NODE_ATTRS.copy()
-        annot_node_attrs["datasource"] = annot["datasource"]
-        annot_node_attrs["name"] = annot["name"]
-        annot_node_attrs["id"] = annot["id"]
-        annot_node_attrs["gene_count"] = annot["term_size"]
-        annot_node_attrs["p_value"] = annot["p_value"]
-        annot_node_attrs["significant"] = annot["significant"]
-        annot_node_attrs["labels"] = "TF"
-
-        g.add_node(annot_node_label, attr_dict=annot_node_attrs)
-
-        edge_attrs = GENE_PATHWAY_EDGE_ATTRS.copy()
-        edge_attrs["datasource"] = annot["datasource"]
-        edge_attrs["label"] = "regulated_by"
-
-        edge_hash = hash(frozenset(edge_attrs.items()))
-        edge_attrs["edge_hash"] = edge_hash
-        edge_data = g.get_edge_data(gene_node_label, annot_node_label)
-        edge_data = {} if edge_data is None else edge_data
-        node_exists = [x for x, y in edge_data.items() if y["attr_dict"]["edge_hash"] == edge_hash]
-        if len(node_exists) == 0:
-            g.add_edge(
-                gene_node_label,
-                annot_node_label,
-                label=GENE_PATHWAY_EDGE_LABEL,
-                attr_dict=edge_attrs,
-            )
-
-    return g
-
-
-def add_gprofiler_gene_GO_MF_subgraph(g, gene_node_label, annot_list):
-    """Construct part of the graph by linking the gene to pathways from WikiPathways.
-
-    :param g: the input graph to extend with new nodes and edges.
-    :param gene_node_label: the gene node to be linked to pathways from WikiPathways.
-    :param annot_list: list of pathways from WikiPathways.
-    :returns: a NetworkX MultiDiGraph
-    """
-    for annot in annot_list:
-        if pd.isna(annot["name"]):
-            continue
-
-        annot_node_label = annot["id"]
-        annot_node_attrs = PATHWAY_NODE_ATTRS.copy()
-        annot_node_attrs["datasource"] = annot["datasource"]
-        annot_node_attrs["name"] = annot["name"]
-        annot_node_attrs["id"] = annot["id"]
-        annot_node_attrs["gene_count"] = annot["term_size"]
-        annot_node_attrs["p_value"] = annot["p_value"]
-        annot_node_attrs["significant"] = annot["significant"]
-        annot_node_attrs["labels"] = "Molecular_Function"
-
-        g.add_node(annot_node_label, attr_dict=annot_node_attrs)
-
-        edge_attrs = GENE_PATHWAY_EDGE_ATTRS.copy()
-        edge_attrs["datasource"] = annot["datasource"]
-
-        edge_hash = hash(frozenset(edge_attrs.items()))
-        edge_attrs["edge_hash"] = edge_hash
-        edge_data = g.get_edge_data(gene_node_label, annot_node_label)
-        edge_data = {} if edge_data is None else edge_data
-        node_exists = [x for x, y in edge_data.items() if y["attr_dict"]["edge_hash"] == edge_hash]
-        if len(node_exists) == 0:
-            g.add_edge(
-                gene_node_label,
-                annot_node_label,
-                label=GENE_PATHWAY_EDGE_LABEL,
-                attr_dict=edge_attrs,
-            )
-
-    return g
-
-
-def add_gprofiler_gene_GO_CC_subgraph(g, gene_node_label, annot_list):
-    """Construct part of the graph by linking the gene to pathways from WikiPathways.
-
-    :param g: the input graph to extend with new nodes and edges.
-    :param gene_node_label: the gene node to be linked to pathways from WikiPathways.
-    :param annot_list: list of pathways from WikiPathways.
-    :returns: a NetworkX MultiDiGraph
-    """
-    for annot in annot_list:
-        if pd.isna(annot["name"]):
-            continue
-
-        annot_node_label = annot["id"]
-        annot_node_attrs = PATHWAY_NODE_ATTRS.copy()
-        annot_node_attrs["datasource"] = annot["datasource"]
-        annot_node_attrs["name"] = annot["name"]
-        annot_node_attrs["id"] = annot["id"]
-        annot_node_attrs["gene_count"] = annot["term_size"]
-        annot_node_attrs["p_value"] = annot["p_value"]
-        annot_node_attrs["significant"] = annot["significant"]
-        annot_node_attrs["labels"] = "Cellular_Component"
-
-        g.add_node(annot_node_label, attr_dict=annot_node_attrs)
-
-        edge_attrs = GENE_PATHWAY_EDGE_ATTRS.copy()
-        edge_attrs["datasource"] = annot["datasource"]
-
-        edge_hash = hash(frozenset(edge_attrs.items()))
-        edge_attrs["edge_hash"] = edge_hash
-        edge_data = g.get_edge_data(gene_node_label, annot_node_label)
-        edge_data = {} if edge_data is None else edge_data
-        node_exists = [x for x, y in edge_data.items() if y["attr_dict"]["edge_hash"] == edge_hash]
-        if len(node_exists) == 0:
-            g.add_edge(
-                gene_node_label,
-                annot_node_label,
-                label=GENE_PATHWAY_EDGE_LABEL,
-                attr_dict=edge_attrs,
-            )
-
-    return g
-
-
-def add_gprofiler_gene_GO_BP_subgraph(g, gene_node_label, annot_list):
-    """Construct part of the graph by linking the gene to pathways from WikiPathways.
-
-    :param g: the input graph to extend with new nodes and edges.
-    :param gene_node_label: the gene node to be linked to pathways from WikiPathways.
-    :param annot_list: list of pathways from WikiPathways.
-    :returns: a NetworkX MultiDiGraph
-    """
-    for annot in annot_list:
-        if pd.isna(annot["name"]):
-            continue
-
-        annot_node_label = annot["id"]
-        annot_node_attrs = PATHWAY_NODE_ATTRS.copy()
-        annot_node_attrs["datasource"] = annot["datasource"]
-        annot_node_attrs["name"] = annot["name"]
-        annot_node_attrs["id"] = annot["id"]
-        annot_node_attrs["gene_count"] = annot["term_size"]
-        annot_node_attrs["p_value"] = annot["p_value"]
-        annot_node_attrs["significant"] = annot["significant"]
-        annot_node_attrs["labels"] = "Biological_Process"
-
-        g.add_node(annot_node_label, attr_dict=annot_node_attrs)
-
-        edge_attrs = GENE_PATHWAY_EDGE_ATTRS.copy()
-        edge_attrs["datasource"] = annot["datasource"]
-
-        edge_hash = hash(frozenset(edge_attrs.items()))
-        edge_attrs["edge_hash"] = edge_hash
-        edge_data = g.get_edge_data(gene_node_label, annot_node_label)
-        edge_data = {} if edge_data is None else edge_data
-        node_exists = [x for x, y in edge_data.items() if y["attr_dict"]["edge_hash"] == edge_hash]
-        if len(node_exists) == 0:
-            g.add_edge(
-                gene_node_label,
-                annot_node_label,
-                label=GENE_PATHWAY_EDGE_LABEL,
-                attr_dict=edge_attrs,
-            )
-
-    return g
-
-
-def add_gprofiler_gene_wikipathway_subgraph(g, gene_node_label, annot_list):
-    """Construct part of the graph by linking the gene to pathways from WikiPathways.
-    :param g: the input graph to extend with new nodes and edges.
-    :param gene_node_label: the gene node to be linked to pathways from WikiPathways.
-    :param gene_node_label: the gene node to be linked to pathways from WikiPathways.
-    :returns: a NetworkX MultiDiGraph
-    """
-    for annot in annot_list:
-        if pd.isna(annot["name"]):
-            continue
-
-        annot_node_label = annot[PATHWAY_NODE_MAIN_LABEL]
-        annot_node_attrs = PATHWAY_NODE_ATTRS.copy()
-        annot_node_attrs["datasource"] = annot["datasource"]
-        annot_node_attrs["pathway_type"] = "WikiPathways"
-        annot_node_attrs["name"] = annot["name"]
-        annot_node_attrs["id"] = annot["id"]
-        annot_node_attrs["gene_count"] = annot["term_size"]
-        annot_node_attrs["p_value"] = annot["p_value"]
-        annot_node_attrs["significant"] = annot["significant"]
-
-        g.add_node(annot_node_label, attr_dict=annot_node_attrs)
-
-
-        edge_attrs = GENE_PATHWAY_EDGE_ATTRS.copy()
-        edge_attrs["datasource"] = annot["datasource"]
-
-        edge_hash = hash(frozenset(edge_attrs.items()))
-        edge_attrs["edge_hash"] = edge_hash
-        edge_data = g.get_edge_data(gene_node_label, annot_node_label)
-        edge_data = {} if edge_data is None else edge_data
-        node_exists = [x for x, y in edge_data.items() if y["attr_dict"]["edge_hash"] == edge_hash]
-        if len(node_exists) == 0:
-            g.add_edge(
-                gene_node_label,
-                annot_node_label,
-                label=GENE_PATHWAY_EDGE_LABEL,
-                attr_dict=edge_attrs,
-            )
-
-    return g
-
-
-def add_mitocarta_gene_mito_subgraph(g, gene_node_label, annot_list):
-    """Construct part of the graph by linking the gene to pathways from WikiPathways.
-
-    :param g: the input graph to extend with new nodes and edges.
-    :param gene_node_label: the gene node to be linked to pathways from WikiPathways.
-    :param annot_list: list of pathways from WikiPathways.
-    :returns: a NetworkX MultiDiGraph
-    """
-    for annot in annot_list:
-        if pd.isna(annot["mito_pathways"]):
-            continue
-
-        annot_node_label = annot["mito_pathways"]
-        annot_node_attrs = {}
-        annot_node_attrs["name"] = annot["mito_pathways"]
-        annot_node_attrs["datasource"] = MITOCARTA
-        if not pd.isna(annot["hpa_location"]):
-            annot_node_attrs["hpa_location"] = annot["hpa_location"]
-        if not pd.isna(annot["sub_mito_localization"]):
-            annot_node_attrs["sub_mito_localization"] = annot["sub_mito_localization"]
-        annot_node_attrs["evidence"] = annot["evidence"]
-        annot_node_attrs["labels"] = "Mitochondrial_Pathway"
-
-        g.add_node(annot_node_label, attr_dict=annot_node_attrs)
-
-        edge_attrs = GENE_PATHWAY_EDGE_ATTRS.copy()
-        edge_attrs["datasource"] = MITOCARTA
-        edge_attrs["label"] = "encodes_mitochondrial_protein"
-
-        edge_hash = hash(frozenset(edge_attrs.items()))
-        edge_attrs["edge_hash"] = edge_hash
-        edge_data = g.get_edge_data(gene_node_label, annot_node_label)
-        edge_data = {} if edge_data is None else edge_data
-        node_exists = [x for x, y in edge_data.items() if y["attr_dict"]["edge_hash"] == edge_hash]
-        if len(node_exists) == 0:
-            g.add_edge(
-                gene_node_label,
-                annot_node_label,
-                label=GENE_PATHWAY_EDGE_LABEL,
-                attr_dict=edge_attrs,
-            )
-
-    return g
-
 
 def add_opentargets_gene_reactome_pathway_subgraph(
     g: nx.MultiDiGraph, gene_node_label: str, annot_list: list
@@ -1837,18 +1357,6 @@
         OPENTARGETS_GENE_COMPOUND_COL: add_opentargets_gene_compound_subgraph,
         MOLMEDB_PROTEIN_COMPOUND_COL: add_molmedb_gene_inhibitor_subgraph,
         PUBCHEM_COMPOUND_ASSAYS_COL: add_pubchem_assay_subgraph,
-<<<<<<< HEAD
-        f"{GPROFILER}_wp": add_gprofiler_gene_wikipathway_subgraph,
-        f"{GPROFILER}_hp": add_gprofiler_gene_HP_subgraph,
-        # f"{GPROFILER}_hpa": add_gprofiler_gene_HPA_subgraph,
-        f"{GPROFILER}_kegg": add_gprofiler_gene_KEGG_subgraph,
-        f"{GPROFILER}_mirna": add_gprofiler_gene_MIRNA_subgraph,
-        f"{GPROFILER}_reac": add_gprofiler_gene_REAC_subgraph,
-        # f"{GPROFILER}_tf": add_gprofiler_gene_TF_subgraph,
-        f"{GPROFILER}_go:bp": add_gprofiler_gene_GO_BP_subgraph,
-        f"{GPROFILER}_go:cc": add_gprofiler_gene_GO_CC_subgraph,
-        f"{GPROFILER}_go:mf": add_gprofiler_gene_GO_MF_subgraph,
-        MITOCARTA: add_mitocarta_gene_mito_subgraph,
         ENSEMBL_HOMOLOG_COL: add_ensembl_homolog_subgraph,
     }
 
@@ -1857,15 +1365,8 @@
             continue
         gene_node_label = add_gene_node(g, row, dea_columns)
         process_annotations(g, gene_node_label, row, func_dict)
-        process_tf_target(g, gene_node_label, row)
         process_ppi(g, gene_node_label, row)
 
-=======
-        WIKIPATHWAYS_MOLECULAR_COL: add_wikipathways_molecular_subgraph,
-        ENSEMBL_HOMOLOG_COL: add_ensembl_homolog_subgraph,
-    }
-
->>>>>>> 8ac59b77
     if homolog_df_list is not None:
         process_homologs(g, combined_df, homolog_df_list, func_dict, dea_columns)
 
@@ -1888,7 +1389,6 @@
     normalize_node_attributes(g)
     normalize_edge_attributes(g)
 
-<<<<<<< HEAD
     return g
 
 
@@ -1932,10 +1432,7 @@
 
     with open(graph_path_pickle, "wb") as f:
         pickle.dump(g, f)
-    
     nx.write_gml(g, graph_path_gml)
     logger.warning(f"Graph saved in {graph_path_pickle} and {graph_path_gml}")
 
-=======
->>>>>>> 8ac59b77
     return g