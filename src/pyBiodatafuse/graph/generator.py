# coding: utf-8

"""Python module to construct a NetworkX graph from the annotated data frame."""

import json
import logging
import pickle
<<<<<<< HEAD
=======
from collections import defaultdict
from logging import Logger
>>>>>>> 9f8f791a
from typing import Any, Dict

import networkx as nx
import numpy as np
import pandas as pd
from tqdm import tqdm

<<<<<<< HEAD
from pyBiodatafuse.constants import (
    BGEE,
    BGEE_ANATOMICAL_NODE_ATTRS,
    BGEE_ANATOMICAL_NODE_MAIN_LABEL,
    BGEE_EDGE_ATTRS,
    BGEE_GENE_ANATOMICAL_EDGE_LABEL,
    BGEE_GENE_EXPRESSION_LEVELS_COL,
    BRIDGEDB,
    COMPOUND_NODE_MAIN_LABEL,
    COMPOUND_SIDE_EFFECT_EDGE_ATTRS,
    COMPOUND_SIDE_EFFECT_EDGE_LABEL,
    DISEASE_NODE_MAIN_LABEL,
    DISGENET,
    DISGENET_DISEASE_COL,
    DISGENET_DISEASE_NODE_ATTRS,
    DISGENET_EDGE_ATTRS,
    ENSEMBL_HOMOLOG_COL,
    ENSEMBL_HOMOLOG_EDGE_ATTRS,
    ENSEMBL_HOMOLOG_EDGE_LABEL,
    ENSEMBL_HOMOLOG_MAIN_LABEL,
    ENSEMBL_HOMOLOG_NODE_ATTRS,
    GENE_DISEASE_EDGE_LABEL,
    GENE_GO_EDGE_ATTRS,
    GENE_GO_EDGE_LABEL,
    GENE_NODE_LABELS,
    GENE_PATHWAY_EDGE_ATTRS,
    GENE_PATHWAY_EDGE_LABEL,
    GO_BP_NODE_LABELS,
    GO_CC_NODE_LABELS,
    GO_MF_NODE_LABELS,
    GO_NODE_ATTRS,
    GO_NODE_MAIN_LABEL,
    GPROFILER,
    HOMOLOG_NODE_LABELS,
    KEGG,
    KEGG_COL,
    KEGG_COMPOUND_COL,
    KEGG_COMPOUND_EDGE_ATTRS,
    KEGG_COMPOUND_EDGE_LABEL,
    KEGG_COMPOUND_NODE_ATTRS,
    LITERATURE_DISEASE_COL,
    LITERATURE_DISEASE_EDGE_ATTRS,
    LITERATURE_DISEASE_NODE_ATTRS,
    LITERATURE_NODE_MAIN_LABEL,
    MINERVA,
    MOLECULAR_INTERACTION_EDGE_ATTRS,
    MOLECULAR_PATHWAY_NODE_ATTRS,
    MOLMEDB,
    MITOCARTA,
    MOLMEDB_COMPOUND_NODE_ATTRS,
    MOLMEDB_PROTEIN_COMPOUND_COL,
    MOLMEDB_PROTEIN_COMPOUND_EDGE_ATTRS,
    MOLMEDB_PROTEIN_COMPOUND_EDGE_LABEL,
    OPENTARGETS,
    OPENTARGETS_COMPOUND_NODE_ATTRS,
    OPENTARGETS_DISEASE_COMPOUND_COL,
    OPENTARGETS_DISEASE_COMPOUND_EDGE_ATTRS,
    OPENTARGETS_GENE_COMPOUND_COL,
    OPENTARGETS_GENE_COMPOUND_EDGE_ATTRS,
    OPENTARGETS_GO_COL,
    OPENTARGETS_REACTOME_COL,
    PATHWAY_NODE_ATTRS,
    PATHWAY_NODE_MAIN_LABEL,
    PUBCHEM,
    PUBCHEM_COMPOUND_ASSAYS_COL,
    PUBCHEM_COMPOUND_NODE_ATTRS,
    PUBCHEM_GENE_COMPOUND_EDGE_ATTRS,
    SIDE_EFFECT_NODE_ATTRS,
    SIDE_EFFECT_NODE_MAIN_LABEL,
    STRING,
    STRING_PPI_COL,
    STRING_PPI_EDGE_ATTRS,
    STRING_PPI_EDGE_LABEL,
    STRING_PPI_EDGE_MAIN_LABEL,
    TFLINK,
    WIKIPATHWAYS,
    WIKIPATHWAYS_MOLECULAR_COL,
)
=======
import pyBiodatafuse.constants as Cons

logger = Logger(__name__)
logger.setLevel(logging.INFO)
>>>>>>> 9f8f791a


def load_dataframe_from_pickle(pickle_path: str) -> pd.DataFrame:
    """Load a previously annotated DataFrame from a pickle file.

    :param pickle_path: the path to a previously obtained annotation DataFrame dumped as a pickle file.
    :returns: a Pandas DataFrame.
    """
    with open(pickle_path, "rb") as rin:
        df = pickle.load(rin)
<<<<<<< HEAD
        # df = df[(df["target.source"] == "NCBI Gene")]
=======
>>>>>>> 9f8f791a

    return df


def merge_node(g, node_label, node_attrs):
    """Merge the attr_dict of a newly added node to the graph on duplication, otherwise, add the new node.

    :param g: the graph to which the node will be added.
    :param node_label: node label.
    :param node_attrs: dictionary of node attributes.
    """
    if node_label not in g.nodes():
        g.add_node(node_label, attr_dict=node_attrs)
    else:
        if "attr_dict" in g.nodes[node_label]:
            for k, v in node_attrs.items():
                if k in g.nodes[node_label]["attr_dict"]:
                    if g.nodes[node_label]["attr_dict"][k] is not None:
                        if isinstance(v, str):
                            v_list = g.nodes[node_label]["attr_dict"][k].split("|")
                            v_list.append(v)
                            g.nodes[node_label]["attr_dict"][k] = "|".join(list(set(v_list)))
                    else:
                        g.nodes[node_label]["attr_dict"][k] = v
                else:
                    g.nodes[node_label]["attr_dict"][k] = v
        else:
            g.add_node(node_label, attr_dict=node_attrs)


"""Adding node and edges from annotators"""


def add_gene_bgee_subgraph(g, gene_node_label, annot_list):
    """Construct part of the graph by linking the gene to a list of anatomical entities.

    :param g: the input graph to extend with new nodes and edges.
    :param gene_node_label: the gene node to be linked to annotation entities.
    :param annot_list: list of anatomical entities from Bgee with gene expression levels.
    :returns: a NetworkX MultiDiGraph
    """
    logger.debug("Adding Bgee nodes and edges")
    for annot in annot_list:
        if pd.isna(annot[Cons.ANATOMICAL_NAME]):
            continue

        annot_node_label = annot[Cons.BGEE_ANATOMICAL_NODE_MAIN_LABEL].replace(":", "_")
        entity_attrs = Cons.BGEE_ANATOMICAL_NODE_ATTRS.copy()
        entity_attrs.update(
            {
                Cons.NAME: annot[Cons.ANATOMICAL_NAME],
                Cons.ID: annot[Cons.ANATOMICAL_ID],
                Cons.DATASOURCE: Cons.BGEE,
                Cons.UBERON: annot[Cons.ANATOMICAL_ID].split(":")[1],
            }
        )

        g.add_node(annot_node_label, attr_dict=entity_attrs)

        edge_attrs = Cons.BGEE_EDGE_ATTRS.copy()
        fields = {
            Cons.CONFIDENCE_ID,
            Cons.CONFIDENCE_LEVEL_NAME,
            Cons.EXPRESSION_LEVEL,
            Cons.DEVELOPMENTAL_ID,
            Cons.DEVELOPMENTAL_STAGE_NAME,
        }

        for field in fields:
            if pd.notna(annot[field]):
                edge_attrs[field] = annot[field]

        edge_hash = hash(frozenset(edge_attrs.items()))
        edge_attrs[Cons.EDGE_HASH] = edge_hash
        edge_data = g.get_edge_data(gene_node_label, annot_node_label)
        edge_data = {} if edge_data is None else edge_data
        node_exists = [
            x for x, y in edge_data.items() if y["attr_dict"][Cons.EDGE_HASH] == edge_hash
        ]

        if len(node_exists) == 0:
            g.add_edge(
                gene_node_label,
                annot_node_label,
                label=Cons.BGEE_GENE_ANATOMICAL_EDGE_LABEL,
                attr_dict=edge_attrs,
            )

    return g


def add_disgenet_gene_disease_subgraph(g, gene_node_label, annot_list):
    """Construct part of the graph by linking the gene to diseases.

    :param g: the input graph to extend with new nodes and edges.
    :param gene_node_label: the gene node to be linked to diseases.
    :param annot_list: list of diseases from DisGeNET.
    :returns: a NetworkX MultiDiGraph
    """
    logger.debug("Adding DisGeNET nodes and edges")
    for annot in annot_list:
        if pd.isna(annot[Cons.DISEASE_NAME]):
            continue

        annot_node_label = annot[Cons.DISEASE_NODE_MAIN_LABEL]
        annot_node_attrs = Cons.DISGENET_DISEASE_NODE_ATTRS.copy()
        annot_node_attrs.update(
            {
                Cons.NAME: annot[Cons.DISEASE_NAME],
                Cons.ID: annot[Cons.UMLS],
                Cons.DATASOURCE: Cons.DISGENET,
            }
        )

        other_ids = {
            Cons.HPO: annot[Cons.HPO],
            Cons.NCI: annot[Cons.NCI],
            Cons.OMIM: annot[Cons.OMIM],
            Cons.MONDO: annot[Cons.MONDO],
            Cons.ORDO: annot[Cons.ORDO],
            Cons.EFO: annot[Cons.EFO],
            Cons.DO: annot[Cons.DO],
            Cons.MESH: annot[Cons.MESH],
            Cons.UMLS: annot[Cons.UMLS],
            Cons.DISEASE_TYPE: annot[Cons.DISEASE_TYPE],
        }

        for key, value in other_ids.items():
            if pd.notna(value):
                annot_node_attrs[key] = value

        g.add_node(annot_node_label, attr_dict=annot_node_attrs)

        edge_attrs = Cons.DISGENET_EDGE_ATTRS.copy()
        edge_attrs[Cons.DISGENET_SCORE] = annot[Cons.DISGENET_SCORE]

        if pd.notna(annot[Cons.DISGENET_EI]):
            edge_attrs[Cons.DISGENET_EI] = annot[Cons.DISGENET_EI]
        if pd.notna(annot[Cons.DISGENET_EL]):
            edge_attrs[Cons.DISGENET_EL] = annot[Cons.DISGENET_EL]

        edge_hash = hash(frozenset(edge_attrs.items()))
        edge_attrs[Cons.EDGE_HASH] = edge_hash  # type: ignore
        edge_data = g.get_edge_data(gene_node_label, annot_node_label)
        edge_data = {} if edge_data is None else edge_data
        node_exists = [
            x for x, y in edge_data.items() if y["attr_dict"][Cons.EDGE_HASH] == edge_hash
        ]

        if len(node_exists) == 0:
            g.add_edge(
                gene_node_label,
                annot_node_label,
                label=Cons.GENE_DISEASE_EDGE_LABEL,
                attr_dict=edge_attrs,
            )

    return g


def add_intact_interactions_subgraph(g, gene_node_label, annot_list):
    """Construct part of the graph by linking the gene interactions via IntAct, including all interaction attributes.

    :param g: the input graph to extend with new nodes and edges.
    :param gene_node_label: the gene node to be linked to compounds or proteins.
    :param annot_list: list of interactions from IntAct.
    :returns: a NetworkX MultiDiGraph
    """
    logger.debug("Adding IntAct nodes and edges")
    if not hasattr(add_intact_interactions_subgraph, "seen_interaction_ids"):
        add_intact_interactions_subgraph.seen_interaction_ids = set()

    seen_interaction_ids = add_intact_interactions_subgraph.seen_interaction_ids
    edges_seen = {}

    for interaction in annot_list:
        interaction_id = interaction[Cons.INTACT_INTERACTION_ID]
        if not interaction_id or interaction_id in seen_interaction_ids:
            continue

        seen_interaction_ids.add(interaction_id)

        try:
            id_a = interaction[Cons.INTACT_ID_A]
            id_b = interaction[Cons.INTACT_ID_B]
        except KeyError:
            continue

        is_a_chebi = isinstance(id_a, str) and id_a.startswith("CHEBI:")
        is_b_chebi = isinstance(id_b, str) and id_b.startswith("CHEBI:")

        if is_a_chebi:
            partner_node_label = id_a
            partner_name = interaction[Cons.INTACT_INTERACTOR_A_NAME]
            partner_species = interaction[Cons.INTACT_INTERACTOR_A_SPECIES]
            molecule = interaction[Cons.INTACT_MOLECULE_A]
            is_compound = True
        elif is_b_chebi:
            partner_node_label = id_b
            partner_name = interaction[Cons.INTACT_INTERACTOR_B_NAME]
            partner_species = interaction[Cons.INTACT_INTERACTOR_B_SPECIES]
            molecule = interaction[Cons.INTACT_MOLECULE_B]
            is_compound = True
        else:
            partner_node_label = interaction[Cons.INTACT_PPI_EDGE_MAIN_LABEL]
            is_compound = False

        if not partner_node_label or pd.isna(partner_node_label):
            continue

        edge_key = (gene_node_label, partner_node_label)
        if edge_key in edges_seen:
            existing = edges_seen[edge_key]
            method = interaction[Cons.INTACT_DETECTION_METHOD]
            if method:
                if isinstance(existing[Cons.INTACT_DETECTION_METHOD], list):
                    existing[Cons.INTACT_DETECTION_METHOD].append(method)
                else:
                    existing[Cons.INTACT_DETECTION_METHOD] = [
                        existing[Cons.INTACT_DETECTION_METHOD],
                        method,
                    ]
            continue

        if is_compound:
            annot_node_attrs = Cons.INTACT_COMPOUND_NODE_ATTRS.copy()
            annot_node_attrs[Cons.ID] = partner_node_label
            annot_node_attrs[Cons.NAME] = partner_name
            annot_node_attrs[Cons.SPECIES] = partner_species
            annot_node_attrs[Cons.MOLECULE] = molecule
            merge_node(g, partner_node_label, annot_node_attrs)

        edge_attrs = Cons.INTACT_PPI_EDGE_ATTRS.copy()

        for key, value in interaction.items():
            if value is None or (isinstance(value, str) and not value.strip()):
                continue
            edge_attrs[key] = ",".join(map(str, value)) if isinstance(value, list) else value

        edge_attrs[Cons.EDGE_HASH] = hash(frozenset(edge_attrs.items()))

        edges_seen[edge_key] = edge_attrs

    for (source, target), edge_attrs in edges_seen.items():
        g.add_edge(
            source,
            target,
            label=edge_attrs[Cons.LABEL],
            attr_dict=edge_attrs,
        )

    return g


# TODO: test this function
def add_intact_compound_interactions_subgraph(g, compound_node_label, annot_list):
    """Construct part of the graph by linking the compound interactions via IntAct, including all interaction attributes.

    :param g: the input graph to extend with new nodes and edges.
    :param compound_node_label: the compound node label (used as source node), expected as a ChEBI ID (e.g., '15361').
    :param annot_list: list of interaction dicts from IntAct.
    :returns: a NetworkX MultiDiGraph
    """
    logger.debug("Adding IntAct compound nodes and edges")
    if not hasattr(add_intact_compound_interactions_subgraph, "seen_interaction_ids"):
        add_intact_compound_interactions_subgraph.seen_interaction_ids = set()

    seen_interaction_ids = add_intact_compound_interactions_subgraph.seen_interaction_ids
    edges_seen = {}

    compound_full_id = f"CHEBI:{compound_node_label.strip()}"

    for interaction in annot_list:
        interaction_id = interaction[Cons.INTACT_BINARY_INTERACTION_ID]
        if not interaction_id or interaction_id in seen_interaction_ids:
            continue
        seen_interaction_ids.add(interaction_id)

        id_a = interaction[Cons.INTACT_ID_A].strip()
        id_b = interaction[Cons.INTACT_ID_B].strip()

        if compound_full_id == id_a:
            partner_id = id_b
            partner_name = interaction[Cons.INTACT_INTERACTOR_B_NAME]
            partner_species = interaction[Cons.INTACT_INTERACTOR_B_SPECIES]
            partner_molecule = interaction[Cons.INTACT_MOLECULE_B]
        elif compound_full_id == id_b:
            partner_id = id_a
            partner_name = interaction[Cons.INTACT_INTERACTOR_A_NAME]
            partner_species = interaction[Cons.INTACT_INTERACTOR_A_SPECIES]
            partner_molecule = interaction[Cons.INTACT_MOLECULE_A]
        else:
            continue

        if not partner_id or pd.isna(partner_id):
            continue

        edge_key = (compound_node_label, partner_id)
        if edge_key in edges_seen:
            existing_methods = edges_seen[edge_key].get("detection_method", "")
            new_method = interaction.get("detection_method", "")
            if new_method and new_method not in existing_methods:
                existing_methods += f",{new_method}"
                edges_seen[edge_key]["detection_method"] = existing_methods
            continue

        node_label_type = (
            Cons.COMPOUND_NODE_LABELS if partner_id.startswith("CHEBI:") else Cons.GENE_NODE_LABELS
        )

        partner_node_attrs = {
            "id": partner_id,
            "label": partner_name,
            "species": partner_species,
            "molecule": partner_molecule,
            "labels": node_label_type,
        }
        merge_node(g, partner_id, partner_node_attrs)

        edge_attrs = {
            key: ",".join(map(str, value)) if isinstance(value, list) else value
            for key, value in interaction.items()
            if value is not None and not (isinstance(value, str) and not value.strip())
        }
        edge_attrs["detection_method"] = interaction.get("detection_method", "")
        edge_attrs["interaction_type"] = interaction.get("type", "compound-ppi")
        edge_attrs["edge_hash"] = hash(frozenset(edge_attrs.items()))

        edges_seen[edge_key] = edge_attrs

    for (source, target), edge_attrs in edges_seen.items():
        g.add_edge(
            source,
            target,
            label=edge_attrs.get("interaction_type", "compound-ppi"),
            attr_dict=edge_attrs,
        )

    return g


def add_literature_gene_disease_subgraph(g, gene_node_label, annot_list):
    """Construct part of the graph by linking the gene to diseases form literature.

    :param g: the input graph to extend with new nodes and edges.
    :param gene_node_label: the gene node to be linked to diseases.
    :param annot_list: list of diseases from DisGeNET.
    :returns: a NetworkX MultiDiGraph
    """
    logger.debug("Adding literature disease nodes and edges")
    for annot in annot_list:
        if pd.isna(annot["disease_name"]):
            continue
        annot_node_label = annot[Cons.LITERATURE_NODE_MAIN_LABEL]
        annot_node_attrs = Cons.LITERATURE_DISEASE_NODE_ATTRS.copy()
        annot_node_attrs.update(
            {"datasource": annot["source"], "name": annot["disease_name"], "id": annot[Cons.UMLS]}
        )

        other_ids = {
            Cons.UMLS: annot[Cons.UMLS],
            Cons.MONDO: annot[Cons.MONDO],
        }

        for key, value in other_ids.items():
            if pd.notna(value):
                annot_node_attrs[key] = value

        g.add_node(annot_node_label, attr_dict=annot_node_attrs)

        edge_attrs = Cons.LITERATURE_DISEASE_EDGE_ATTRS.copy()
        edge_attrs["datasource"] = annot["source"]

        edge_hash = hash(frozenset(edge_attrs.items()))
        edge_attrs["edge_hash"] = edge_hash
        edge_data = g.get_edge_data(gene_node_label, annot_node_label)
        edge_data = {} if edge_data is None else edge_data
        node_exists = [x for x, y in edge_data.items() if y["attr_dict"]["edge_hash"] == edge_hash]

        if len(node_exists) == 0:
            g.add_edge(
                gene_node_label,
                annot_node_label,
                label=Cons.GENE_DISEASE_EDGE_LABEL,
                attr_dict=edge_attrs,
            )

    return g


def add_minerva_gene_pathway_subgraph(g, gene_node_label, annot_list):
    """Construct part of the graph by linking the gene to MINERVA pathways.

    :param g: the input graph to extend with new nodes and edges.
    :param gene_node_label: the gene node to be linked to MINERVA pathways.
    :param annot_list: list of MINERVA pathways from MINERVA.
    :returns: a NetworkX MultiDiGraph
    """
    logger.debug("Adding MINERVA nodes and edges")
    for annot in annot_list:
        if pd.isna(annot[Cons.PATHWAY_LABEL]):
            continue

        annot_node_label = annot[Cons.MINERVA_PATHWAY_NODE_MAIN_LABEL]
        annot_node_attrs = Cons.MINERVA_PATHWAY_NODE_ATTRS.copy()
        annot_node_attrs.update(
            {
                Cons.DATASOURCE: Cons.MINERVA,
                Cons.NAME: annot[Cons.PATHWAY_LABEL],
                Cons.ID: annot[Cons.PATHWAY_ID],
                Cons.GENE_COUNTS: annot[Cons.PATHWAY_GENE_COUNTS],
            }
        )

        g.add_node(annot_node_label, attr_dict=annot_node_attrs)

        edge_attrs = Cons.GENE_PATHWAY_EDGE_ATTRS.copy()
        edge_attrs[Cons.DATASOURCE] = Cons.MINERVA

        edge_hash = hash(frozenset(edge_attrs.items()))
        edge_attrs[Cons.EDGE_HASH] = edge_hash
        edge_data = g.get_edge_data(gene_node_label, annot_node_label)
        edge_data = {} if edge_data is None else edge_data
        node_exists = [
            x for x, y in edge_data.items() if y["attr_dict"][Cons.EDGE_HASH] == edge_hash
        ]

        if len(node_exists) == 0:
            g.add_edge(
                gene_node_label,
                annot_node_label,
                label=Cons.GENE_PATHWAY_EDGE_LABEL,
                attr_dict=edge_attrs,
            )

    return g


def add_wikipathways_gene_pathway_subgraph(g, gene_node_label, annot_list):
    """Construct part of the graph by linking the gene to pathways from WikiPathways.

    :param g: the input graph to extend with new nodes and edges.
    :param gene_node_label: the gene node to be linked to pathways from WikiPathways.
    :param annot_list: list of pathways from WikiPathways.
    :returns: a NetworkX MultiDiGraph
    """
    logger.debug("Adding WikiPathways pathway nodes and edges")
    for annot in annot_list:
        if pd.isna(annot[Cons.WIKIPATHWAYS_NODE_MAIN_LABEL]):
            continue

        annot_node_label = annot[Cons.WIKIPATHWAYS_NODE_MAIN_LABEL]
        annot_node_attrs = Cons.WIKIPATHWAYS_NODE_ATTRS.copy()
        annot_node_attrs.update(
            {
                Cons.DATASOURCE: Cons.WIKIPATHWAYS,
                Cons.NAME: annot[Cons.PATHWAY_LABEL],
                Cons.ID: annot[Cons.PATHWAY_ID],
                Cons.GENE_COUNTS: annot[Cons.PATHWAY_GENE_COUNTS],
            }
        )

        g.add_node(annot_node_label, attr_dict=annot_node_attrs)

        edge_attrs = Cons.GENE_PATHWAY_EDGE_ATTRS.copy()
        edge_attrs[Cons.DATASOURCE] = Cons.WIKIPATHWAYS

        edge_hash = hash(frozenset(edge_attrs.items()))
        edge_attrs[Cons.EDGE_HASH] = edge_hash
        edge_data = g.get_edge_data(gene_node_label, annot_node_label)
        edge_data = {} if edge_data is None else edge_data
        node_exists = [
            x for x, y in edge_data.items() if y["attr_dict"][Cons.EDGE_HASH] == edge_hash
        ]

        if len(node_exists) == 0:
            g.add_edge(
                gene_node_label,
                annot_node_label,
                label=Cons.GENE_PATHWAY_EDGE_LABEL,
                attr_dict=edge_attrs,
            )

    return g


def add_kegg_gene_pathway_subgraph(g, gene_node_label, annot_list):
    """Construct part of the graph by linking the gene to pathways from KEGG.

    :param g: the input graph to extend with new nodes and edges.
    :param gene_node_label: the gene node to be linked to pathways from KEGG.
    :param annot_list: list of pathways from KEGG.
    :returns: a NetworkX MultiDiGraph
    """
    logger.debug("Adding KEGG nodes and edges")
    for annot in annot_list:
        if pd.isna(annot[Cons.PATHWAY_LABEL]):
            continue

        annot_node_label = annot[Cons.KEGG_PATHWAY_NODE_MAIN_LABEL]
        annot_node_attrs = Cons.KEGG_PATHWAY_NODE_ATTRS.copy()
        annot_node_attrs.update(
            {
                Cons.DATASOURCE: Cons.KEGG,
                Cons.NAME: annot[Cons.PATHWAY_LABEL],
                Cons.ID: annot[Cons.PATHWAY_ID],
                Cons.GENE_COUNTS: annot[Cons.PATHWAY_GENE_COUNTS],
            }
        )

        # g.add_node(annot_node_label, attr_dict=annot_node_attrs)
        merge_node(g, annot_node_label, annot_node_attrs)

        edge_attrs = Cons.GENE_PATHWAY_EDGE_ATTRS.copy()
        edge_attrs[Cons.DATASOURCE] = Cons.KEGG

        edge_hash = hash(frozenset(edge_attrs.items()))
        edge_attrs[Cons.EDGE_HASH] = edge_hash
        edge_data = g.get_edge_data(gene_node_label, annot_node_label)
        edge_data = {} if edge_data is None else edge_data
<<<<<<< HEAD
        node_exists = [x for x, y in edge_data.items() if y["attr_dict"]["edge_hash"] == edge_hash]
=======
        node_exists = [
            x for x, y in edge_data.items() if y["attr_dict"][Cons.EDGE_HASH] == edge_hash
        ]

>>>>>>> 9f8f791a
        if len(node_exists) == 0:
            g.add_edge(
                gene_node_label,
                annot_node_label,
                label=Cons.GENE_PATHWAY_EDGE_LABEL,
                attr_dict=edge_attrs,
            )

    return g


def add_kegg_compounds_subgraph(g, pathway_node_label, compounds_list, combined_df):
    """Construct part of the graph by linking the KEGG compound to its respective pathway.

    :param g: the input graph to extend with new nodes and edges.
    :param pathway_node_label: the pathway node to be linked to compound nodes.
    :param compounds_list: list of compounds from KEGG.
    :param combined_df: the combined dataframe.
    :returns: a NetworkX MultiDiGraph
    """
    logger.debug("Adding KEGG compound nodes and edges")
    for compound in compounds_list:
        if pd.isna(compound[Cons.KEGG_COMPOUND_NAME]):
            continue

        annot_node_label = compound[Cons.KEGG_IDENTIFIER]
        annot_node_attrs = Cons.KEGG_COMPOUND_NODE_ATTRS.copy()
        annot_node_attrs.update(
            {
                Cons.ID: compound[Cons.KEGG_IDENTIFIER],
                Cons.LABEL: compound[Cons.KEGG_COMPOUND_NAME],
            }
        )

        merge_node(g, annot_node_label, annot_node_attrs)

        for _, path_row in combined_df.iterrows():
            pathways = path_row.get(Cons.PATHWAYS, [])
            if isinstance(pathways, list) and pathways:
                for pathway in pathways:
                    if pathway_node_label != pathway.get(Cons.PATHWAYS, ""):
                        continue

                    if Cons.PATHWAY_COMPOUNDS in pathway:
                        pathway_compounds = [
                            comp[Cons.KEGG_IDENTIFIER] for comp in pathway[Cons.PATHWAY_COMPOUNDS]
                        ]
                        if compound[Cons.KEGG_IDENTIFIER] in pathway_compounds:
                            edge_attrs = Cons.KEGG_COMPOUND_EDGE_ATTRS.copy()
                            edge_hash = hash(frozenset(edge_attrs.items()))
                            edge_attrs[Cons.EDGE_HASH] = edge_hash
                            edge_data = g.get_edge_data(pathway_node_label, annot_node_label)
                            edge_data = {} if edge_data is None else edge_data
                            node_exists = [
                                x
                                for x, y in edge_data.items()
                                if "attr_dict" in y
                                and y["attr_dict"].get(Cons.EDGE_HASH) == edge_hash
                            ]

            for pathway in pathways:
                if pathway_node_label != pathway.get(Cons.PATHWAYS):
                    continue

                if Cons.PATHWAY_COMPOUNDS not in pathway:
                    continue

                pathway_compounds = [
                    comp[Cons.KEGG_IDENTIFIER] for comp in pathway[Cons.PATHWAY_COMPOUNDS]
                ]
                if compound[Cons.KEGG_IDENTIFIER] not in pathway_compounds:
                    continue

                edge_attrs = Cons.KEGG_COMPOUND_EDGE_ATTRS.copy()
                edge_hash = hash(frozenset(edge_attrs.items()))
                edge_attrs[Cons.EDGE_HASH] = edge_hash  # type: ignore
                edge_data = g.get_edge_data(pathway_node_label, annot_node_label)
                edge_data = {} if edge_data is None else edge_data
                node_exists = [
                    x
                    for x, y in edge_data.items()
                    if "attr_dict" in y and y["attr_dict"].get(Cons.EDGE_HASH) == edge_hash
                ]

                if len(node_exists) == 0:
                    g.add_edge(
                        pathway_node_label,
                        annot_node_label,
                        label=Cons.KEGG_COMPOUND_EDGE_LABEL,
                        attr_dict=edge_attrs,
                    )

    return g


# TODO: Fix this function - Delano
def process_kegg_pathway_compound(g, kegg_pathway_compound, combined_df):
    """Process pathway-compound relationships from KEGG and add them to the graph.

    :param g: the input graph to extend with pathway-compound relationships.
    :param kegg_pathway_compound: DataFrame containing pathway-compound relationships.
    :param combined_df: DataFrame containing KEGG pathway data.
    """
    logger.debug("Processing KEGG pathway-compound relationships")
    for _, row in kegg_pathway_compound.iterrows():
        compound_info = row[Cons.KEGG_PATHWAY_COL]

        if isinstance(compound_info, dict):
            compounds_list = [compound_info]
        elif isinstance(compound_info, list):
            compounds_list = compound_info
        else:
            compounds_list = []

        for compound in compounds_list:
            print(compound)
            compound_id = compound[Cons.KEGG_IDENTIFIER]

            for _, pathway_row in combined_df.iterrows():
                pathway_data = pathway_row[Cons.PATHWAY_COMPOUNDS]

                if not isinstance(pathway_data, list):
                    continue

                for pathway in pathway_data:
                    pathway_id = pathway.get(Cons.PATHWAY_ID)
                    pathway_compounds = pathway.get(Cons.PATHWAY_COMPOUNDS, [])

                    if any(c.get(Cons.KEGG_IDENTIFIER) == compound_id for c in pathway_compounds):
                        add_kegg_compounds_subgraph(g, pathway_id, compounds_list, combined_df)

def add_gprofiler_gene_HP_subgraph(g, gene_node_label, annot_list):
    """Construct part of the graph by linking the gene to pathways from WikiPathways.

    :param g: the input graph to extend with new nodes and edges.
    :param gene_node_label: the gene node to be linked to pathways from WikiPathways.
    :param annot_list: list of pathways from WikiPathways.
    :returns: a NetworkX MultiDiGraph
    """
    for annot in annot_list:
        if pd.isna(annot["name"]):
            continue

        annot_node_label = annot["id"]
        annot_node_attrs = PATHWAY_NODE_ATTRS.copy()
        annot_node_attrs["datasource"] = annot["datasource"]
        annot_node_attrs["name"] = annot["name"]
        annot_node_attrs["id"] = annot["id"]
        annot_node_attrs["gene_count"] = annot["term_size"]
        annot_node_attrs["p_value"] = annot["p_value"]
        annot_node_attrs["significant"] = annot["significant"]
        annot_node_attrs["labels"] = "HP"

        g.add_node(annot_node_label, attr_dict=annot_node_attrs)

        edge_attrs = GENE_PATHWAY_EDGE_ATTRS.copy()
        edge_attrs["datasource"] = annot["datasource"]
        edge_attrs["label"] = "linked_to"
        edge_hash = hash(frozenset(edge_attrs.items()))
        edge_attrs["edge_hash"] = edge_hash
        edge_data = g.get_edge_data(gene_node_label, annot_node_label)
        edge_data = {} if edge_data is None else edge_data
        node_exists = [x for x, y in edge_data.items() if y["attr_dict"]["edge_hash"] == edge_hash]
        if len(node_exists) == 0:
            g.add_edge(
                gene_node_label,
                annot_node_label,
                label=GENE_PATHWAY_EDGE_LABEL,
                attr_dict=edge_attrs,
            )

    return g


def add_gprofiler_gene_HPA_subgraph(g, gene_node_label, annot_list):
    """Construct part of the graph by linking the gene to pathways from WikiPathways.

    :param g: the input graph to extend with new nodes and edges.
    :param gene_node_label: the gene node to be linked to pathways from WikiPathways.
    :param annot_list: list of pathways from WikiPathways.
    :returns: a NetworkX MultiDiGraph
    """
    for annot in annot_list:
        if pd.isna(annot["name"]):
            continue

        annot_node_label = annot["id"]
        annot_node_attrs = PATHWAY_NODE_ATTRS.copy()
        annot_node_attrs["datasource"] = annot["datasource"]
        annot_node_attrs["name"] = annot["name"]
        annot_node_attrs["id"] = annot["id"]
        annot_node_attrs["gene_count"] = annot["term_size"]
        annot_node_attrs["p_value"] = annot["p_value"]
        annot_node_attrs["significant"] = annot["significant"]
        annot_node_attrs["labels"] = "HPA"

        g.add_node(annot_node_label, attr_dict=annot_node_attrs)

        edge_attrs = GENE_PATHWAY_EDGE_ATTRS.copy()
        edge_attrs["datasource"] = annot["datasource"]
        edge_attrs["label"] = "expressed_in"

        edge_hash = hash(frozenset(edge_attrs.items()))
        edge_attrs["edge_hash"] = edge_hash
        edge_data = g.get_edge_data(gene_node_label, annot_node_label)
        edge_data = {} if edge_data is None else edge_data
        node_exists = [x for x, y in edge_data.items() if y["attr_dict"]["edge_hash"] == edge_hash]
        if len(node_exists) == 0:
            g.add_edge(
                gene_node_label,
                annot_node_label,
                label=GENE_PATHWAY_EDGE_LABEL,
                attr_dict=edge_attrs,
            )

    return g


def add_gprofiler_gene_KEGG_subgraph(g, gene_node_label, annot_list):
    """Construct part of the graph by linking the gene to pathways from WikiPathways.

    :param g: the input graph to extend with new nodes and edges.
    :param gene_node_label: the gene node to be linked to pathways from WikiPathways.
    :param annot_list: list of pathways from WikiPathways.
    :returns: a NetworkX MultiDiGraph
    """
    for annot in annot_list:
        if pd.isna(annot["name"]):
            continue

        annot_node_label = annot["id"]
        annot_node_attrs = PATHWAY_NODE_ATTRS.copy()
        annot_node_attrs["datasource"] = annot["datasource"]
        annot_node_attrs["pathway_type"] = "KEGG"
        annot_node_attrs["name"] = annot["name"]
        annot_node_attrs["id"] = annot["id"]
        annot_node_attrs["gene_count"] = annot["term_size"]
        annot_node_attrs["p_value"] = annot["p_value"]
        annot_node_attrs["significant"] = annot["significant"]

        g.add_node(annot_node_label, attr_dict=annot_node_attrs)

        edge_attrs = GENE_PATHWAY_EDGE_ATTRS.copy()
        edge_attrs["datasource"] = annot["datasource"]

        edge_hash = hash(frozenset(edge_attrs.items()))
        edge_attrs["edge_hash"] = edge_hash
        edge_data = g.get_edge_data(gene_node_label, annot_node_label)
        edge_data = {} if edge_data is None else edge_data
        node_exists = [x for x, y in edge_data.items() if y["attr_dict"]["edge_hash"] == edge_hash]
        if len(node_exists) == 0:
            g.add_edge(
                gene_node_label,
                annot_node_label,
                label=GENE_PATHWAY_EDGE_LABEL,
                attr_dict=edge_attrs,
            )

    return g


def add_gprofiler_gene_MIRNA_subgraph(g, gene_node_label, annot_list):
    """Construct part of the graph by linking the gene to pathways from WikiPathways.

    :param g: the input graph to extend with new nodes and edges.
    :param gene_node_label: the gene node to be linked to pathways from WikiPathways.
    :param annot_list: list of pathways from WikiPathways.
    :returns: a NetworkX MultiDiGraph
    """
    for annot in annot_list:
        if pd.isna(annot["name"]):
            continue

        annot_node_label = annot["id"]
        annot_node_attrs = PATHWAY_NODE_ATTRS.copy()
        annot_node_attrs["datasource"] = annot["datasource"]
        annot_node_attrs["name"] = annot["name"]
        annot_node_attrs["id"] = annot["id"]
        annot_node_attrs["gene_count"] = annot["term_size"]
        annot_node_attrs["p_value"] = annot["p_value"]
        annot_node_attrs["significant"] = annot["significant"]
        annot_node_attrs["labels"] = "MIRNA"

        g.add_node(annot_node_label, attr_dict=annot_node_attrs)

        edge_attrs = GENE_PATHWAY_EDGE_ATTRS.copy()
        edge_attrs["datasource"] = annot["datasource"]
        edge_attrs["label"] = "regulates"

        edge_hash = hash(frozenset(edge_attrs.items()))
        edge_attrs["edge_hash"] = edge_hash
        edge_data = g.get_edge_data(gene_node_label, annot_node_label)
        edge_data = {} if edge_data is None else edge_data
        node_exists = [x for x, y in edge_data.items() if y["attr_dict"]["edge_hash"] == edge_hash]
        if len(node_exists) == 0:
            g.add_edge(
                annot_node_label,
                gene_node_label,
                label=GENE_PATHWAY_EDGE_LABEL,
                attr_dict=edge_attrs,
            )

    return g


def add_gprofiler_gene_REAC_subgraph(g, gene_node_label, annot_list):
    """Construct part of the graph by linking the gene to pathways from WikiPathways.

    :param g: the input graph to extend with new nodes and edges.
    :param gene_node_label: the gene node to be linked to pathways from WikiPathways.
    :param annot_list: list of pathways from WikiPathways.
    :returns: a NetworkX MultiDiGraph
    """
    for annot in annot_list:
        if pd.isna(annot["name"]):
            continue

        annot_node_label = annot["id"]
        annot_node_attrs = PATHWAY_NODE_ATTRS.copy()
        annot_node_attrs["datasource"] = annot["datasource"]
        annot_node_attrs["pathway_type"] = "Reactome"
        annot_node_attrs["name"] = annot["name"]
        annot_node_attrs["id"] = annot["id"]
        annot_node_attrs["gene_count"] = annot["term_size"]
        annot_node_attrs["p_value"] = annot["p_value"]
        annot_node_attrs["significant"] = annot["significant"]

        g.add_node(annot_node_label, attr_dict=annot_node_attrs)

        edge_attrs = GENE_PATHWAY_EDGE_ATTRS.copy()
        edge_attrs["datasource"] = annot["datasource"]

        edge_hash = hash(frozenset(edge_attrs.items()))
        edge_attrs["edge_hash"] = edge_hash
        edge_data = g.get_edge_data(gene_node_label, annot_node_label)
        edge_data = {} if edge_data is None else edge_data
        node_exists = [x for x, y in edge_data.items() if y["attr_dict"]["edge_hash"] == edge_hash]
        if len(node_exists) == 0:
            g.add_edge(
                gene_node_label,
                annot_node_label,
                label=GENE_PATHWAY_EDGE_LABEL,
                attr_dict=edge_attrs,
            )

    return g


def add_gprofiler_gene_TF_subgraph(g, gene_node_label, annot_list):
    """Construct part of the graph by linking the gene to pathways from WikiPathways.

    :param g: the input graph to extend with new nodes and edges.
    :param gene_node_label: the gene node to be linked to pathways from WikiPathways.
    :param annot_list: list of pathways from WikiPathways.
    :returns: a NetworkX MultiDiGraph
    """
    for annot in annot_list:
        if pd.isna(annot["name"]):
            continue

        annot_node_label = annot["id"]
        annot_node_attrs = PATHWAY_NODE_ATTRS.copy()
        annot_node_attrs["datasource"] = annot["datasource"]
        annot_node_attrs["name"] = annot["name"]
        annot_node_attrs["id"] = annot["id"]
        annot_node_attrs["gene_count"] = annot["term_size"]
        annot_node_attrs["p_value"] = annot["p_value"]
        annot_node_attrs["significant"] = annot["significant"]
        annot_node_attrs["labels"] = "TF"

        g.add_node(annot_node_label, attr_dict=annot_node_attrs)

        edge_attrs = GENE_PATHWAY_EDGE_ATTRS.copy()
        edge_attrs["datasource"] = annot["datasource"]
        edge_attrs["label"] = "regulated_by"

        edge_hash = hash(frozenset(edge_attrs.items()))
        edge_attrs["edge_hash"] = edge_hash
        edge_data = g.get_edge_data(gene_node_label, annot_node_label)
        edge_data = {} if edge_data is None else edge_data
        node_exists = [x for x, y in edge_data.items() if y["attr_dict"]["edge_hash"] == edge_hash]
        if len(node_exists) == 0:
            g.add_edge(
                gene_node_label,
                annot_node_label,
                label=GENE_PATHWAY_EDGE_LABEL,
                attr_dict=edge_attrs,
            )

    return g


def add_gprofiler_gene_GO_MF_subgraph(g, gene_node_label, annot_list):
    """Construct part of the graph by linking the gene to pathways from WikiPathways.

    :param g: the input graph to extend with new nodes and edges.
    :param gene_node_label: the gene node to be linked to pathways from WikiPathways.
    :param annot_list: list of pathways from WikiPathways.
    :returns: a NetworkX MultiDiGraph
    """
    for annot in annot_list:
        if pd.isna(annot["name"]):
            continue

        annot_node_label = annot["id"]
        annot_node_attrs = PATHWAY_NODE_ATTRS.copy()
        annot_node_attrs["datasource"] = annot["datasource"]
        annot_node_attrs["name"] = annot["name"]
        annot_node_attrs["id"] = annot["id"]
        annot_node_attrs["gene_count"] = annot["term_size"]
        annot_node_attrs["p_value"] = annot["p_value"]
        annot_node_attrs["significant"] = annot["significant"]
        annot_node_attrs["labels"] = "Molecular_Function"

        g.add_node(annot_node_label, attr_dict=annot_node_attrs)

        edge_attrs = GENE_PATHWAY_EDGE_ATTRS.copy()
        edge_attrs["datasource"] = annot["datasource"]

        edge_hash = hash(frozenset(edge_attrs.items()))
        edge_attrs["edge_hash"] = edge_hash
        edge_data = g.get_edge_data(gene_node_label, annot_node_label)
        edge_data = {} if edge_data is None else edge_data
        node_exists = [x for x, y in edge_data.items() if y["attr_dict"]["edge_hash"] == edge_hash]
        if len(node_exists) == 0:
            g.add_edge(
                gene_node_label,
                annot_node_label,
                label=GENE_PATHWAY_EDGE_LABEL,
                attr_dict=edge_attrs,
            )

    return g


def add_gprofiler_gene_GO_CC_subgraph(g, gene_node_label, annot_list):
    """Construct part of the graph by linking the gene to pathways from WikiPathways.

    :param g: the input graph to extend with new nodes and edges.
    :param gene_node_label: the gene node to be linked to pathways from WikiPathways.
    :param annot_list: list of pathways from WikiPathways.
    :returns: a NetworkX MultiDiGraph
    """
    for annot in annot_list:
        if pd.isna(annot["name"]):
            continue

        annot_node_label = annot["id"]
        annot_node_attrs = PATHWAY_NODE_ATTRS.copy()
        annot_node_attrs["datasource"] = annot["datasource"]
        annot_node_attrs["name"] = annot["name"]
        annot_node_attrs["id"] = annot["id"]
        annot_node_attrs["gene_count"] = annot["term_size"]
        annot_node_attrs["p_value"] = annot["p_value"]
        annot_node_attrs["significant"] = annot["significant"]
        annot_node_attrs["labels"] = "Cellular_Component"

        g.add_node(annot_node_label, attr_dict=annot_node_attrs)

        edge_attrs = GENE_PATHWAY_EDGE_ATTRS.copy()
        edge_attrs["datasource"] = annot["datasource"]

        edge_hash = hash(frozenset(edge_attrs.items()))
        edge_attrs["edge_hash"] = edge_hash
        edge_data = g.get_edge_data(gene_node_label, annot_node_label)
        edge_data = {} if edge_data is None else edge_data
        node_exists = [x for x, y in edge_data.items() if y["attr_dict"]["edge_hash"] == edge_hash]
        if len(node_exists) == 0:
            g.add_edge(
                gene_node_label,
                annot_node_label,
                label=GENE_PATHWAY_EDGE_LABEL,
                attr_dict=edge_attrs,
            )

    return g


def add_gprofiler_gene_GO_BP_subgraph(g, gene_node_label, annot_list):
    """Construct part of the graph by linking the gene to pathways from WikiPathways.

    :param g: the input graph to extend with new nodes and edges.
    :param gene_node_label: the gene node to be linked to pathways from WikiPathways.
    :param annot_list: list of pathways from WikiPathways.
    :returns: a NetworkX MultiDiGraph
    """
    for annot in annot_list:
        if pd.isna(annot["name"]):
            continue

        annot_node_label = annot["id"]
        annot_node_attrs = PATHWAY_NODE_ATTRS.copy()
        annot_node_attrs["datasource"] = annot["datasource"]
        annot_node_attrs["name"] = annot["name"]
        annot_node_attrs["id"] = annot["id"]
        annot_node_attrs["gene_count"] = annot["term_size"]
        annot_node_attrs["p_value"] = annot["p_value"]
        annot_node_attrs["significant"] = annot["significant"]
        annot_node_attrs["labels"] = "Biological_Process"

        g.add_node(annot_node_label, attr_dict=annot_node_attrs)

        edge_attrs = GENE_PATHWAY_EDGE_ATTRS.copy()
        edge_attrs["datasource"] = annot["datasource"]

        edge_hash = hash(frozenset(edge_attrs.items()))
        edge_attrs["edge_hash"] = edge_hash
        edge_data = g.get_edge_data(gene_node_label, annot_node_label)
        edge_data = {} if edge_data is None else edge_data
        node_exists = [x for x, y in edge_data.items() if y["attr_dict"]["edge_hash"] == edge_hash]
        if len(node_exists) == 0:
            g.add_edge(
                gene_node_label,
                annot_node_label,
                label=GENE_PATHWAY_EDGE_LABEL,
                attr_dict=edge_attrs,
            )

    return g


def add_gprofiler_gene_wikipathway_subgraph(g, gene_node_label, annot_list):
    """Construct part of the graph by linking the gene to pathways from WikiPathways.
    :param g: the input graph to extend with new nodes and edges.
    :param gene_node_label: the gene node to be linked to pathways from WikiPathways.
    :param gene_node_label: the gene node to be linked to pathways from WikiPathways.
    :returns: a NetworkX MultiDiGraph
    """
    for annot in annot_list:
        if pd.isna(annot["name"]):
            continue

        annot_node_label = annot[PATHWAY_NODE_MAIN_LABEL]
        annot_node_attrs = PATHWAY_NODE_ATTRS.copy()
        annot_node_attrs["datasource"] = annot["datasource"]
        annot_node_attrs["pathway_type"] = "WikiPathways"
        annot_node_attrs["name"] = annot["name"]
        annot_node_attrs["id"] = annot["id"]
        annot_node_attrs["gene_count"] = annot["term_size"]
        annot_node_attrs["p_value"] = annot["p_value"]
        annot_node_attrs["significant"] = annot["significant"]

        g.add_node(annot_node_label, attr_dict=annot_node_attrs)


        edge_attrs = GENE_PATHWAY_EDGE_ATTRS.copy()
        edge_attrs["datasource"] = annot["datasource"]

        edge_hash = hash(frozenset(edge_attrs.items()))
        edge_attrs["edge_hash"] = edge_hash
        edge_data = g.get_edge_data(gene_node_label, annot_node_label)
        edge_data = {} if edge_data is None else edge_data
        node_exists = [x for x, y in edge_data.items() if y["attr_dict"]["edge_hash"] == edge_hash]
        if len(node_exists) == 0:
            g.add_edge(
                gene_node_label,
                annot_node_label,
                label=GENE_PATHWAY_EDGE_LABEL,
                attr_dict=edge_attrs,
            )

    return g


def add_mitocarta_gene_mito_subgraph(g, gene_node_label, annot_list):
    """Construct part of the graph by linking the gene to pathways from WikiPathways.

    :param g: the input graph to extend with new nodes and edges.
    :param gene_node_label: the gene node to be linked to pathways from WikiPathways.
    :param annot_list: list of pathways from WikiPathways.
    :returns: a NetworkX MultiDiGraph
    """
    for annot in annot_list:
        if pd.isna(annot["mito_pathways"]):
            continue

        annot_node_label = annot["mito_pathways"]
        annot_node_attrs = {}
        annot_node_attrs["name"] = annot["mito_pathways"]
        annot_node_attrs["datasource"] = MITOCARTA
        if not pd.isna(annot["hpa_location"]):
            annot_node_attrs["hpa_location"] = annot["hpa_location"]
        if not pd.isna(annot["sub_mito_localization"]):
            annot_node_attrs["sub_mito_localization"] = annot["sub_mito_localization"]
        annot_node_attrs["evidence"] = annot["evidence"]
        annot_node_attrs["labels"] = "Mitochondrial_Pathway"

        g.add_node(annot_node_label, attr_dict=annot_node_attrs)

        edge_attrs = GENE_PATHWAY_EDGE_ATTRS.copy()
        edge_attrs["datasource"] = MITOCARTA
        edge_attrs["label"] = "encodes_mitochondrial_protein"

        edge_hash = hash(frozenset(edge_attrs.items()))
        edge_attrs["edge_hash"] = edge_hash
        edge_data = g.get_edge_data(gene_node_label, annot_node_label)
        edge_data = {} if edge_data is None else edge_data
        node_exists = [x for x, y in edge_data.items() if y["attr_dict"]["edge_hash"] == edge_hash]
        if len(node_exists) == 0:
            g.add_edge(
                gene_node_label,
                annot_node_label,
                label=GENE_PATHWAY_EDGE_LABEL,
                attr_dict=edge_attrs,
            )

    return g


def add_opentargets_gene_reactome_pathway_subgraph(g, gene_node_label, annot_list):
    """Construct part of the graph by linking the gene to Reactome pathways.

    :param g: the input graph to extend with new nodes and edges.
    :param gene_node_label: the gene node to be linked to Reactome pathways.
    :param annot_list: list of Reactome pathways from OpenTargets.
    :returns: a NetworkX MultiDiGraph
    """
    logger.debug("Adding OpenTargets Reactome nodes and edges")
    for annot in annot_list:
        if pd.isna(annot[Cons.PATHWAY_ID]):
            continue

        annot_node_label = annot[Cons.OPENTARGETS_REACTOME_NODE_MAIN_LABEL]
        annot_node_attrs = Cons.OPENTARGETS_REACTOME_NODE_ATTRS.copy()
        annot_node_attrs.update(
            {
                Cons.DATASOURCE: Cons.OPENTARGETS,
                Cons.NAME: annot[Cons.PATHWAY_LABEL],
                Cons.ID: annot[Cons.PATHWAY_ID],
            }
        )

        g.add_node(annot_node_label, attr_dict=annot_node_attrs)

        edge_attrs = Cons.OPENTARGETS_GENE_REACTOME_EDGE_ATTRS.copy()

        edge_hash = hash(frozenset(edge_attrs.items()))
        edge_attrs[Cons.EDGE_HASH] = edge_hash
        edge_data = g.get_edge_data(gene_node_label, annot_node_label)
        edge_data = {} if edge_data is None else edge_data
        node_exists = [
            x for x, y in edge_data.items() if y["attr_dict"][Cons.EDGE_HASH] == edge_hash
        ]

        if len(node_exists) == 0:
            g.add_edge(
                gene_node_label,
                annot_node_label,
                label=Cons.GENE_PATHWAY_EDGE_LABEL,
                attr_dict=edge_attrs,
            )

    return g


def add_opentargets_gene_go_subgraph(g, gene_node_label, annot_list):
    """Construct part of the graph by linking the gene to gene ontologies.

    :param g: the input graph to extend with new nodes and edges.
    :param gene_node_label: the gene node to be linked to gene ontologies.
    :param annot_list: list of gene ontologies from OpenTargets.
    :returns: a NetworkX MultiDiGraph
    :raises ValueError: if the GO type is invalid.
    """
    logger.debug("Adding OpenTargets GO nodes and edges")
    for annot in annot_list:
        if pd.isna(annot[Cons.OPENTARGETS_GO_ID]):
            continue

        annot_node_label = annot[Cons.OPENTARGETS_GO_NODE_MAIN_LABEL]
        annot_node_attrs = Cons.OPENTARGETS_GO_NODE_ATTRS.copy()
        annot_node_attrs.update(
            {
                Cons.NAME: annot[Cons.OPENTARGETS_GO_NAME],
                Cons.ID: annot[Cons.OPENTARGETS_GO_ID],
                Cons.DATASOURCE: Cons.OPENTARGETS,
            }
        )

        if annot[Cons.OPENTARGETS_GO_TYPE] == "P":
            annot_node_attrs[Cons.LABEL] = Cons.GO_BP_NODE_LABEL
        elif annot[Cons.OPENTARGETS_GO_TYPE] == "F":
            annot_node_attrs[Cons.LABEL] = Cons.GO_MF_NODE_LABEL
        elif annot[Cons.OPENTARGETS_GO_TYPE] == "C":
            annot_node_attrs[Cons.LABEL] = Cons.GO_CC_NODE_LABEL
        else:
            raise ValueError(f"Invalid GO type: {annot[Cons.OPENTARGETS_GO_TYPE]}")

        g.add_node(annot_node_label, attr_dict=annot_node_attrs)

        edge_attrs = Cons.OPENTARGETS_GENE_GO_EDGE_ATTRS.copy()

        edge_hash = hash(frozenset(edge_attrs.items()))
        edge_attrs[Cons.EDGE_HASH] = edge_hash
        edge_data = g.get_edge_data(gene_node_label, annot_node_label)
        edge_data = {} if edge_data is None else edge_data
        node_exists = [
            x for x, y in edge_data.items() if y["attr_dict"][Cons.EDGE_HASH] == edge_hash
        ]

        if len(node_exists) == 0:
            g.add_edge(
                gene_node_label,
                annot_node_label,
                label=Cons.GENE_PATHWAY_EDGE_LABEL,
                attr_dict=edge_attrs,
            )

    return g


def add_opentargets_compound_side_effect_subgraph(g, compound_node_label, side_effects_list):
    """Construct part of the graph by linking the compound to side effects.

    :param g: the input graph to extend with new nodes and edges.
    :param compound_node_label: the compound node to be linked to side effect nodes.
    :param side_effects_list: list of side effects from OpenTargets.
    :returns: a NetworkX MultiDiGraph
    """
    logger.debug("Adding OpenTargets side effect nodes and edges")
    if not isinstance(side_effects_list, list):
        return g

    id_counter = 100
    nodes_list = g.nodes()

    for effect in side_effects_list:
        if pd.isna(effect[Cons.COMPOUND_SIDE_EFFECT_NODE_LABEL]):
            continue

        effect_node_label = effect[Cons.COMPOUND_SIDE_EFFECT_NODE_LABEL]

        # Adding a BDF id if the side effect node is not in the graph
        if effect_node_label not in nodes_list:
            effect_node_idx = f"{Cons.BIODATAFUSE}:{id_counter}"
            id_counter += 1

            # Add the side effect node to the graph
            effect_node_attrs = Cons.COMPOUND_SIDE_EFFECT_NODE_ATTRS.copy()
            effect_node_attrs.update(
                {
                    Cons.NAME: effect_node_label,
                    Cons.DATASOURCE: Cons.OPENTARGETS,
                    Cons.ID: effect_node_idx,
                }
            )
            g.add_node(effect_node_label, attr_dict=effect_node_attrs)

        # Add the edge between the compound and the side effect node
        edge_attrs = Cons.COMPOUND_SIDE_EFFECT_EDGE_ATTRS.copy()
        edge_hash = hash(frozenset(edge_attrs.items()))
        edge_attrs[Cons.EDGE_HASH] = edge_hash
        edge_data = g.get_edge_data(compound_node_label, effect_node_label)
        edge_data = {} if edge_data is None else edge_data
        node_exists = [
            x
            for x, y in edge_data.items()
            if "attr_dict" in y and y["attr_dict"].get(Cons.EDGE_HASH) == edge_hash
        ]

        if len(node_exists) == 0:
            g.add_edge(
                compound_node_label,
                effect_node_label,
                label=Cons.COMPOUND_SIDE_EFFECT_EDGE_LABEL,
                attr_dict=edge_attrs,
            )

    return g


def add_opentargets_gene_compound_subgraph(g, gene_node_label, annot_list):
    """Construct part of the graph by linking the gene to a list of compounds.

    :param g: the input graph to extend with new nodes and edges.
    :param gene_node_label: the gene node to be linked to compounds.
    :param annot_list: list of compounds from OpenTargets.
    :returns: a NetworkX MultiDiGraph
    """
    logger.debug("Adding OpenTargets compound nodes and edges")
    for annot in annot_list:
        if pd.isna(annot[Cons.OPENTARGETS_COMPOUND_RELATION]):
            continue

        if not pd.isna(annot[Cons.COMPOUND_NODE_MAIN_LABEL]):
            annot_node_label = annot[Cons.COMPOUND_NODE_MAIN_LABEL]
        else:
            annot_node_label = annot[Cons.CHEMBL_ID]

        annot_node_attrs = Cons.OPENTARGETS_COMPOUND_NODE_ATTRS.copy()
        annot_node_attrs.update(
            {
                Cons.NAME: annot_node_label,
                Cons.ID: annot[Cons.CHEMBL_ID],
                Cons.DATASOURCE: Cons.OPENTARGETS,
            }
        )

        other_info = {
            Cons.DRUGBANK_ID,
            Cons.OPENTARGETS_COMPOUND_CID,
            Cons.OPENTARGETS_COMPOUND_CLINICAL_TRIAL_PHASE,
            Cons.OPENTARGETS_COMPOUND_IS_APPROVED,
            Cons.OPENTARGETS_ADVERSE_EFFECT_COUNT,
        }

        for key in other_info:
            if not pd.isna(annot[key]):
                annot_node_attrs[key] = annot[key]

        merge_node(g, annot_node_label, annot_node_attrs)

        edge_attrs = Cons.OPENTARGETS_GENE_COMPOUND_EDGE_ATTRS.copy()
        edge_hash = hash(frozenset(edge_attrs.items()))
        edge_attrs[Cons.EDGE_HASH] = edge_hash
        edge_data = g.get_edge_data(annot_node_label, gene_node_label)
        edge_data = {} if edge_data is None else edge_data
        node_exists = [
            x for x, y in edge_data.items() if y["attr_dict"][Cons.EDGE_HASH] == edge_hash
        ]

        if len(node_exists) == 0:
            g.add_edge(
                annot_node_label,
                gene_node_label,
                label=annot[Cons.OPENTARGETS_COMPOUND_RELATION],
                attr_dict=edge_attrs,
            )

        # Add side effects
        if annot[Cons.COMPOUND_SIDE_EFFECT_NODE_MAIN_LABEL]:
            add_opentargets_compound_side_effect_subgraph(
                g, annot_node_label, annot[Cons.COMPOUND_SIDE_EFFECT_NODE_MAIN_LABEL]
            )

    return g


def add_molmedb_gene_inhibitor_subgraph(g, gene_node_label, annot_list):
    """Construct part of the graph by linking the gene to its inhibitors.

    :param g: the input graph to extend with new nodes and edges.
    :param gene_node_label: the gene node to be linked to its inhibitors.
    :param annot_list: list of gene inhibitors from MolMeDB.
    :returns: a NetworkX MultiDiGraph
    """
    logger.debug("Adding MolMeDB gene inhibitor nodes and edges")
    for annot in annot_list:
        if pd.isna(annot[Cons.MOLMEDB_COMPOUND_NAME]):
            continue

        if not pd.isna(annot[Cons.COMPOUND_NODE_MAIN_LABEL]):
            annot_node_label = annot[Cons.COMPOUND_NODE_MAIN_LABEL]
            annot_id = annot[Cons.COMPOUND_NODE_MAIN_LABEL]
        else:
            annot_node_label = annot[Cons.MOLMEDB_ID]
            annot_id = annot[Cons.MOLMEDB_ID]

        annot_node_attrs = Cons.MOLMEDB_COMPOUND_NODE_ATTRS.copy()
        annot_node_attrs.update(
            {
                Cons.NAME: annot[Cons.MOLMEDB_COMPOUND_NAME],
                Cons.ID: annot_id,
                Cons.MOLMEDB_ID: annot[Cons.MOLMEDB_ID],
                Cons.MOLMEDB_INCHIKEY: annot[Cons.MOLMEDB_INCHIKEY],
                Cons.MOLMEDB_SMILES: annot[Cons.MOLMEDB_SMILES],
                Cons.SOURCE_PMID: annot[Cons.SOURCE_PMID],
                Cons.DATASOURCE: Cons.MOLMEDB,
            }
        )

        merge_node(g, annot_node_label, annot_node_attrs)

        edge_attrs = Cons.MOLMEDB_PROTEIN_COMPOUND_EDGE_ATTRS.copy()

        edge_hash = hash(frozenset(edge_attrs.items()))
        edge_attrs[Cons.EDGE_HASH] = edge_hash
        edge_data = g.get_edge_data(gene_node_label, annot_node_label)
        edge_data = {} if edge_data is None else edge_data
        node_exists = [
            x for x, y in edge_data.items() if y["attr_dict"][Cons.EDGE_HASH] == edge_hash
        ]

        if len(node_exists) == 0:
            g.add_edge(
                annot_node_label,
                gene_node_label,
                label=Cons.MOLMEDB_PROTEIN_COMPOUND_EDGE_LABEL,
                attr_dict=edge_attrs,
            )

    return g


# TODO: Fix this function, looks like it adds compounds nodes instead of transporter nodes
def add_molmedb_compound_gene_subgraph(g, compound_node_label, annot_list):
    """Construct part of the graph by linking the compound to inhibited genes.

    :param g: the input graph to extend with new nodes and edges.
    :param compound_node_label: the compound node to be linked to its inhibitors.
    :param annot_list: list of gene inhibitors from MolMeDB.
    :returns: a NetworkX MultiDiGraph
    """
    logger.debug("Adding MolMeDB compound gene nodes and edges")
    for annot in annot_list:
        if pd.isna(annot[Cons.MOLMEDB_COMPOUND_NAME]):
            continue

        if not pd.isna(annot[Cons.COMPOUND_NODE_MAIN_LABEL]):
            annot_node_label = annot[Cons.COMPOUND_NODE_MAIN_LABEL]
        else:
            annot_node_label = annot["molmedb_id"]

        annot_node_attrs = Cons.MOLMEDB_COMPOUND_NODE_ATTRS.copy()
        annot_node_attrs.update(
            {
                "name": annot["compound_name"],
                "id": annot["molmedb_id"],
                "datasource": Cons.MOLMEDB,
            }
        )

        if not pd.isna(annot[Cons.COMPOUND_NODE_MAIN_LABEL]):
            annot_node_attrs["id"] = annot[Cons.COMPOUND_NODE_MAIN_LABEL]
        else:
            annot_node_attrs["id"] = annot["molmedb_id"]

        other_info = {
            "inchikey": annot["inchikey"],
            "smiles": annot["smiles"],
            "compound_cid": annot["compound_cid"],
            "chebi_id": annot["chebi_id"],
            "drugbank_id": annot["drugbank_id"],
            "source_pmid": annot["source_pmid"],
            "uniprot_trembl_id": annot["uniprot_trembl_id"],
            # "pdb_ligand_id": annot["pdb_ligand_id"],
        }

        for key, value in other_info.items():
            if not pd.isna(value):
                annot_node_attrs[key] = value

        merge_node(g, annot_node_label, annot_node_attrs)

        edge_attrs = Cons.MOLMEDB_PROTEIN_COMPOUND_EDGE_ATTRS.copy()

        edge_hash = hash(frozenset(edge_attrs.items()))
        edge_attrs["edge_hash"] = edge_hash  # type: ignore
        edge_data = g.get_edge_data(compound_node_label, annot_node_label)
        edge_data = {} if edge_data is None else edge_data
        node_exists = [x for x, y in edge_data.items() if y["attr_dict"]["edge_hash"] == edge_hash]

        if len(node_exists) == 0:
            g.add_edge(
                annot_node_label,
                compound_node_label,
                label=Cons.MOLMEDB_PROTEIN_COMPOUND_EDGE_LABEL,
                attr_dict=edge_attrs,
            )

    return g


# TODO: test this function
def add_pubchem_assay_subgraph(g, gene_node_label, annot_list):
    """Construct part of the graph by linking the gene to a list of compounds tested on it.

    :param g: the input graph to extend with new nodes and edges.
    :param gene_node_label: the gene node to be linked to compound tested on it.
    :param annot_list: list of compounds tested on gene from PubChem.
    :returns: a NetworkX MultiDiGraph
    """
    logger.debug("Adding PubChem assay nodes and edges")
    for annot in annot_list:
        if pd.isna(annot["pubchem_assay_id"]):
            continue

        annot_node_label = annot[Cons.COMPOUND_NODE_MAIN_LABEL]
        annot_node_attrs = Cons.PUBCHEM_COMPOUND_NODE_ATTRS.copy()
        annot_node_attrs.update(
            {
                "name": annot["compound_name"],
                "id": annot["compound_cid"],
                "inchi": annot["inchi"],
                "datasource": Cons.PUBCHEM,
            }
        )
        if not pd.isna(annot["smiles"]):
            annot_node_attrs["smiles"] = annot["smiles"]

        # g.add_node(annot_node_label, attr_dict=annot_node_attrs)
        merge_node(g, annot_node_label, annot_node_attrs)

        edge_attrs = Cons.PUBCHEM_GENE_COMPOUND_EDGE_ATTRS.copy()
        edge_attrs["assay_type"] = annot["assay_type"]
        edge_attrs["pubchem_assay_id"] = annot["pubchem_assay_id"]
        edge_attrs["outcome"] = annot["outcome"]
        edge_attrs["label"] = annot["outcome"]

        edge_hash = hash(frozenset(edge_attrs.items()))
        edge_attrs["edge_hash"] = edge_hash
        edge_data = g.get_edge_data(gene_node_label, annot_node_label)
        edge_data = {} if edge_data is None else edge_data
        node_exists = [x for x, y in edge_data.items() if y["attr_dict"]["edge_hash"] == edge_hash]

        if len(node_exists) == 0:
            g.add_edge(
                annot_node_label,
                gene_node_label,
                label=annot["outcome"],
                attr_dict=edge_attrs,
            )

    return g


def add_stringdb_ppi_subgraph(g, gene_node_label, annot_list):
    """Construct part of the graph by linking the gene to genes.

    :param g: the input graph to extend with new nodes and edges.
    :param gene_node_label: the gene node to be linked to other genes entities.
    :param annot_list: list of protein-protein interactions from StringDb.
    :returns: a NetworkX MultiDiGraph
    """
    logger.debug("Adding StringDb PPI nodes and edges")
    for ppi in annot_list:
        edge_attrs = Cons.STRING_PPI_EDGE_ATTRS.copy()
        edge_attrs[Cons.STRING_PPI_SCORE] = ppi[Cons.STRING_PPI_SCORE]

        edge_hash = hash(frozenset(edge_attrs.items()))
        edge_attrs[Cons.EDGE_HASH] = edge_hash  # type: ignore
        edge_data = g.get_edge_data(gene_node_label, ppi[Cons.STRING_PPI_INTERACTS_WITH])

        edge_data = {} if edge_data is None else edge_data
        node_exists = [
            x for x, y in edge_data.items() if y["attr_dict"][Cons.EDGE_HASH] == edge_hash
        ]
        if len(node_exists) == 0 and not pd.isna(ppi[Cons.STRING_PPI_INTERACTS_WITH]):
            g.add_edge(
                gene_node_label,
                ppi[Cons.STRING_PPI_INTERACTS_WITH],
                label=Cons.STRING_PPI_EDGE_MAIN_LABEL,
                attr_dict=edge_attrs,
            )

            g.add_edge(
                ppi[Cons.STRING_PPI_INTERACTS_WITH],
                gene_node_label,
                label=Cons.STRING_PPI_EDGE_MAIN_LABEL,
                attr_dict=edge_attrs,
            )

    return g


def add_opentargets_disease_compound_subgraph(g, disease_node, annot_list):
    """Construct part of the graph by linking the disease to compounds.

    :param g: the input graph to extend with new nodes and edges.
    :param disease_node: the disease node to be linked to compounds.
    :param annot_list: list of compounds from OpenTargets.
    :returns: a NetworkX MultiDiGraph
    """
    logger.debug("Adding OpenTargets disease compound nodes and edges")
    for annot in annot_list:
        if pd.isna(annot[Cons.OPENTARGETS_COMPOUND_RELATION]):
            continue

        if pd.isna(annot[Cons.COMPOUND_NODE_MAIN_LABEL]):
            annot_node_label = annot[Cons.CHEMBL_ID]
        else:
            annot_node_label = annot[Cons.COMPOUND_NODE_MAIN_LABEL]

        # create compound node and merge with existing node if it exists
        annot_node_attrs = Cons.OPENTARGETS_COMPOUND_NODE_ATTRS.copy()
        annot_node_attrs.update(
            {
                Cons.NAME: annot_node_label,
                Cons.ID: annot[Cons.CHEMBL_ID],
                Cons.DATASOURCE: Cons.OPENTARGETS,
            }
        )

        other_info = {
            Cons.DRUGBANK_ID,
            Cons.OPENTARGETS_COMPOUND_CID,
            Cons.OPENTARGETS_COMPOUND_CLINICAL_TRIAL_PHASE,
            Cons.OPENTARGETS_COMPOUND_IS_APPROVED,
            Cons.OPENTARGETS_ADVERSE_EFFECT_COUNT,
        }

        for key in other_info:
            if not pd.isna(annot[key]):
                annot_node_attrs[key] = annot[key]

        merge_node(g, annot_node_label, annot_node_attrs)

        edge_attrs = Cons.OPENTARGETS_DISEASE_COMPOUND_EDGE_ATTRS.copy()
        edge_attrs[Cons.LABEL] = annot[Cons.OPENTARGETS_COMPOUND_RELATION]
        edge_hash = hash(frozenset(edge_attrs.items()))
        edge_attrs[Cons.EDGE_HASH] = edge_hash

        edge_data = g.get_edge_data(annot_node_label, disease_node)
        edge_data = {} if edge_data is None else edge_data
        node_exists = [
            x for x, y in edge_data.items() if y["attr_dict"][Cons.EDGE_HASH] == edge_hash
        ]

        if len(node_exists) == 0:
            g.add_edge(
                annot_node_label,
                disease_node,
                label=annot[Cons.OPENTARGETS_COMPOUND_RELATION],
                attr_dict=edge_attrs,
            )

        # Add side effects
        if annot[Cons.OPENTARGETS_ADVERSE_EFFECT]:
            add_opentargets_compound_side_effect_subgraph(
                g, annot_node_label, annot[Cons.OPENTARGETS_ADVERSE_EFFECT]
            )

    return g


def add_wikipathways_molecular_subgraph(g, gene_node_label, annot_list):
    """Construct part of the graph by linking molecular entities from WP with MIMs.

    :param g: the input graph to extend with new nodes and edges.
    :param gene_node_label: the disease node to be linked to compounds.
    :param annot_list: result of querying WP for molecular interactions.
    :returns: a NetworkX MultiDiGraph
    """
    logger.debug("Adding WikiPathways molecular nodes and edges")
    for annot in annot_list:
        for target_key in [Cons.WIKIPATHWAYS_TARGET_GENE, Cons.WIKIPATHWAYS_TARGET_METABOLITE]:
            target = annot.get(target_key)
            target_node_label = None

            if target and target != gene_node_label:  # No interactions with self
                target_node_label = str(target)

            if target_node_label is None:
                continue

            interaction_type = annot.get(Cons.WIKIPATHWAYS_MIM_TYPE, "Interaction")
            edge_attrs = Cons.MOLECULAR_INTERACTION_EDGE_ATTRS.copy()
            edge_attrs[Cons.WIKIPATHWAYS_INTERACTION_TYPE] = interaction_type
            edge_attrs[Cons.WIKIPATHWAYS_RHEA_ID] = annot.get(Cons.WIKIPATHWAYS_RHEA_ID, "")
            edge_attrs[Cons.PATHWAY_ID] = annot.get(Cons.PATHWAY_ID, "")
            edge_attrs[Cons.EDGE_HASH] = hash(frozenset(edge_attrs.items()))  # type: ignore

            if not g.has_node(target_node_label):
                node_attrs = Cons.MOLECULAR_PATHWAY_NODE_ATTRS.copy()
                node_attrs.update(
                    {
                        Cons.PATHWAY_ID: annot.get(Cons.PATHWAY_ID, ""),
                        Cons.PATHWAY_LABEL: annot.get(Cons.PATHWAY_LABEL, ""),
                        Cons.ID: target_node_label,
                        Cons.DATASOURCE: Cons.WIKIPATHWAYS,
                    }
                )
                g.add_node(target_node_label, attr_dict=node_attrs)

            edge_exists = False
            if g.has_edge(gene_node_label, target_node_label):
                edge_data = g.get_edge_data(gene_node_label, target_node_label)
                for edge_key in edge_data:
                    if (
                        edge_data[edge_key].get("attr_dict", {}).get(Cons.EDGE_HASH)
                        == edge_attrs[Cons.EDGE_HASH]
                    ):
                        edge_exists = True
                        break

            if not edge_exists:
                g.add_edge(
                    gene_node_label,
                    target_node_label,
                    label=interaction_type.capitalize(),
                    attr_dict=edge_attrs,
                )
    return g


"""Adding node types"""


def add_ensembl_homolog_subgraph(g, gene_node_label, annot_list):
    """Construct part of the graph by linking the gene to genes.

    :param g: the input graph to extend with new nodes and edges.
    :param gene_node_label: the gene node to be linked to other genes entities.
    :param annot_list: list of homologs from Ensembl.
    :returns: a NetworkX MultiDiGraph
    """
    logger.debug("Adding Ensembl homolog nodes and edges")
    for hl in annot_list:
        edge_attrs = Cons.ENSEMBL_HOMOLOG_EDGE_ATTRS.copy()

        edge_hash = hash(frozenset(edge_attrs.items()))
        edge_attrs["edge_hash"] = edge_hash
        edge_data = g.get_edge_data(gene_node_label, hl[Cons.ENSEMBL_HOMOLOG_MAIN_LABEL])

        edge_data = {} if edge_data is None else edge_data
        node_exists = [x for x, y in edge_data.items() if y["attr_dict"]["edge_hash"] == edge_hash]
        if len(node_exists) == 0 and not pd.isna(hl[Cons.ENSEMBL_HOMOLOG_MAIN_LABEL]):
            g.add_edge(
                gene_node_label,
                hl[Cons.ENSEMBL_HOMOLOG_MAIN_LABEL],
                label=Cons.ENSEMBL_HOMOLOG_EDGE_LABEL,
                attr_dict=edge_attrs,
            )

    return g


def add_tflink_gene_tf_subgraph(g, gene_node_label, annot_list):
    """Construct part of the graph by linking the gene to genes.

    :param g: the input graph to extend with new nodes and edges.
    :param gene_node_label: the gene node to be linked to other genes entities.
    :param annot_list: list of protein-protein interactions from StringDb.
    :returns: a NetworkX MultiDiGraph
    """
    for tf in annot_list:
        TFLINK_EDGE_LABEL = "tf_regulates"
        edge_attrs = {
            "datasource": TFLINK,
            "name_target": None,
            "uniprotid_target": None,
            "detection_method": None,
            "pubmedid": None,
            "source_database": None,
            "small_scale_evidence": None,
            "label": TFLINK_EDGE_LABEL,
        }
        edge_attrs["name_target"] = tf["Name.Target"]
        edge_attrs["uniprotid_target"] = tf["UniprotID.Target"]
        edge_attrs["detection_method"] = tf["Detection.method"]
        edge_attrs["pubmedid"] = tf["PubmedID"]
        edge_attrs["source_database"] = tf["Source.database"]
        edge_attrs["small_scale_evidence"] = tf["Small-scale.evidence"]

        edge_hash = hash(frozenset(edge_attrs.items()))
        edge_attrs["edge_hash"] = edge_hash

        edge_data = g.get_edge_data(tf["Ensembl.GeneID.Target"], gene_node_label)
        edge_data = {} if edge_data is None else edge_data
        node_exists = [x for x, y in edge_data.items() if y["attr_dict"]["edge_hash"] == edge_hash]
        if len(node_exists) == 0 and not pd.isna(tf["Ensembl.GeneID.Target"]):
            g.add_edge(
                gene_node_label,
                tf["Ensembl.GeneID.Target"],
                label="tf_regulates",
                attr_dict=edge_attrs,
            )
    return g


def add_gene_node(g, row, dea_columns):
    """Add gene node from each row of the combined_df to the graph.

    :param g: the input graph to extend with gene nodes.
    :param row: row in the combined DataFrame.
    :param dea_columns: list of dea_columns.
    :returns: label for gene node
    """
    gene_node_label = row[Cons.IDENTIFIER_COL]
    gene_node_attrs = {
<<<<<<< HEAD
        "datasource": BRIDGEDB,
        row["identifier.source"]: row["identifier"],
        "id": row["target"],
        "name": row["GENE_SYMBOL_dea"] if "GENE_SYMBOL_dea" in row else "identifier",
        "labels": GENE_NODE_LABELS,
        row["target.source"]: row["target"],
=======
        Cons.DATASOURCE: Cons.BRIDGEDB,
        Cons.NAME: f"{row[Cons.IDENTIFIER_SOURCE_COL]}:{row[Cons.IDENTIFIER_COL]}",
        Cons.ID: f"{row[Cons.TARGET_SOURCE_COL]}:{row[Cons.TARGET_COL]}",
        Cons.LABEL: Cons.GENE_NODE_LABEL,
        row[Cons.TARGET_SOURCE_COL]: row[Cons.TARGET_COL],
>>>>>>> 9f8f791a
    }
    if "is_tf" in row:
        gene_node_attrs["is_tf"] = row["is_tf"]
    if "is_target" in row:
        gene_node_attrs["is_target"] = row["is_target"]
    for c in dea_columns:
        gene_node_attrs[c[:-4]] = row[c]

    g.add_node(gene_node_label, attr_dict=gene_node_attrs)
    return gene_node_label


def add_compound_node(g, row):
    """Add compound node from each row of the combined_df to the graph.

    :param g: the input graph to extend with compound nodes.
    :param row: row in the combined DataFrame.
    :returns: label for compound node
    """
    compound_node_label = row["identifier"]
    compound_node_attrs = {
        Cons.DATASOURCE: Cons.BRIDGEDB,
        Cons.NAME: f"{row[Cons.IDENTIFIER_SOURCE_COL]}:{row[Cons.IDENTIFIER_COL]}",
        Cons.ID: row[Cons.TARGET_COL],
        Cons.LABEL: Cons.COMPOUND_NODE_LABEL,
        row[Cons.TARGET_SOURCE_COL]: f"{row[Cons.TARGET_SOURCE_COL]}:{row[Cons.TARGET_COL]}",
    }

    g.add_node(compound_node_label, attr_dict=compound_node_attrs)
    return compound_node_label


"""Processing specific annotation types"""


def process_annotations(g, gene_node_label, row, func_dict):
    """Process the annotations for gene node from each row of the combined_df to the graph.

    :param g: the input graph to extend with gene nodes.
    :param gene_node_label: the gene node to be linked to annotation entities.
    :param row: row in the combined DataFrame.
    :param func_dict: dictionary of subgraph function.
    """
    for annot_key in func_dict:
<<<<<<< HEAD
        if annot_key in row:
            annot_list = row[annot_key]
            if not isinstance(annot_list, list):
                annot_list = []
            func_dict[annot_key](g, gene_node_label, annot_list)
=======
        if annot_key not in row:
            continue

        annot_list = row[annot_key]
>>>>>>> 9f8f791a

        if isinstance(annot_list, np.ndarray):
            annot_list = annot_list.tolist()
        elif not isinstance(annot_list, list):
            logger.warning(f"annot_list of type {type(annot_list)} and not list. Skipping...")
            annot_list = []

        func_dict[annot_key](g, gene_node_label, annot_list)


def process_disease_compound(g, disease_compound, disease_nodes):
    """Process disease-compound relationships and add them to the graph.

    :param g: the input graph to extend with gene nodes.
    :param disease_compound: the input DataFrame containing disease_compound relationships.
    :param disease_nodes: the input dictionary containing disease nodes.
    """
    for _i, row in disease_compound.iterrows():
        disease_node_id = row[Cons.TARGET_COL].replace("_", ":")  # disease node label

        # Skip disease not in the graph
        if disease_node_id not in disease_nodes:
            annot_node_attrs = Cons.OPENTARGET_DISEASE_NODE_ATTRS.copy()
            annot_node_attrs.update(
                {
                    Cons.NAME: disease_node_id,
                    Cons.ID: disease_node_id,
                }
            )

            g.add_node(disease_node_id, attr_dict=annot_node_attrs)
        else:
            disease_node_id = disease_nodes[
                disease_node_id
            ]  # Convert the EFO to existing node label

        compound_annot_list = row[Cons.OPENTARGETS_DISEASE_COMPOUND_COL]

        if isinstance(compound_annot_list, float):
            compound_annot_list = []
        elif isinstance(compound_annot_list, np.ndarray):
            compound_annot_list = compound_annot_list.tolist()
        elif not isinstance(compound_annot_list, list):
            logger.warning(
                f"compound_annot_list of type {type(compound_annot_list)} and not list. Skipping..."
            )
            compound_annot_list = []

        add_opentargets_disease_compound_subgraph(g, disease_node_id, compound_annot_list)


def process_ppi(g, gene_node_label, row):
    """Process protein-protein interactions and add them to the graph.

    :param g: the input graph to extend with gene nodes.
    :param gene_node_label: the gene node to be linked to annotation entities.
    :param row: row in the combined DataFrame.
    """
    if row[Cons.STRING_INTERACT_COL] is not None:
        try:
            ppi_list = json.loads(json.dumps(row[Cons.STRING_INTERACT_COL]))
        except (ValueError, TypeError):
            ppi_list = []

        if isinstance(ppi_list, list) and len(ppi_list) > 0:
            valid_ppi_list = [
                item for item in ppi_list if pd.notna(item.get(Cons.STRING_PPI_EDGE_MAIN_LABEL))
            ]
            if valid_ppi_list:
                add_stringdb_ppi_subgraph(g, gene_node_label, valid_ppi_list)

        if not isinstance(ppi_list, float):
            for item in ppi_list:
                if pd.isna(item["stringdb_link_to"]):
                    ppi_list = []
            add_stringdb_ppi_subgraph(g, gene_node_label, ppi_list)


def process_tf_target(g, gene_node_label, row):
    """Process tf-target interactions and add them to the graph.

    :param g: the input graph to extend with gene nodes.
    :param gene_node_label: the gene node to be linked to annotation entities.
    :param row: row in the combined DataFrame.
    """
    if "its_target" in row:
        its_target_list = json.loads(json.dumps(row["its_target"]))
        if not isinstance(its_target_list, float) and its_target_list is not None:
            for item in its_target_list:
                if pd.isna(item["Name.Target"]):
                    its_target_list = []
            add_tflink_gene_tf_subgraph(g, gene_node_label, its_target_list)


def process_homologs(g, combined_df, homolog_df_list, func_dict, dea_columns):
    """Process homolog dataframes and combined df and add them to the graph.

    :param g: the input graph to extend with gene nodes.
    :param combined_df: dataframe without homolog information.
    :param homolog_df_list: list of dataframes from homolog queries.
    :param func_dict: list of functions for node generation.
    :param dea_columns: columns ending with _dea
    """
    func_dict_hl = {}

    for homolog_df in homolog_df_list:
        last_col = homolog_df.columns[-1]
        for key, func in func_dict.items():
            if last_col == key and last_col in combined_df.columns:
                func_dict_hl[last_col] = func

    for _i, row in tqdm(combined_df.iterrows(), total=combined_df.shape[0], desc="Building graph"):
        if pd.isna(row["identifier"]) or pd.isna(row["target"]):
            continue
        gene_node_label = add_gene_node(g, row, dea_columns)
        func_dict_non_hl = {key: func for key, func in func_dict.items() if key not in func_dict_hl}
        process_annotations(g, gene_node_label, row, func_dict_non_hl)
        process_ppi(g, gene_node_label, row)

    for _i, row in tqdm(combined_df.iterrows(), total=combined_df.shape[0]):
        if pd.isna(row["identifier"]) or pd.isna(row["Ensembl_homologs"]):
            continue

        homologs = row["Ensembl_homologs"]

        if isinstance(homologs, list) and homologs:
            for homolog_entry in homologs:
                homolog_node_label = homolog_entry.get("homolog")

                if pd.isna(homolog_node_label) or homolog_node_label == "nan":
                    continue

                if homolog_node_label:
                    annot_node_attrs = Cons.ENSEMBL_HOMOLOG_NODE_ATTRS.copy()
                    annot_node_attrs["id"] = homolog_node_label
                    annot_node_attrs["labels"] = Cons.HOMOLOG_NODE_LABELS
                    g.add_node(homolog_node_label, attr_dict=annot_node_attrs)

                    process_annotations(g, homolog_node_label, row, func_dict_hl)


def normalize_node_attributes(g):
    """Normalize node attributes by flattening the 'attr_dict'.

    :param g: the input graph to extend with gene nodes.
    """
    for node in g.nodes():
        if "attr_dict" in g.nodes[node]:
            for k, v in g.nodes[node]["attr_dict"].items():
                if v is not None:
                    g.nodes[node][k] = v

            del g.nodes[node]["attr_dict"]


def normalize_edge_attributes(g):
    """Normalize edge attributes by flattening the 'attr_dict'.

    :param g: the input graph to extend with gene nodes.
    """
    for u, v, k in g.edges(keys=True):
        if "attr_dict" in g[u][v][k]:
            for x, y in g[u][v][k]["attr_dict"].items():
                if y is not None and x != "edge_hash":
                    g[u][v][k][x] = y

            del g[u][v][k]["attr_dict"]


def _built_gene_based_graph(
    g: nx.MultiDiGraph,
    combined_df: pd.DataFrame,
    disease_compound=None,
    pathway_compound=None,
    homolog_df_list=None,
):
    """Build a gene-based graph."""
    combined_df = combined_df[(combined_df[Cons.TARGET_SOURCE_COL] == Cons.ENSEMBL)]

    dea_columns = [c for c in combined_df.columns if c.endswith("_dea")]

    compound_identifiers = ["PubChem Compound", "CHEBI", "InChIKey"]

    func_dict = {
        Cons.BGEE_GENE_EXPRESSION_LEVELS_COL: add_gene_bgee_subgraph,
        Cons.DISGENET_DISEASE_COL: add_disgenet_gene_disease_subgraph,
        Cons.LITERATURE_DISEASE_COL: add_literature_gene_disease_subgraph,
        Cons.MINERVA_PATHWAY_COL: add_minerva_gene_pathway_subgraph,
        Cons.WIKIPATHWAYS: add_wikipathways_gene_pathway_subgraph,
        # Cons.KEGG_PATHWAY_COL: add_kegg_gene_pathway_subgraph,  # Needs more work
        Cons.OPENTARGETS_REACTOME_COL: add_opentargets_gene_reactome_pathway_subgraph,
        Cons.OPENTARGETS_GO_COL: add_opentargets_gene_go_subgraph,
        Cons.OPENTARGETS_GENE_COMPOUND_COL: add_opentargets_gene_compound_subgraph,
        Cons.MOLMEDB_PROTEIN_COMPOUND_COL: add_molmedb_gene_inhibitor_subgraph,
        Cons.PUBCHEM_COMPOUND_ASSAYS_COL: add_pubchem_assay_subgraph,
        Cons.WIKIPATHWAYS: add_wikipathways_gene_pathway_subgraph,
        Cons.WIKIPATHWAYS_MOLECULAR_COL: add_wikipathways_molecular_subgraph,
        Cons.ENSEMBL_HOMOLOG_COL: add_ensembl_homolog_subgraph,
        Cons.INTACT_INTERACT_COL: add_intact_interactions_subgraph,
        Cons.INTACT_COMPOUND_INTERACT_COL: add_intact_compound_interactions_subgraph,
        Cons.STRING_INTERACT_COL: add_stringdb_ppi_subgraph,
        # Cons.WIKIDATA_CC_COL: add_wikidata_gene_cc_subgraph,  # TODO: add this
    }

    if homolog_df_list is not None:
        process_homologs(g, combined_df, homolog_df_list, func_dict, dea_columns)

    is_compound_input = any(
        combined_df[Cons.TARGET_SOURCE_COL].astype(str).str.contains(ci, case=False, na=False).any()
        or combined_df[Cons.IDENTIFIER_COL].astype(str).str.contains(ci, case=False, na=False).any()
        for ci in compound_identifiers
    )

    for _i, row in tqdm(combined_df.iterrows(), total=combined_df.shape[0], desc="Building graph"):
        if pd.isna(row[Cons.IDENTIFIER_COL]) or pd.isna(row[Cons.TARGET_COL]):
            continue
        if is_compound_input:
            node_label = add_compound_node(g, row)

        node_label = add_gene_node(g, row, dea_columns)

        process_annotations(g, node_label, row, func_dict)

    # Process disease-compound relationships
    dnodes = {
        d["attr_dict"][Cons.EFO]: n
        for n, d in g.nodes(data=True)
        if d["attr_dict"][Cons.LABEL] == Cons.DISEASE_NODE_LABEL
        and d["attr_dict"][Cons.EFO] is not None
    }

    if disease_compound is not None:
        process_disease_compound(g, disease_compound, disease_nodes=dnodes)

    if pathway_compound is not None:
        process_kegg_pathway_compound(g, pathway_compound, combined_df)

    normalize_node_attributes(g)
    normalize_edge_attributes(g)

    return g


# TODO: Built this function for compounds
def _built_compound_based_graph(
    g: nx.MultiDiGraph,
    combined_df: pd.DataFrame,
    disease_compound=None,
    pathway_compound=None,
    homolog_df_list=None,
<<<<<<< HEAD
) -> nx.MultiDiGraph:
    """Construct a NetWorkX graph from a Pandas DataFrame of genes and their multi-source annotations.

    :param combined_df: the input DataFrame to be converted into a graph.
    :param disease_compound: the input DataFrame containing disease-compound relationships.
    :param pathway_compound: the input DataFrame containing pathway-compound relationships from KEGG.
    :param homolog_df_list: a list of DataFrame generated by querying homologs.
    :returns: a NetworkX MultiDiGraph
    """
    g = nx.MultiDiGraph()
    # combined_df = combined_df[(combined_df["target.source"] == "NCBI Gene")]
=======
):
    """Build a gene-based graph."""
    combined_df = combined_df[(combined_df["target.source"] == "Ensembl")]
>>>>>>> 9f8f791a

    dea_columns = [c for c in combined_df.columns if c.endswith("_dea")]

    func_dict = {
<<<<<<< HEAD
        BGEE_GENE_EXPRESSION_LEVELS_COL: add_gene_bgee_subgraph,
        DISGENET_DISEASE_COL: add_disgenet_gene_disease_subgraph,
        LITERATURE_DISEASE_COL: add_literature_gene_disease_subgraph,
        MINERVA: add_minerva_gene_pathway_subgraph,
        WIKIPATHWAYS: add_wikipathways_gene_pathway_subgraph,
        KEGG_COL: add_kegg_gene_pathway_subgraph,
        OPENTARGETS_REACTOME_COL: add_opentargets_gene_reactome_pathway_subgraph,
        OPENTARGETS_GO_COL: add_opentargets_gene_go_subgraph,
        OPENTARGETS_GENE_COMPOUND_COL: add_opentargets_gene_compound_subgraph,
        MOLMEDB_PROTEIN_COMPOUND_COL: add_molmedb_gene_inhibitor_subgraph,
        PUBCHEM_COMPOUND_ASSAYS_COL: add_pubchem_assay_subgraph,
        ENSEMBL_HOMOLOG_COL: add_ensembl_homolog_subgraph,
        f"{GPROFILER}_wp": add_gprofiler_gene_wikipathway_subgraph,
        f"{GPROFILER}_hp": add_gprofiler_gene_HP_subgraph,
        f"{GPROFILER}_hpa": add_gprofiler_gene_HPA_subgraph,
        f"{GPROFILER}_kegg": add_gprofiler_gene_KEGG_subgraph,
        f"{GPROFILER}_mirna": add_gprofiler_gene_MIRNA_subgraph,
        f"{GPROFILER}_reac": add_gprofiler_gene_REAC_subgraph,
        f"{GPROFILER}_tf": add_gprofiler_gene_TF_subgraph,
        f"{GPROFILER}_go:bp": add_gprofiler_gene_GO_BP_subgraph,
        f"{GPROFILER}_go:cc": add_gprofiler_gene_GO_CC_subgraph,
        f"{GPROFILER}_go:mf": add_gprofiler_gene_GO_MF_subgraph,
        MITOCARTA: add_mitocarta_gene_mito_subgraph,
    }
=======
        Cons.MOLMEDB_COMPOUND_PROTEIN_COL: add_molmedb_compound_gene_subgraph,
    }  # type: ignore
>>>>>>> 9f8f791a

    for _i, row in tqdm(combined_df.iterrows(), total=combined_df.shape[0], desc="Building graph"):
        if pd.isna(row["identifier"]) or pd.isna(row["target"]):
            continue
        gene_node_label = add_gene_node(g, row, dea_columns)
        process_annotations(g, gene_node_label, row, func_dict)
        process_ppi(g, gene_node_label, row)
        process_tf_target(g, gene_node_label, row)


    if homolog_df_list is not None:
        process_homologs(g, combined_df, homolog_df_list, func_dict, dea_columns)

    for _i, row in tqdm(combined_df.iterrows(), total=combined_df.shape[0], desc="Building graph"):
        if pd.isna(row["identifier"]) or pd.isna(row["target"]):
            continue
        gene_node_label = add_gene_node(g, row, dea_columns)
        process_annotations(g, gene_node_label, row, func_dict)
        process_ppi(g, gene_node_label, row)

    # Process disease-compound relationships
    dnodes = {
        d["attr_dict"][Cons.EFO]: n
        for n, d in g.nodes(data=True)
        if d["attr_dict"][Cons.LABEL] == Cons.DISEASE_NODE_LABEL
        and d["attr_dict"][Cons.EFO] is not None
    }
    if disease_compound is not None:
        process_disease_compound(g, disease_compound, disease_nodes=dnodes)

    if pathway_compound is not None:
        process_kegg_pathway_compound(g, pathway_compound, combined_df)

    normalize_node_attributes(g)
    normalize_edge_attributes(g)

    return g


<<<<<<< HEAD
def save_graph(
    combined_df: pd.DataFrame,
    combined_metadata: Dict[Any, Any],
    disease_compound: pd.DataFrame = None,
    graph_name: str = "combined",
    graph_dir: str = "examples/usecases/",
):
    """Save the graph to a file.

    :param combined_df: the input DataFrame to be converted into a graph.
    :param combined_metadata: the metadata of the graph.
    :param disease_compound: the input DataFrame containing disease-compound relationships.
    :param graph_name: the name of the graph.
    :param graph_dir: the directory to save the graph.
    :returns: a NetworkX MultiDiGraph

    """
    graph_path = f"{graph_dir}/{graph_name}"
    os.makedirs(graph_path, exist_ok=True)

    df_path = f"{graph_path}/{graph_name}_df.pkl"
    metadata_path = f"{graph_path}/{graph_name}_metadata.pkl"
    graph_path_pickle = f"{graph_path}/{graph_name}_graph.pkl"
    graph_path_gml = f"{graph_path}/{graph_name}_graph.gml"

    # Save the combined DataFrame
    combined_df.to_pickle(df_path)
    logger.warning(f"Combined DataFrame saved in {df_path}")

    # Save the metadata
    with open(metadata_path, "wb") as file:
        pickle.dump(combined_metadata, file)
    logger.warning(f"Metadata saved in {metadata_path}")

    # Save the graph
    g = build_networkx_graph(combined_df, disease_compound)
    logger.warning("Graph is built successfully")

    with open(graph_path_pickle, "wb") as f:
        pickle.dump(g, f)
    nx.write_gml(g, graph_path_gml)
    logger.warning(f"Graph saved in {graph_path_pickle} and {graph_path_gml}")

    return g
=======
def build_networkx_graph(
    combined_df: pd.DataFrame,
    disease_compound=None,
    pathway_compound=None,
    homolog_df_list=None,
) -> nx.MultiDiGraph:
    """Construct a NetWorkX graph from a Pandas DataFrame of genes and their multi-source annotations.

    :param combined_df: the input DataFrame to be converted into a graph.
    :param disease_compound: the input DataFrame containing disease-compound relationships.
    :param pathway_compound: the input DataFrame containing pathway-compound relationships from KEGG.
    :param homolog_df_list: a list of DataFrame generated by querying homologs.
    :returns: a NetworkX MultiDiGraph
    :raises ValueError: if the target type is not supported.
    """
    g = nx.MultiDiGraph()

    main_target_type = combined_df["target.source"].unique()[0]

    if main_target_type == Cons.ENSEMBL:
        return _built_gene_based_graph(
            g, combined_df, disease_compound, pathway_compound, homolog_df_list
        )
    elif main_target_type == Cons.PUBCHEM_COMPOUND:
        return _built_compound_based_graph(
            g, combined_df, disease_compound, pathway_compound, homolog_df_list
        )
    else:
        raise ValueError(f"Unsupported target type: {main_target_type}")
>>>>>>> 9f8f791a
<|MERGE_RESOLUTION|>--- conflicted
+++ resolved
@@ -5,11 +5,8 @@
 import json
 import logging
 import pickle
-<<<<<<< HEAD
-=======
 from collections import defaultdict
 from logging import Logger
->>>>>>> 9f8f791a
 from typing import Any, Dict
 
 import networkx as nx
@@ -17,91 +14,10 @@
 import pandas as pd
 from tqdm import tqdm
 
-<<<<<<< HEAD
-from pyBiodatafuse.constants import (
-    BGEE,
-    BGEE_ANATOMICAL_NODE_ATTRS,
-    BGEE_ANATOMICAL_NODE_MAIN_LABEL,
-    BGEE_EDGE_ATTRS,
-    BGEE_GENE_ANATOMICAL_EDGE_LABEL,
-    BGEE_GENE_EXPRESSION_LEVELS_COL,
-    BRIDGEDB,
-    COMPOUND_NODE_MAIN_LABEL,
-    COMPOUND_SIDE_EFFECT_EDGE_ATTRS,
-    COMPOUND_SIDE_EFFECT_EDGE_LABEL,
-    DISEASE_NODE_MAIN_LABEL,
-    DISGENET,
-    DISGENET_DISEASE_COL,
-    DISGENET_DISEASE_NODE_ATTRS,
-    DISGENET_EDGE_ATTRS,
-    ENSEMBL_HOMOLOG_COL,
-    ENSEMBL_HOMOLOG_EDGE_ATTRS,
-    ENSEMBL_HOMOLOG_EDGE_LABEL,
-    ENSEMBL_HOMOLOG_MAIN_LABEL,
-    ENSEMBL_HOMOLOG_NODE_ATTRS,
-    GENE_DISEASE_EDGE_LABEL,
-    GENE_GO_EDGE_ATTRS,
-    GENE_GO_EDGE_LABEL,
-    GENE_NODE_LABELS,
-    GENE_PATHWAY_EDGE_ATTRS,
-    GENE_PATHWAY_EDGE_LABEL,
-    GO_BP_NODE_LABELS,
-    GO_CC_NODE_LABELS,
-    GO_MF_NODE_LABELS,
-    GO_NODE_ATTRS,
-    GO_NODE_MAIN_LABEL,
-    GPROFILER,
-    HOMOLOG_NODE_LABELS,
-    KEGG,
-    KEGG_COL,
-    KEGG_COMPOUND_COL,
-    KEGG_COMPOUND_EDGE_ATTRS,
-    KEGG_COMPOUND_EDGE_LABEL,
-    KEGG_COMPOUND_NODE_ATTRS,
-    LITERATURE_DISEASE_COL,
-    LITERATURE_DISEASE_EDGE_ATTRS,
-    LITERATURE_DISEASE_NODE_ATTRS,
-    LITERATURE_NODE_MAIN_LABEL,
-    MINERVA,
-    MOLECULAR_INTERACTION_EDGE_ATTRS,
-    MOLECULAR_PATHWAY_NODE_ATTRS,
-    MOLMEDB,
-    MITOCARTA,
-    MOLMEDB_COMPOUND_NODE_ATTRS,
-    MOLMEDB_PROTEIN_COMPOUND_COL,
-    MOLMEDB_PROTEIN_COMPOUND_EDGE_ATTRS,
-    MOLMEDB_PROTEIN_COMPOUND_EDGE_LABEL,
-    OPENTARGETS,
-    OPENTARGETS_COMPOUND_NODE_ATTRS,
-    OPENTARGETS_DISEASE_COMPOUND_COL,
-    OPENTARGETS_DISEASE_COMPOUND_EDGE_ATTRS,
-    OPENTARGETS_GENE_COMPOUND_COL,
-    OPENTARGETS_GENE_COMPOUND_EDGE_ATTRS,
-    OPENTARGETS_GO_COL,
-    OPENTARGETS_REACTOME_COL,
-    PATHWAY_NODE_ATTRS,
-    PATHWAY_NODE_MAIN_LABEL,
-    PUBCHEM,
-    PUBCHEM_COMPOUND_ASSAYS_COL,
-    PUBCHEM_COMPOUND_NODE_ATTRS,
-    PUBCHEM_GENE_COMPOUND_EDGE_ATTRS,
-    SIDE_EFFECT_NODE_ATTRS,
-    SIDE_EFFECT_NODE_MAIN_LABEL,
-    STRING,
-    STRING_PPI_COL,
-    STRING_PPI_EDGE_ATTRS,
-    STRING_PPI_EDGE_LABEL,
-    STRING_PPI_EDGE_MAIN_LABEL,
-    TFLINK,
-    WIKIPATHWAYS,
-    WIKIPATHWAYS_MOLECULAR_COL,
-)
-=======
 import pyBiodatafuse.constants as Cons
 
 logger = Logger(__name__)
 logger.setLevel(logging.INFO)
->>>>>>> 9f8f791a
 
 
 def load_dataframe_from_pickle(pickle_path: str) -> pd.DataFrame:
@@ -112,10 +28,6 @@
     """
     with open(pickle_path, "rb") as rin:
         df = pickle.load(rin)
-<<<<<<< HEAD
-        # df = df[(df["target.source"] == "NCBI Gene")]
-=======
->>>>>>> 9f8f791a
 
     return df
 
@@ -636,14 +548,10 @@
         edge_attrs[Cons.EDGE_HASH] = edge_hash
         edge_data = g.get_edge_data(gene_node_label, annot_node_label)
         edge_data = {} if edge_data is None else edge_data
-<<<<<<< HEAD
-        node_exists = [x for x, y in edge_data.items() if y["attr_dict"]["edge_hash"] == edge_hash]
-=======
         node_exists = [
             x for x, y in edge_data.items() if y["attr_dict"][Cons.EDGE_HASH] == edge_hash
         ]
 
->>>>>>> 9f8f791a
         if len(node_exists) == 0:
             g.add_edge(
                 gene_node_label,
@@ -775,6 +683,7 @@
                     if any(c.get(Cons.KEGG_IDENTIFIER) == compound_id for c in pathway_compounds):
                         add_kegg_compounds_subgraph(g, pathway_id, compounds_list, combined_df)
 
+
 def add_gprofiler_gene_HP_subgraph(g, gene_node_label, annot_list):
     """Construct part of the graph by linking the gene to pathways from WikiPathways.
 
@@ -1187,7 +1096,6 @@
         annot_node_attrs["significant"] = annot["significant"]
 
         g.add_node(annot_node_label, attr_dict=annot_node_attrs)
-
 
         edge_attrs = GENE_PATHWAY_EDGE_ATTRS.copy()
         edge_attrs["datasource"] = annot["datasource"]
@@ -1914,20 +1822,11 @@
     """
     gene_node_label = row[Cons.IDENTIFIER_COL]
     gene_node_attrs = {
-<<<<<<< HEAD
-        "datasource": BRIDGEDB,
-        row["identifier.source"]: row["identifier"],
-        "id": row["target"],
-        "name": row["GENE_SYMBOL_dea"] if "GENE_SYMBOL_dea" in row else "identifier",
-        "labels": GENE_NODE_LABELS,
-        row["target.source"]: row["target"],
-=======
         Cons.DATASOURCE: Cons.BRIDGEDB,
         Cons.NAME: f"{row[Cons.IDENTIFIER_SOURCE_COL]}:{row[Cons.IDENTIFIER_COL]}",
         Cons.ID: f"{row[Cons.TARGET_SOURCE_COL]}:{row[Cons.TARGET_COL]}",
         Cons.LABEL: Cons.GENE_NODE_LABEL,
         row[Cons.TARGET_SOURCE_COL]: row[Cons.TARGET_COL],
->>>>>>> 9f8f791a
     }
     if "is_tf" in row:
         gene_node_attrs["is_tf"] = row["is_tf"]
@@ -1972,18 +1871,10 @@
     :param func_dict: dictionary of subgraph function.
     """
     for annot_key in func_dict:
-<<<<<<< HEAD
-        if annot_key in row:
-            annot_list = row[annot_key]
-            if not isinstance(annot_list, list):
-                annot_list = []
-            func_dict[annot_key](g, gene_node_label, annot_list)
-=======
         if annot_key not in row:
             continue
 
         annot_list = row[annot_key]
->>>>>>> 9f8f791a
 
         if isinstance(annot_list, np.ndarray):
             annot_list = annot_list.tolist()
@@ -2186,6 +2077,17 @@
         Cons.INTACT_COMPOUND_INTERACT_COL: add_intact_compound_interactions_subgraph,
         Cons.STRING_INTERACT_COL: add_stringdb_ppi_subgraph,
         # Cons.WIKIDATA_CC_COL: add_wikidata_gene_cc_subgraph,  # TODO: add this
+        f"{Cons.GPROFILER}_wp": add_gprofiler_gene_wikipathway_subgraph,
+        f"{Cons.GPROFILER}_hp": add_gprofiler_gene_HP_subgraph,
+        f"{Cons.GPROFILER}_hpa": add_gprofiler_gene_HPA_subgraph,
+        f"{Cons.GPROFILER}_kegg": add_gprofiler_gene_KEGG_subgraph,
+        f"{Cons.GPROFILER}_mirna": add_gprofiler_gene_MIRNA_subgraph,
+        f"{Cons.GPROFILER}_reac": add_gprofiler_gene_REAC_subgraph,
+        f"{Cons.GPROFILER}_tf": add_gprofiler_gene_TF_subgraph,
+        f"{Cons.GPROFILER}_go:bp": add_gprofiler_gene_GO_BP_subgraph,
+        f"{Cons.GPROFILER}_go:cc": add_gprofiler_gene_GO_CC_subgraph,
+        f"{Cons.GPROFILER}_go:mf": add_gprofiler_gene_GO_MF_subgraph,
+        Cons.MITOCARTA: add_mitocarta_gene_mito_subgraph,
     }
 
     if homolog_df_list is not None:
@@ -2234,65 +2136,15 @@
     disease_compound=None,
     pathway_compound=None,
     homolog_df_list=None,
-<<<<<<< HEAD
-) -> nx.MultiDiGraph:
-    """Construct a NetWorkX graph from a Pandas DataFrame of genes and their multi-source annotations.
-
-    :param combined_df: the input DataFrame to be converted into a graph.
-    :param disease_compound: the input DataFrame containing disease-compound relationships.
-    :param pathway_compound: the input DataFrame containing pathway-compound relationships from KEGG.
-    :param homolog_df_list: a list of DataFrame generated by querying homologs.
-    :returns: a NetworkX MultiDiGraph
-    """
-    g = nx.MultiDiGraph()
-    # combined_df = combined_df[(combined_df["target.source"] == "NCBI Gene")]
-=======
 ):
     """Build a gene-based graph."""
     combined_df = combined_df[(combined_df["target.source"] == "Ensembl")]
->>>>>>> 9f8f791a
 
     dea_columns = [c for c in combined_df.columns if c.endswith("_dea")]
 
     func_dict = {
-<<<<<<< HEAD
-        BGEE_GENE_EXPRESSION_LEVELS_COL: add_gene_bgee_subgraph,
-        DISGENET_DISEASE_COL: add_disgenet_gene_disease_subgraph,
-        LITERATURE_DISEASE_COL: add_literature_gene_disease_subgraph,
-        MINERVA: add_minerva_gene_pathway_subgraph,
-        WIKIPATHWAYS: add_wikipathways_gene_pathway_subgraph,
-        KEGG_COL: add_kegg_gene_pathway_subgraph,
-        OPENTARGETS_REACTOME_COL: add_opentargets_gene_reactome_pathway_subgraph,
-        OPENTARGETS_GO_COL: add_opentargets_gene_go_subgraph,
-        OPENTARGETS_GENE_COMPOUND_COL: add_opentargets_gene_compound_subgraph,
-        MOLMEDB_PROTEIN_COMPOUND_COL: add_molmedb_gene_inhibitor_subgraph,
-        PUBCHEM_COMPOUND_ASSAYS_COL: add_pubchem_assay_subgraph,
-        ENSEMBL_HOMOLOG_COL: add_ensembl_homolog_subgraph,
-        f"{GPROFILER}_wp": add_gprofiler_gene_wikipathway_subgraph,
-        f"{GPROFILER}_hp": add_gprofiler_gene_HP_subgraph,
-        f"{GPROFILER}_hpa": add_gprofiler_gene_HPA_subgraph,
-        f"{GPROFILER}_kegg": add_gprofiler_gene_KEGG_subgraph,
-        f"{GPROFILER}_mirna": add_gprofiler_gene_MIRNA_subgraph,
-        f"{GPROFILER}_reac": add_gprofiler_gene_REAC_subgraph,
-        f"{GPROFILER}_tf": add_gprofiler_gene_TF_subgraph,
-        f"{GPROFILER}_go:bp": add_gprofiler_gene_GO_BP_subgraph,
-        f"{GPROFILER}_go:cc": add_gprofiler_gene_GO_CC_subgraph,
-        f"{GPROFILER}_go:mf": add_gprofiler_gene_GO_MF_subgraph,
-        MITOCARTA: add_mitocarta_gene_mito_subgraph,
-    }
-=======
         Cons.MOLMEDB_COMPOUND_PROTEIN_COL: add_molmedb_compound_gene_subgraph,
     }  # type: ignore
->>>>>>> 9f8f791a
-
-    for _i, row in tqdm(combined_df.iterrows(), total=combined_df.shape[0], desc="Building graph"):
-        if pd.isna(row["identifier"]) or pd.isna(row["target"]):
-            continue
-        gene_node_label = add_gene_node(g, row, dea_columns)
-        process_annotations(g, gene_node_label, row, func_dict)
-        process_ppi(g, gene_node_label, row)
-        process_tf_target(g, gene_node_label, row)
-
 
     if homolog_df_list is not None:
         process_homologs(g, combined_df, homolog_df_list, func_dict, dea_columns)
@@ -2323,52 +2175,6 @@
     return g
 
 
-<<<<<<< HEAD
-def save_graph(
-    combined_df: pd.DataFrame,
-    combined_metadata: Dict[Any, Any],
-    disease_compound: pd.DataFrame = None,
-    graph_name: str = "combined",
-    graph_dir: str = "examples/usecases/",
-):
-    """Save the graph to a file.
-
-    :param combined_df: the input DataFrame to be converted into a graph.
-    :param combined_metadata: the metadata of the graph.
-    :param disease_compound: the input DataFrame containing disease-compound relationships.
-    :param graph_name: the name of the graph.
-    :param graph_dir: the directory to save the graph.
-    :returns: a NetworkX MultiDiGraph
-
-    """
-    graph_path = f"{graph_dir}/{graph_name}"
-    os.makedirs(graph_path, exist_ok=True)
-
-    df_path = f"{graph_path}/{graph_name}_df.pkl"
-    metadata_path = f"{graph_path}/{graph_name}_metadata.pkl"
-    graph_path_pickle = f"{graph_path}/{graph_name}_graph.pkl"
-    graph_path_gml = f"{graph_path}/{graph_name}_graph.gml"
-
-    # Save the combined DataFrame
-    combined_df.to_pickle(df_path)
-    logger.warning(f"Combined DataFrame saved in {df_path}")
-
-    # Save the metadata
-    with open(metadata_path, "wb") as file:
-        pickle.dump(combined_metadata, file)
-    logger.warning(f"Metadata saved in {metadata_path}")
-
-    # Save the graph
-    g = build_networkx_graph(combined_df, disease_compound)
-    logger.warning("Graph is built successfully")
-
-    with open(graph_path_pickle, "wb") as f:
-        pickle.dump(g, f)
-    nx.write_gml(g, graph_path_gml)
-    logger.warning(f"Graph saved in {graph_path_pickle} and {graph_path_gml}")
-
-    return g
-=======
 def build_networkx_graph(
     combined_df: pd.DataFrame,
     disease_compound=None,
@@ -2397,5 +2203,4 @@
             g, combined_df, disease_compound, pathway_compound, homolog_df_list
         )
     else:
-        raise ValueError(f"Unsupported target type: {main_target_type}")
->>>>>>> 9f8f791a
+        raise ValueError(f"Unsupported target type: {main_target_type}")