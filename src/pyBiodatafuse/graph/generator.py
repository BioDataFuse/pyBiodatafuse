# coding: utf-8

"""Python module to construct a NetworkX graph from the annotated data frame."""

import json
import os
import pickle
from logging import Logger
from typing import Any, Dict

import networkx as nx
import pandas as pd
from tqdm import tqdm

from pyBiodatafuse.constants import (
    BGEE,
    BGEE_ANATOMICAL_NODE_ATTRS,
    BGEE_ANATOMICAL_NODE_MAIN_LABEL,
    BGEE_EDGE_ATTRS,
    BGEE_GENE_ANATOMICAL_EDGE_LABEL,
    BGEE_GENE_EXPRESSION_LEVELS_COL,
    BRIDGEDB,
    COMPOUND_NODE_MAIN_LABEL,
    COMPOUND_SIDE_EFFECT_EDGE_ATTRS,
    COMPOUND_SIDE_EFFECT_EDGE_LABEL,
    DISEASE_NODE_MAIN_LABEL,
    DISGENET_DISEASE_COL,
    DISGENET_DISEASE_NODE_ATTRS,
    DISGENET_EDGE_ATTRS,
    ENSEMBL_HOMOLOG_COL,
    ENSEMBL_HOMOLOG_EDGE_ATTRS,
    ENSEMBL_HOMOLOG_EDGE_LABEL,
    ENSEMBL_HOMOLOG_MAIN_LABEL,
    ENSEMBL_HOMOLOG_NODE_ATTRS,
    GENE_DISEASE_EDGE_LABEL,
    GENE_GO_EDGE_ATTRS,
    GENE_GO_EDGE_LABEL,
    GENE_NODE_LABELS,
    GENE_PATHWAY_EDGE_ATTRS,
    GENE_PATHWAY_EDGE_LABEL,
    GO_BP_NODE_LABELS,
    GO_CC_NODE_LABELS,
    GO_MF_NODE_LABELS,
    GO_NODE_ATTRS,
    GO_NODE_MAIN_LABEL,
<<<<<<< HEAD
    GPROFILER,
=======
    HOMOLOG_NODE_LABELS,
    KEGG,
    KEGG_COL,
    KEGG_COMPOUND_COL,
    KEGG_COMPOUND_EDGE_ATTRS,
    KEGG_COMPOUND_EDGE_LABEL,
    KEGG_COMPOUND_NODE_ATTRS,
    KEGG_COMPOUND_NODE_MAIN_LABEL,
>>>>>>> dfae60ee
    LITERATURE_DISEASE_COL,
    LITERATURE_DISEASE_EDGE_ATTRS,
    LITERATURE_DISEASE_NODE_ATTRS,
    LITERATURE_NODE_MAIN_LABEL,
    MINERVA,
    MITOCARTA,
    MOLMEDB_COMPOUND_NODE_ATTRS,
    MOLMEDB_PROTEIN_COMPOUND_COL,
    MOLMEDB_PROTEIN_COMPOUND_EDGE_ATTRS,
    MOLMEDB_PROTEIN_COMPOUND_EDGE_LABEL,
    OPENTARGETS,
    OPENTARGETS_COMPOUND_NODE_ATTRS,
    OPENTARGETS_DISEASE_COMPOUND_COL,
    OPENTARGETS_DISEASE_COMPOUND_EDGE_ATTRS,
    OPENTARGETS_GENE_COMPOUND_COL,
    OPENTARGETS_GENE_COMPOUND_EDGE_ATTRS,
    OPENTARGETS_GO_COL,
    OPENTARGETS_REACTOME_COL,
    PATHWAY_NODE_ATTRS,
    PATHWAY_NODE_MAIN_LABEL,
    PUBCHEM_COMPOUND_ASSAYS_COL,
    PUBCHEM_COMPOUND_NODE_ATTRS,
    PUBCHEM_GENE_COMPOUND_EDGE_ATTRS,
    SIDE_EFFECT_NODE_ATTRS,
    SIDE_EFFECT_NODE_MAIN_LABEL,
    STRING_PPI_COL,
    STRING_PPI_EDGE_ATTRS,
    STRING_PPI_EDGE_LABEL,
    STRING_PPI_EDGE_MAIN_LABEL,
    TFLINK,
    WIKIPATHWAYS,
)

logger = Logger(__name__)


def load_dataframe_from_pickle(pickle_path: str) -> pd.DataFrame:
    """Load a previously annotated DataFrame from a pickle file.

    :param pickle_path: the path to a previously obtained annotation DataFrame dumped as a pickle file.
    :returns: a Pandas DataFrame.
    """
    with open(pickle_path, "rb") as rin:
        df = pickle.load(rin)
        # df = df[(df["target.source"] == "NCBI Gene")]

    return df


def merge_node(g, node_label, node_attrs):
    """Merge the attr_dict of a newly added node to the graph on duplication, otherwise, add the new node.

    :param g: the graph to which the node will be added.
    :param node_label: node label.
    :param node_attrs: dictionary of node attributes.
    """
    if node_label not in g.nodes():
        g.add_node(node_label, attr_dict=node_attrs)
    else:
        if "attr_dict" in g.nodes[node_label]:
            for k, v in node_attrs.items():
                if k in g.nodes[node_label]["attr_dict"]:
                    if g.nodes[node_label]["attr_dict"][k] is not None:
                        if isinstance(v, str):
                            v_list = g.nodes[node_label]["attr_dict"][k].split("|")
                            v_list.append(v)
                            g.nodes[node_label]["attr_dict"][k] = "|".join(list(set(v_list)))
                    else:
                        g.nodes[node_label]["attr_dict"][k] = v
                else:
                    g.nodes[node_label]["attr_dict"][k] = v
        else:
            g.add_node(node_label, attr_dict=node_attrs)


def add_gene_bgee_subgraph(g, gene_node_label, annot_list):
    """Construct part of the graph by linking the gene to a list of anatomical entities.

    :param g: the input graph to extend with new nodes and edges.
    :param gene_node_label: the gene node to be linked to annotation entities.
    :param annot_list: list of anatomical entities from Bgee with gene expression levels.
    :returns: a NetworkX MultiDiGraph
    """
    for annot in annot_list:
        if pd.isna(annot["anatomical_entity_name"]):
            continue
        annot_node_label = annot[BGEE_ANATOMICAL_NODE_MAIN_LABEL]
        annot_node_attrs = BGEE_ANATOMICAL_NODE_ATTRS.copy()
        annot_node_attrs["name"] = annot["anatomical_entity_name"]
        annot_node_attrs["id"] = annot["anatomical_entity_id"]

        g.add_node(annot_node_label, attr_dict=annot_node_attrs)

        edge_attrs = BGEE_EDGE_ATTRS.copy()
        if not pd.isna(annot["confidence_level_id"]):
            edge_attrs["confidence_level_name"] = annot["confidence_level_name"]
            edge_attrs["confidence_level_id"] = annot["confidence_level_id"]
        if not pd.isna(annot["expression_level"]):
            edge_attrs["expression_level"] = annot["expression_level"]
        if not pd.isna(annot["developmental_stage_name"]):
            edge_attrs["developmental_stage_name"] = annot["developmental_stage_name"]
        if not pd.isna(annot["developmental_stage_id"]):
            edge_attrs["developmental_stage_id"] = annot["developmental_stage_id"]

        edge_hash = hash(frozenset(edge_attrs.items()))
        edge_attrs["edge_hash"] = edge_hash
        edge_data = g.get_edge_data(gene_node_label, annot_node_label)
        edge_data = {} if edge_data is None else edge_data
        node_exists = [x for x, y in edge_data.items() if y["attr_dict"]["edge_hash"] == edge_hash]

        if len(node_exists) == 0:
            g.add_edge(
                gene_node_label,
                annot_node_label,
                label=BGEE_GENE_ANATOMICAL_EDGE_LABEL,
                attr_dict=edge_attrs,
            )

    return g


def add_disgenet_gene_disease_subgraph(g, gene_node_label, annot_list):
    """Construct part of the graph by linking the gene to diseases.

    :param g: the input graph to extend with new nodes and edges.
    :param gene_node_label: the gene node to be linked to diseases.
    :param annot_list: list of diseases from DisGeNET.
    :returns: a NetworkX MultiDiGraph
    """
    for annot in annot_list:
        if not pd.isna(annot["disease_name"]):
            annot_node_label = annot[DISEASE_NODE_MAIN_LABEL]
            annot_node_attrs = DISGENET_DISEASE_NODE_ATTRS.copy()
            annot_node_attrs["name"] = annot["disease_name"]
            annot_node_attrs["id"] = annot["UMLS"]

            if not pd.isna(annot["HPO"]):
                annot_node_attrs["HPO"] = annot["HPO"]
            if not pd.isna(annot["NCI"]):
                annot_node_attrs["NCI"] = annot["NCI"]
            if not pd.isna(annot["OMIM"]):
                annot_node_attrs["OMIM"] = annot["OMIM"]
            if not pd.isna(annot["MONDO"]):
                annot_node_attrs["MONDO"] = annot["MONDO"]
            if not pd.isna(annot["ORDO"]):
                annot_node_attrs["ORDO"] = annot["ORDO"]
            if not pd.isna(annot["EFO"]):
                annot_node_attrs["EFO"] = annot["EFO"]
            if not pd.isna(annot["DO"]):
                annot_node_attrs["DO"] = annot["DO"]
            if not pd.isna(annot["MESH"]):
                annot_node_attrs["MESH"] = annot["MESH"]
            if not pd.isna(annot["UMLS"]):
                annot_node_attrs["UMLS"] = annot["UMLS"]
            if not pd.isna(annot["disease_type"]):
                annot_node_attrs["disease_type"] = annot["disease_type"]
            if not pd.isna(annot["disease_umlscui"]):
                annot_node_attrs["disease_umlscui"] = annot["disease_umlscui"]

            g.add_node(annot_node_label, attr_dict=annot_node_attrs)

            edge_attrs = DISGENET_EDGE_ATTRS.copy()
            edge_attrs["score"] = annot["score"]

            if not pd.isna(annot["ei"]):
                edge_attrs["ei"] = annot["ei"]
            if not pd.isna(annot["el"]):
                edge_attrs["el"] = annot["el"]

            edge_hash = hash(frozenset(edge_attrs.items()))
            edge_attrs["edge_hash"] = edge_hash
            edge_data = g.get_edge_data(gene_node_label, annot_node_label)
            edge_data = {} if edge_data is None else edge_data
            node_exists = [
                x for x, y in edge_data.items() if y["attr_dict"]["edge_hash"] == edge_hash
            ]

            if len(node_exists) == 0:
                g.add_edge(
                    gene_node_label,
                    annot_node_label,
                    label=GENE_DISEASE_EDGE_LABEL,
                    attr_dict=edge_attrs,
                )

    return g


def add_literature_gene_disease_subgraph(g, gene_node_label, annot_list):
    """Construct part of the graph by linking the gene to diseases form literature.

    :param g: the input graph to extend with new nodes and edges.
    :param gene_node_label: the gene node to be linked to diseases.
    :param annot_list: list of diseases from DisGeNET.
    :returns: a NetworkX MultiDiGraph
    """
    for annot in annot_list:
        if pd.isna(annot["disease_name"]):
            continue
        annot_node_label = annot[LITERATURE_NODE_MAIN_LABEL]
        annot_node_attrs = LITERATURE_DISEASE_NODE_ATTRS.copy()
        annot_node_attrs["datasource"] = annot["source"]
        annot_node_attrs["name"] = annot["disease_name"]
        annot_node_attrs["id"] = annot["UMLS"]
        annot_node_attrs["UMLS"] = annot["UMLS"]
        annot_node_attrs["MONDO"] = annot["MONDO"]

        g.add_node(annot_node_label, attr_dict=annot_node_attrs)

        edge_attrs = LITERATURE_DISEASE_EDGE_ATTRS.copy()
        edge_attrs["datasource"] = annot["source"]

        edge_hash = hash(frozenset(edge_attrs.items()))
        edge_attrs["edge_hash"] = edge_hash
        edge_data = g.get_edge_data(gene_node_label, annot_node_label)
        edge_data = {} if edge_data is None else edge_data
        node_exists = [x for x, y in edge_data.items() if y["attr_dict"]["edge_hash"] == edge_hash]

        if len(node_exists) == 0:
            g.add_edge(
                gene_node_label,
                annot_node_label,
                label=GENE_DISEASE_EDGE_LABEL,
                attr_dict=edge_attrs,
            )

    return g


# TODO: The disease annotations are not curated and will be used again when the OpenTarget annotation improves.
# def add_opentargets_gene_disease_subgraph(g, gene_node_label, annot_list):  # TODO: should be updated
#     """Construct part of the graph by linking the gene to a list of annotation entities (disease, compound ..etc).

#     :param g: the input graph to extend with new nodes and edges.
#     :param gene_node_label: the gene node to be linked to annotation entities.
#     :param annot_list: list of annotations from a specific source (e.g. DisGeNET, WikiPathways ..etc).
#     :returns: a NetworkX MultiDiGraph
#     """
#     for annot in annot_list:
#         if not pd.isna(annot["disease_name"]):
#             annot_node_label = annot[DISEASE_NODE_MAIN_LABEL]
#             annot_node_attrs = OPENTARGETS_DISEASE_NODE_ATTRS.copy()
#             annot_node_attrs["name"] = annot["disease_name"]
#             annot_node_attrs["id"] = annot["disease_id"]
#             annot_node_attrs["therapeutic_areas"] = annot["therapeutic_areas"]

#             # g.add_node(annot_node_label, attr_dict=annot_node_attrs)
#             merge_node(g, annot_node_label, annot_node_attrs)

#             edge_attrs = OPENTARGETS_DISEASE_EDGE_ATTRS

#             edge_hash = hash(frozenset(edge_attrs.items()))
#             edge_attrs["edge_hash"] = edge_hash
#             edge_data = g.get_edge_data(gene_node_label, annot_node_label)
#             edge_data = {} if edge_data is None else edge_data
#             node_exists = [
#                 x for x, y in edge_data.items() if y["attr_dict"]["edge_hash"] == edge_hash
#             ]

#             if len(node_exists) == 0:
#                 g.add_edge(
#                     gene_node_label,
#                     annot_node_label,
#                     label=OPENTARGETS_GENE_DISEASE_EDGE_LABEL,
#                     attr_dict=edge_attrs,
#                 )

#     return g


def add_minerva_gene_pathway_subgraph(g, gene_node_label, annot_list):
    """Construct part of the graph by linking the gene to MINERVA pathways.

    :param g: the input graph to extend with new nodes and edges.
    :param gene_node_label: the gene node to be linked to MINERVA pathways.
    :param annot_list: list of MINERVA pathways from MINERVA.
    :returns: a NetworkX MultiDiGraph
    """
    for annot in annot_list:
        if pd.isna(annot.get("pathway_label")):
            continue

        annot_node_label = annot[PATHWAY_NODE_MAIN_LABEL]
        annot_node_attrs = PATHWAY_NODE_ATTRS.copy()
        annot_node_attrs["datasource"] = MINERVA
        annot_node_attrs["name"] = annot["pathway_label"]
        annot_node_attrs["id"] = annot["pathway_id"]
        annot_node_attrs["gene_count"] = annot["pathway_gene_count"]

        g.add_node(annot_node_label, attr_dict=annot_node_attrs)

        edge_attrs = GENE_PATHWAY_EDGE_ATTRS.copy()
        edge_attrs["datasource"] = MINERVA

        edge_hash = hash(frozenset(edge_attrs.items()))
        edge_attrs["edge_hash"] = edge_hash
        edge_data = g.get_edge_data(gene_node_label, annot_node_label)
        edge_data = {} if edge_data is None else edge_data
        node_exists = [x for x, y in edge_data.items() if y["attr_dict"]["edge_hash"] == edge_hash]

        if len(node_exists) == 0:
            g.add_edge(
                gene_node_label,
                annot_node_label,
                label=GENE_PATHWAY_EDGE_LABEL,
                attr_dict=edge_attrs,
            )

    return g


def add_wikipathways_gene_pathway_subgraph(g, gene_node_label, annot_list):
    """Construct part of the graph by linking the gene to pathways from WikiPathways.

    :param g: the input graph to extend with new nodes and edges.
    :param gene_node_label: the gene node to be linked to pathways from WikiPathways.
    :param annot_list: list of pathways from WikiPathways.
    :returns: a NetworkX MultiDiGraph
    """
    for annot in annot_list:
        if pd.isna(annot["pathway_label"]):
            continue

        annot_node_label = annot[PATHWAY_NODE_MAIN_LABEL]
        annot_node_attrs = PATHWAY_NODE_ATTRS.copy()
        annot_node_attrs["datasource"] = WIKIPATHWAYS
        annot_node_attrs["name"] = annot["pathway_label"]
        annot_node_attrs["id"] = annot["pathway_id"]
        annot_node_attrs["gene_count"] = annot["pathway_gene_count"]

        g.add_node(annot_node_label, attr_dict=annot_node_attrs)

        edge_attrs = GENE_PATHWAY_EDGE_ATTRS.copy()
        edge_attrs["datasource"] = WIKIPATHWAYS

        edge_hash = hash(frozenset(edge_attrs.items()))
        edge_attrs["edge_hash"] = edge_hash
        edge_data = g.get_edge_data(gene_node_label, annot_node_label)
        edge_data = {} if edge_data is None else edge_data
        node_exists = [x for x, y in edge_data.items() if y["attr_dict"]["edge_hash"] == edge_hash]

        if len(node_exists) == 0:
            g.add_edge(
                gene_node_label,
                annot_node_label,
                label=GENE_PATHWAY_EDGE_LABEL,
                attr_dict=edge_attrs,
            )

    return g


<<<<<<< HEAD
def add_gprofiler_gene_wikipathway_subgraph(g, gene_node_label, annot_list):
    """Construct part of the graph by linking the gene to pathways from WikiPathways.

    :param g: the input graph to extend with new nodes and edges.
    :param gene_node_label: the gene node to be linked to pathways from WikiPathways.
    :param annot_list: list of pathways from WikiPathways.
    :returns: a NetworkX MultiDiGraph
    """
    for annot in annot_list:
        if pd.isna(annot["name"]):
=======
def add_kegg_gene_pathway_subgraph(g, gene_node_label, annot_list):
    """Construct part of the graph by linking the gene to pathways from KEGG.

    :param g: the input graph to extend with new nodes and edges.
    :param gene_node_label: the gene node to be linked to pathways from KEGG.
    :param annot_list: list of pathways from KEGG.
    :returns: a NetworkX MultiDiGraph
    """
    for annot in annot_list:
        if pd.isna(annot.get("pathway_label")):
>>>>>>> dfae60ee
            continue

        annot_node_label = annot[PATHWAY_NODE_MAIN_LABEL]
        annot_node_attrs = PATHWAY_NODE_ATTRS.copy()
<<<<<<< HEAD
        annot_node_attrs["datasource"] = annot["datasource"]
        annot_node_attrs["pathway_type"] = "WikiPathways"
        annot_node_attrs["name"] = annot["name"]
        annot_node_attrs["id"] = annot["id"]
        annot_node_attrs["gene_count"] = annot["term_size"]
        annot_node_attrs["p_value"] = annot["p_value"]
        annot_node_attrs["significant"] = annot["significant"]

        g.add_node(annot_node_label, attr_dict=annot_node_attrs)

        edge_attrs = GENE_PATHWAY_EDGE_ATTRS.copy()
        edge_attrs["datasource"] = annot["datasource"]
=======
        annot_node_attrs["datasource"] = KEGG
        annot_node_attrs["name"] = annot["pathway_label"]
        annot_node_attrs["id"] = annot["pathway_id"]
        annot_node_attrs["gene_count"] = annot["gene_count"]

        # g.add_node(annot_node_label, attr_dict=annot_node_attrs)
        merge_node(g, annot_node_label, annot_node_attrs)

        edge_attrs = GENE_PATHWAY_EDGE_ATTRS.copy()
        edge_attrs["datasource"] = KEGG
>>>>>>> dfae60ee

        edge_hash = hash(frozenset(edge_attrs.items()))
        edge_attrs["edge_hash"] = edge_hash
        edge_data = g.get_edge_data(gene_node_label, annot_node_label)
        edge_data = {} if edge_data is None else edge_data
        node_exists = [x for x, y in edge_data.items() if y["attr_dict"]["edge_hash"] == edge_hash]
<<<<<<< HEAD
        if len(node_exists) == 0:
            g.add_edge(
                gene_node_label,
                annot_node_label,
                label=GENE_PATHWAY_EDGE_LABEL,
                attr_dict=edge_attrs,
            )

    return g


def add_gprofiler_gene_HP_subgraph(g, gene_node_label, annot_list):
    """Construct part of the graph by linking the gene to pathways from WikiPathways.

    :param g: the input graph to extend with new nodes and edges.
    :param gene_node_label: the gene node to be linked to pathways from WikiPathways.
    :param annot_list: list of pathways from WikiPathways.
    :returns: a NetworkX MultiDiGraph
    """
    for annot in annot_list:
        if pd.isna(annot["name"]):
            continue

        annot_node_label = annot["id"]
        annot_node_attrs = PATHWAY_NODE_ATTRS.copy()
        annot_node_attrs["datasource"] = annot["datasource"]
        annot_node_attrs["name"] = annot["name"]
        annot_node_attrs["id"] = annot["id"]
        annot_node_attrs["gene_count"] = annot["term_size"]
        annot_node_attrs["p_value"] = annot["p_value"]
        annot_node_attrs["significant"] = annot["significant"]
        annot_node_attrs["labels"] = "HP"

        g.add_node(annot_node_label, attr_dict=annot_node_attrs)

        edge_attrs = GENE_PATHWAY_EDGE_ATTRS.copy()
        edge_attrs["datasource"] = annot["datasource"]
        edge_attrs["label"] = "linked_to"
        edge_hash = hash(frozenset(edge_attrs.items()))
        edge_attrs["edge_hash"] = edge_hash
        edge_data = g.get_edge_data(gene_node_label, annot_node_label)
        edge_data = {} if edge_data is None else edge_data
        node_exists = [x for x, y in edge_data.items() if y["attr_dict"]["edge_hash"] == edge_hash]
        if len(node_exists) == 0:
            g.add_edge(
                gene_node_label,
                annot_node_label,
                label=GENE_PATHWAY_EDGE_LABEL,
                attr_dict=edge_attrs,
            )

    return g


def add_gprofiler_gene_HPA_subgraph(g, gene_node_label, annot_list):
    """Construct part of the graph by linking the gene to pathways from WikiPathways.

    :param g: the input graph to extend with new nodes and edges.
    :param gene_node_label: the gene node to be linked to pathways from WikiPathways.
    :param annot_list: list of pathways from WikiPathways.
    :returns: a NetworkX MultiDiGraph
    """
    for annot in annot_list:
        if pd.isna(annot["name"]):
            continue

        annot_node_label = annot["id"]
        annot_node_attrs = PATHWAY_NODE_ATTRS.copy()
        annot_node_attrs["datasource"] = annot["datasource"]
        annot_node_attrs["name"] = annot["name"]
        annot_node_attrs["id"] = annot["id"]
        annot_node_attrs["gene_count"] = annot["term_size"]
        annot_node_attrs["p_value"] = annot["p_value"]
        annot_node_attrs["significant"] = annot["significant"]
        annot_node_attrs["labels"] = "HPA"

        g.add_node(annot_node_label, attr_dict=annot_node_attrs)

        edge_attrs = GENE_PATHWAY_EDGE_ATTRS.copy()
        edge_attrs["datasource"] = annot["datasource"]
        edge_attrs["label"] = "expressed_in"

        edge_hash = hash(frozenset(edge_attrs.items()))
        edge_attrs["edge_hash"] = edge_hash
        edge_data = g.get_edge_data(gene_node_label, annot_node_label)
        edge_data = {} if edge_data is None else edge_data
        node_exists = [x for x, y in edge_data.items() if y["attr_dict"]["edge_hash"] == edge_hash]
        if len(node_exists) == 0:
            g.add_edge(
                gene_node_label,
                annot_node_label,
                label=GENE_PATHWAY_EDGE_LABEL,
                attr_dict=edge_attrs,
            )

    return g


def add_gprofiler_gene_KEGG_subgraph(g, gene_node_label, annot_list):
    """Construct part of the graph by linking the gene to pathways from WikiPathways.

    :param g: the input graph to extend with new nodes and edges.
    :param gene_node_label: the gene node to be linked to pathways from WikiPathways.
    :param annot_list: list of pathways from WikiPathways.
    :returns: a NetworkX MultiDiGraph
    """
    for annot in annot_list:
        if pd.isna(annot["name"]):
            continue

        annot_node_label = annot["id"]
        annot_node_attrs = PATHWAY_NODE_ATTRS.copy()
        annot_node_attrs["datasource"] = annot["datasource"]
        annot_node_attrs["pathway_type"] = "KEGG"
        annot_node_attrs["name"] = annot["name"]
        annot_node_attrs["id"] = annot["id"]
        annot_node_attrs["gene_count"] = annot["term_size"]
        annot_node_attrs["p_value"] = annot["p_value"]
        annot_node_attrs["significant"] = annot["significant"]

        g.add_node(annot_node_label, attr_dict=annot_node_attrs)

        edge_attrs = GENE_PATHWAY_EDGE_ATTRS.copy()
        edge_attrs["datasource"] = annot["datasource"]

        edge_hash = hash(frozenset(edge_attrs.items()))
        edge_attrs["edge_hash"] = edge_hash
        edge_data = g.get_edge_data(gene_node_label, annot_node_label)
        edge_data = {} if edge_data is None else edge_data
        node_exists = [x for x, y in edge_data.items() if y["attr_dict"]["edge_hash"] == edge_hash]
        if len(node_exists) == 0:
            g.add_edge(
                gene_node_label,
                annot_node_label,
                label=GENE_PATHWAY_EDGE_LABEL,
                attr_dict=edge_attrs,
            )

    return g


def add_gprofiler_gene_MIRNA_subgraph(g, gene_node_label, annot_list):
    """Construct part of the graph by linking the gene to pathways from WikiPathways.

    :param g: the input graph to extend with new nodes and edges.
    :param gene_node_label: the gene node to be linked to pathways from WikiPathways.
    :param annot_list: list of pathways from WikiPathways.
    :returns: a NetworkX MultiDiGraph
    """
    for annot in annot_list:
        if pd.isna(annot["name"]):
            continue

        annot_node_label = annot["id"]
        annot_node_attrs = PATHWAY_NODE_ATTRS.copy()
        annot_node_attrs["datasource"] = annot["datasource"]
        annot_node_attrs["name"] = annot["name"]
        annot_node_attrs["id"] = annot["id"]
        annot_node_attrs["gene_count"] = annot["term_size"]
        annot_node_attrs["p_value"] = annot["p_value"]
        annot_node_attrs["significant"] = annot["significant"]
        annot_node_attrs["labels"] = "MIRNA"

        g.add_node(annot_node_label, attr_dict=annot_node_attrs)

        edge_attrs = GENE_PATHWAY_EDGE_ATTRS.copy()
        edge_attrs["datasource"] = annot["datasource"]
        edge_attrs["label"] = "regulates"

        edge_hash = hash(frozenset(edge_attrs.items()))
        edge_attrs["edge_hash"] = edge_hash
        edge_data = g.get_edge_data(gene_node_label, annot_node_label)
        edge_data = {} if edge_data is None else edge_data
        node_exists = [x for x, y in edge_data.items() if y["attr_dict"]["edge_hash"] == edge_hash]
        if len(node_exists) == 0:
            g.add_edge(
                annot_node_label,
                gene_node_label,
                label=GENE_PATHWAY_EDGE_LABEL,
                attr_dict=edge_attrs,
            )

    return g


def add_gprofiler_gene_REAC_subgraph(g, gene_node_label, annot_list):
    """Construct part of the graph by linking the gene to pathways from WikiPathways.

    :param g: the input graph to extend with new nodes and edges.
    :param gene_node_label: the gene node to be linked to pathways from WikiPathways.
    :param annot_list: list of pathways from WikiPathways.
    :returns: a NetworkX MultiDiGraph
    """
    for annot in annot_list:
        if pd.isna(annot["name"]):
            continue

        annot_node_label = annot["id"]
        annot_node_attrs = PATHWAY_NODE_ATTRS.copy()
        annot_node_attrs["datasource"] = annot["datasource"]
        annot_node_attrs["pathway_type"] = "Reactome"
        annot_node_attrs["name"] = annot["name"]
        annot_node_attrs["id"] = annot["id"]
        annot_node_attrs["gene_count"] = annot["term_size"]
        annot_node_attrs["p_value"] = annot["p_value"]
        annot_node_attrs["significant"] = annot["significant"]

        g.add_node(annot_node_label, attr_dict=annot_node_attrs)

        edge_attrs = GENE_PATHWAY_EDGE_ATTRS.copy()
        edge_attrs["datasource"] = annot["datasource"]

        edge_hash = hash(frozenset(edge_attrs.items()))
        edge_attrs["edge_hash"] = edge_hash
        edge_data = g.get_edge_data(gene_node_label, annot_node_label)
        edge_data = {} if edge_data is None else edge_data
        node_exists = [x for x, y in edge_data.items() if y["attr_dict"]["edge_hash"] == edge_hash]
=======

>>>>>>> dfae60ee
        if len(node_exists) == 0:
            g.add_edge(
                gene_node_label,
                annot_node_label,
                label=GENE_PATHWAY_EDGE_LABEL,
                attr_dict=edge_attrs,
            )

    return g


<<<<<<< HEAD
def add_gprofiler_gene_TF_subgraph(g, gene_node_label, annot_list):
    """Construct part of the graph by linking the gene to pathways from WikiPathways.

    :param g: the input graph to extend with new nodes and edges.
    :param gene_node_label: the gene node to be linked to pathways from WikiPathways.
    :param annot_list: list of pathways from WikiPathways.
    :returns: a NetworkX MultiDiGraph
    """
    for annot in annot_list:
        if pd.isna(annot["name"]):
            continue

        annot_node_label = annot["id"]
        annot_node_attrs = PATHWAY_NODE_ATTRS.copy()
        annot_node_attrs["datasource"] = annot["datasource"]
        annot_node_attrs["name"] = annot["name"]
        annot_node_attrs["id"] = annot["id"]
        annot_node_attrs["gene_count"] = annot["term_size"]
        annot_node_attrs["p_value"] = annot["p_value"]
        annot_node_attrs["significant"] = annot["significant"]
        annot_node_attrs["labels"] = "TF"

        g.add_node(annot_node_label, attr_dict=annot_node_attrs)

        edge_attrs = GENE_PATHWAY_EDGE_ATTRS.copy()
        edge_attrs["datasource"] = annot["datasource"]
        edge_attrs["label"] = "regulated_by"

        edge_hash = hash(frozenset(edge_attrs.items()))
        edge_attrs["edge_hash"] = edge_hash
        edge_data = g.get_edge_data(gene_node_label, annot_node_label)
        edge_data = {} if edge_data is None else edge_data
        node_exists = [x for x, y in edge_data.items() if y["attr_dict"]["edge_hash"] == edge_hash]
        if len(node_exists) == 0:
            g.add_edge(
                gene_node_label,
                annot_node_label,
                label=GENE_PATHWAY_EDGE_LABEL,
                attr_dict=edge_attrs,
            )
=======
def add_kegg_compounds_subgraph(g, pathway_node_label, compounds_list, combined_df):
    """Construct part of the graph by linking the KEGG compound to its respective pathway.

    :param g: the input graph to extend with new nodes and edges.
    :param pathway_node_label: the pathway node to be linked to compound nodes.
    :param compounds_list: list of compounds from KEGG.
    :param combined_df: the combined dataframe.
    :returns: a NetworkX MultiDiGraph
    """
    for compound in compounds_list:
        if pd.isna(compound.get("name")):
            continue

        annot_node_label = compound["KEGG_identifier"]
        annot_node_attrs = KEGG_COMPOUND_NODE_ATTRS.copy()
        annot_node_attrs["id"] = compound["KEGG_identifier"]
        annot_node_attrs["label"] = compound["name"]

        merge_node(g, annot_node_label, annot_node_attrs)

        for _, path_row in combined_df.iterrows():
            pathways = path_row.get("KEGG_pathways", [])
            if isinstance(pathways, list) and pathways:
                for pathway in pathways:
                    if pathway_node_label == pathway.get("pathway_id", ""):
                        if "compounds" in pathway:
                            pathway_compounds = [
                                comp["KEGG_identifier"] for comp in pathway["compounds"]
                            ]
                            if compound["KEGG_identifier"] in pathway_compounds:
                                edge_attrs = KEGG_COMPOUND_EDGE_ATTRS.copy()
                                edge_hash = hash(frozenset(edge_attrs.items()))
                                edge_attrs["edge_hash"] = edge_hash
                                edge_data = g.get_edge_data(pathway_node_label, annot_node_label)
                                edge_data = {} if edge_data is None else edge_data
                                node_exists = [
                                    x
                                    for x, y in edge_data.items()
                                    if "attr_dict" in y
                                    and y["attr_dict"].get("edge_hash") == edge_hash
                                ]

                                if len(node_exists) == 0:
                                    g.add_edge(
                                        pathway_node_label,
                                        annot_node_label,
                                        label=KEGG_COMPOUND_EDGE_LABEL,
                                        attr_dict=edge_attrs,
                                    )
>>>>>>> dfae60ee

    return g


<<<<<<< HEAD
def add_gprofiler_gene_GO_MF_subgraph(g, gene_node_label, annot_list):
    """Construct part of the graph by linking the gene to pathways from WikiPathways.

    :param g: the input graph to extend with new nodes and edges.
    :param gene_node_label: the gene node to be linked to pathways from WikiPathways.
    :param annot_list: list of pathways from WikiPathways.
    :returns: a NetworkX MultiDiGraph
    """
    for annot in annot_list:
        if pd.isna(annot["name"]):
            continue

        annot_node_label = annot["id"]
        annot_node_attrs = PATHWAY_NODE_ATTRS.copy()
        annot_node_attrs["datasource"] = annot["datasource"]
        annot_node_attrs["name"] = annot["name"]
        annot_node_attrs["id"] = annot["id"]
        annot_node_attrs["gene_count"] = annot["term_size"]
        annot_node_attrs["p_value"] = annot["p_value"]
        annot_node_attrs["significant"] = annot["significant"]
        annot_node_attrs["labels"] = "Molecular_Function"

        g.add_node(annot_node_label, attr_dict=annot_node_attrs)

        edge_attrs = GENE_PATHWAY_EDGE_ATTRS.copy()
        edge_attrs["datasource"] = annot["datasource"]

        edge_hash = hash(frozenset(edge_attrs.items()))
        edge_attrs["edge_hash"] = edge_hash
        edge_data = g.get_edge_data(gene_node_label, annot_node_label)
        edge_data = {} if edge_data is None else edge_data
        node_exists = [x for x, y in edge_data.items() if y["attr_dict"]["edge_hash"] == edge_hash]
        if len(node_exists) == 0:
            g.add_edge(
                gene_node_label,
                annot_node_label,
                label=GENE_PATHWAY_EDGE_LABEL,
                attr_dict=edge_attrs,
            )

    return g


def add_gprofiler_gene_GO_CC_subgraph(g, gene_node_label, annot_list):
    """Construct part of the graph by linking the gene to pathways from WikiPathways.

    :param g: the input graph to extend with new nodes and edges.
    :param gene_node_label: the gene node to be linked to pathways from WikiPathways.
    :param annot_list: list of pathways from WikiPathways.
    :returns: a NetworkX MultiDiGraph
    """
    for annot in annot_list:
        if pd.isna(annot["name"]):
            continue

        annot_node_label = annot["id"]
        annot_node_attrs = PATHWAY_NODE_ATTRS.copy()
        annot_node_attrs["datasource"] = annot["datasource"]
        annot_node_attrs["name"] = annot["name"]
        annot_node_attrs["id"] = annot["id"]
        annot_node_attrs["gene_count"] = annot["term_size"]
        annot_node_attrs["p_value"] = annot["p_value"]
        annot_node_attrs["significant"] = annot["significant"]
        annot_node_attrs["labels"] = "Cellular_Component"

        g.add_node(annot_node_label, attr_dict=annot_node_attrs)

        edge_attrs = GENE_PATHWAY_EDGE_ATTRS.copy()
        edge_attrs["datasource"] = annot["datasource"]

        edge_hash = hash(frozenset(edge_attrs.items()))
        edge_attrs["edge_hash"] = edge_hash
        edge_data = g.get_edge_data(gene_node_label, annot_node_label)
        edge_data = {} if edge_data is None else edge_data
        node_exists = [x for x, y in edge_data.items() if y["attr_dict"]["edge_hash"] == edge_hash]
        if len(node_exists) == 0:
            g.add_edge(
                gene_node_label,
                annot_node_label,
                label=GENE_PATHWAY_EDGE_LABEL,
                attr_dict=edge_attrs,
            )

    return g


def add_gprofiler_gene_GO_BP_subgraph(g, gene_node_label, annot_list):
    """Construct part of the graph by linking the gene to pathways from WikiPathways.

    :param g: the input graph to extend with new nodes and edges.
    :param gene_node_label: the gene node to be linked to pathways from WikiPathways.
    :param annot_list: list of pathways from WikiPathways.
    :returns: a NetworkX MultiDiGraph
    """
    for annot in annot_list:
        if pd.isna(annot["name"]):
            continue

        annot_node_label = annot["id"]
        annot_node_attrs = PATHWAY_NODE_ATTRS.copy()
        annot_node_attrs["datasource"] = annot["datasource"]
        annot_node_attrs["name"] = annot["name"]
        annot_node_attrs["id"] = annot["id"]
        annot_node_attrs["gene_count"] = annot["term_size"]
        annot_node_attrs["p_value"] = annot["p_value"]
        annot_node_attrs["significant"] = annot["significant"]
        annot_node_attrs["labels"] = "Biological_Process"

        g.add_node(annot_node_label, attr_dict=annot_node_attrs)

        edge_attrs = GENE_PATHWAY_EDGE_ATTRS.copy()
        edge_attrs["datasource"] = annot["datasource"]

        edge_hash = hash(frozenset(edge_attrs.items()))
        edge_attrs["edge_hash"] = edge_hash
        edge_data = g.get_edge_data(gene_node_label, annot_node_label)
        edge_data = {} if edge_data is None else edge_data
        node_exists = [x for x, y in edge_data.items() if y["attr_dict"]["edge_hash"] == edge_hash]
        if len(node_exists) == 0:
            g.add_edge(
                gene_node_label,
                annot_node_label,
                label=GENE_PATHWAY_EDGE_LABEL,
                attr_dict=edge_attrs,
            )

    return g


def add_mitocarta_gene_mito_subgraph(g, gene_node_label, annot_list):
    """Construct part of the graph by linking the gene to pathways from WikiPathways.

    :param g: the input graph to extend with new nodes and edges.
    :param gene_node_label: the gene node to be linked to pathways from WikiPathways.
    :param annot_list: list of pathways from WikiPathways.
    :returns: a NetworkX MultiDiGraph
    """
    for annot in annot_list:
        if pd.isna(annot["mito_pathways"]):
            continue

        annot_node_label = annot["mito_pathways"]
        annot_node_attrs = {}
        annot_node_attrs["name"] = annot["mito_pathways"]
        annot_node_attrs["datasource"] = MITOCARTA
        if not pd.isna(annot["hpa_location"]):
            annot_node_attrs["hpa_location"] = annot["hpa_location"]
        if not pd.isna(annot["sub_mito_localization"]):
            annot_node_attrs["sub_mito_localization"] = annot["sub_mito_localization"]
        annot_node_attrs["evidence"] = annot["evidence"]
        annot_node_attrs["labels"] = "Mitochondrial_Pathway"

        g.add_node(annot_node_label, attr_dict=annot_node_attrs)

        edge_attrs = GENE_PATHWAY_EDGE_ATTRS.copy()
        edge_attrs["datasource"] = MITOCARTA
        edge_attrs["label"] = "encodes_mitochondrial_protein"

        edge_hash = hash(frozenset(edge_attrs.items()))
        edge_attrs["edge_hash"] = edge_hash
        edge_data = g.get_edge_data(gene_node_label, annot_node_label)
        edge_data = {} if edge_data is None else edge_data
        node_exists = [x for x, y in edge_data.items() if y["attr_dict"]["edge_hash"] == edge_hash]
        if len(node_exists) == 0:
            g.add_edge(
                gene_node_label,
                annot_node_label,
                label=GENE_PATHWAY_EDGE_LABEL,
                attr_dict=edge_attrs,
            )

    return g
=======
def process_kegg_pathway_compound(g, kegg_pathway_compound, combined_df):
    """Process pathway-compound relationships from KEGG and add them to the graph.

    :param g: the input graph to extend with pathway-compound relationships.
    :param kegg_pathway_compound: DataFrame containing pathway-compound relationships.
    :param combined_df: DataFrame containing KEGG pathway data.
    """
    for _, row in kegg_pathway_compound.iterrows():
        compound_info = row[KEGG_COMPOUND_COL]

        if isinstance(compound_info, dict):
            compounds_list = [compound_info]
        elif isinstance(compound_info, list):
            compounds_list = compound_info
        else:
            compounds_list = []

        for compound in compounds_list:
            compound_id = compound["KEGG_identifier"]

            for _, pathway_row in combined_df.iterrows():
                pathway_data = pathway_row["KEGG_pathways"]

                if isinstance(pathway_data, list):
                    for pathway in pathway_data:
                        pathway_id = pathway.get("pathway_id")
                        pathway_compounds = pathway.get("compounds", [])

                        if any(c.get("KEGG_identifier") == compound_id for c in pathway_compounds):
                            add_kegg_compounds_subgraph(g, pathway_id, compounds_list, combined_df)
>>>>>>> dfae60ee


def add_opentargets_gene_reactome_pathway_subgraph(g, gene_node_label, annot_list):
    """Construct part of the graph by linking the gene to Reactome pathways.

    :param g: the input graph to extend with new nodes and edges.
    :param gene_node_label: the gene node to be linked to Reactome pathways.
    :param annot_list: list of Reactome pathways from OpenTargets.
    :returns: a NetworkX MultiDiGraph
    """
    for annot in annot_list:
        if pd.isna(annot["pathway_id"]):
            continue

        annot_node_label = annot[PATHWAY_NODE_MAIN_LABEL]
        annot_node_attrs = PATHWAY_NODE_ATTRS.copy()
        annot_node_attrs["datasource"] = OPENTARGETS
        annot_node_attrs["name"] = annot["pathway_label"]
        annot_node_attrs["id"] = annot["pathway_id"]

        g.add_node(annot_node_label, attr_dict=annot_node_attrs)

        edge_attrs = GENE_PATHWAY_EDGE_ATTRS.copy()
        edge_attrs["datasource"] = OPENTARGETS

        edge_hash = hash(frozenset(edge_attrs.items()))
        edge_attrs["edge_hash"] = edge_hash
        edge_data = g.get_edge_data(gene_node_label, annot_node_label)
        edge_data = {} if edge_data is None else edge_data
        node_exists = [x for x, y in edge_data.items() if y["attr_dict"]["edge_hash"] == edge_hash]

        if len(node_exists) == 0:
            g.add_edge(
                gene_node_label,
                annot_node_label,
                label=GENE_PATHWAY_EDGE_LABEL,
                attr_dict=edge_attrs,
            )

    return g


def add_opentargets_gene_go_subgraph(g, gene_node_label, annot_list):
    """Construct part of the graph by linking the gene to gene ontologies.

    :param g: the input graph to extend with new nodes and edges.
    :param gene_node_label: the gene node to be linked to gene ontologies.
    :param annot_list: list of gene ontologies from OpenTargets.
    :returns: a NetworkX MultiDiGraph
    """
    for annot in annot_list:
        if pd.isna(annot["go_id"]):
            continue

        annot_node_label = annot[GO_NODE_MAIN_LABEL]
        annot_node_attrs = GO_NODE_ATTRS.copy()
        annot_node_attrs["name"] = annot["go_name"]
        annot_node_attrs["id"] = annot["go_id"]
        if annot["go_type"] == "P":
            annot_node_attrs["labels"] = GO_BP_NODE_LABELS
        elif annot["go_type"] == "F":
            annot_node_attrs["labels"] = GO_MF_NODE_LABELS
        elif annot["go_type"] == "C":
            annot_node_attrs["labels"] = GO_CC_NODE_LABELS

        g.add_node(annot_node_label, attr_dict=annot_node_attrs)

        edge_attrs = GENE_GO_EDGE_ATTRS.copy()

        edge_hash = hash(frozenset(edge_attrs.items()))
        edge_attrs["edge_hash"] = edge_hash
        edge_data = g.get_edge_data(gene_node_label, annot_node_label)
        edge_data = {} if edge_data is None else edge_data
        node_exists = [x for x, y in edge_data.items() if y["attr_dict"]["edge_hash"] == edge_hash]

        if len(node_exists) == 0:
            g.add_edge(
                gene_node_label,
                annot_node_label,
                label=GENE_GO_EDGE_LABEL,
                attr_dict=edge_attrs,
            )

    return g


def add_opentargets_compound_side_effect_subgraph(g, compound_node_label, side_effects_list):
    """Construct part of the graph by linking the compound to side effects.

    :param g: the input graph to extend with new nodes and edges.
    :param compound_node_label: the compound node to be linked to side effect nodes.
    :param side_effects_list: list of side effects from OpenTargets.
    :returns: a NetworkX MultiDiGraph
    """
    if isinstance(side_effects_list, list):
        for effect in side_effects_list:
            if pd.isna(effect["name"]):
                continue

            effect_node_label = effect["name"]
            effect_node_attrs = SIDE_EFFECT_NODE_ATTRS.copy()
            effect_node_attrs["name"] = effect["name"]

            g.add_node(effect_node_label, attr_dict=effect_node_attrs)

            edge_attrs = COMPOUND_SIDE_EFFECT_EDGE_ATTRS.copy()
            edge_hash = hash(frozenset(edge_attrs.items()))
            edge_attrs["edge_hash"] = edge_hash
            edge_data = g.get_edge_data(compound_node_label, effect_node_label)
            edge_data = {} if edge_data is None else edge_data
            node_exists = [
                x
                for x, y in edge_data.items()
                if "attr_dict" in y and y["attr_dict"].get("edge_hash") == edge_hash
            ]

            if len(node_exists) == 0:
                g.add_edge(
                    compound_node_label,
                    effect_node_label,
                    label=COMPOUND_SIDE_EFFECT_EDGE_LABEL,
                    attr_dict=edge_attrs,
                )

    return g


def add_opentargets_gene_compound_subgraph(g, gene_node_label, annot_list):
    """Construct part of the graph by linking the gene to a list of compounds.

    :param g: the input graph to extend with new nodes and edges.
    :param gene_node_label: the gene node to be linked to compounds.
    :param annot_list: list of compounds from OpenTargets.
    :returns: a NetworkX MultiDiGraph
    """
    for annot in annot_list:
        if pd.isna(annot["relation"]):
            continue

        if not pd.isna(annot[COMPOUND_NODE_MAIN_LABEL]):
            annot_node_label = annot[COMPOUND_NODE_MAIN_LABEL]
        else:
            annot_node_label = annot["chembl_id"]
        annot_node_attrs = OPENTARGETS_COMPOUND_NODE_ATTRS.copy()
        annot_node_attrs["name"] = annot["compound_name"]
        if not pd.isna(annot[COMPOUND_NODE_MAIN_LABEL]):
            annot_node_attrs["id"] = annot[COMPOUND_NODE_MAIN_LABEL]
        else:
            annot_node_attrs["id"] = annot["chembl_id"]
        annot_node_attrs["chembl_id"] = annot["chembl_id"]
        if not pd.isna(annot["drugbank_id"]):
            annot_node_attrs["drugbank_id"] = annot["drugbank_id"]
        if not pd.isna(annot["compound_cid"]):
            annot_node_attrs["compound_cid"] = annot["compound_cid"]
        if not pd.isna(annot["clincal_trial_phase"]):
            annot_node_attrs["clincal_trial_phase"] = annot["clincal_trial_phase"]
        annot_node_attrs["is_approved"] = annot["is_approved"]
        if not pd.isna(annot["adverse_effect_count"]):
            annot_node_attrs["adverse_effect_count"] = annot["adverse_effect_count"]

        # g.add_node(annot_node_label, attr_dict=annot_node_attrs)
        merge_node(g, annot_node_label, annot_node_attrs)

        edge_attrs = OPENTARGETS_GENE_COMPOUND_EDGE_ATTRS.copy()
        edge_attrs["label"] = annot["relation"]
        edge_hash = hash(frozenset(edge_attrs.items()))
        edge_attrs["edge_hash"] = edge_hash
        edge_data = g.get_edge_data(annot_node_label, gene_node_label)
        edge_data = {} if edge_data is None else edge_data
        node_exists = [x for x, y in edge_data.items() if y["attr_dict"]["edge_hash"] == edge_hash]

        if len(node_exists) == 0:
            g.add_edge(
                annot_node_label,
                gene_node_label,
                label=annot["relation"],
                attr_dict=edge_attrs,
            )

        # Add side effects
        if annot["adverse_effect"]:
            add_opentargets_compound_side_effect_subgraph(
                g, annot_node_label, annot[SIDE_EFFECT_NODE_MAIN_LABEL]
            )

    return g


def add_molmedb_gene_inhibitor_subgraph(g, gene_node_label, annot_list):
    """Construct part of the graph by linking the gene to its inhibitors.

    :param g: the input graph to extend with new nodes and edges.
    :param gene_node_label: the gene node to be linked to its inhibitors.
    :param annot_list: list of gene inhibitors from MolMeDB.
    :returns: a NetworkX MultiDiGraph
    """
    for annot in annot_list:
        if pd.isna(annot["compound_name"]):
            continue

        if not pd.isna(annot[COMPOUND_NODE_MAIN_LABEL]):
            annot_node_label = annot[COMPOUND_NODE_MAIN_LABEL]
        else:
            annot_node_label = annot["molmedb_id"]

        annot_node_attrs = MOLMEDB_COMPOUND_NODE_ATTRS.copy()
        annot_node_attrs["name"] = annot["compound_name"]

        if not pd.isna(annot[COMPOUND_NODE_MAIN_LABEL]):
            annot_node_attrs["id"] = annot[COMPOUND_NODE_MAIN_LABEL]
        else:
            annot_node_attrs["id"] = annot["molmedb_id"]

        annot_node_attrs["molmedb_id"] = annot["molmedb_id"]
        if not pd.isna(annot["inchikey"]):
            annot_node_attrs["inchikey"] = annot["inchikey"]
        if not pd.isna(annot["smiles"]):
            annot_node_attrs["smiles"] = annot["smiles"]
        if not pd.isna(annot["compound_cid"]):
            annot_node_attrs["compound_cid"] = annot["compound_cid"]
        if not pd.isna(annot["chebi_id"]):
            annot_node_attrs["chebi_id"] = annot["chebi_id"]
        if not pd.isna(annot["drugbank_id"]):
            annot_node_attrs["drugbank_id"] = annot["drugbank_id"]
        # if not pd.isna(annot["pdb_ligand_id"]):
        #     annot_node_attrs["pdb_ligand_id"] = annot["pdb_ligand_id"]
        if not pd.isna(annot["source_pmid"]):
            annot_node_attrs["source_pmid"] = annot["source_pmid"]
        if not pd.isna(annot["uniprot_trembl_id"]):
            annot_node_attrs["uniprot_trembl_id"] = annot["uniprot_trembl_id"]

        merge_node(g, annot_node_label, annot_node_attrs)

        edge_attrs = MOLMEDB_PROTEIN_COMPOUND_EDGE_ATTRS.copy()

        edge_hash = hash(frozenset(edge_attrs.items()))
        edge_attrs["edge_hash"] = edge_hash
        edge_data = g.get_edge_data(gene_node_label, annot_node_label)
        edge_data = {} if edge_data is None else edge_data
        node_exists = [x for x, y in edge_data.items() if y["attr_dict"]["edge_hash"] == edge_hash]

        if len(node_exists) == 0:
            g.add_edge(
                annot_node_label,
                gene_node_label,
                label=MOLMEDB_PROTEIN_COMPOUND_EDGE_LABEL,
                attr_dict=edge_attrs,
            )

    return g


def add_pubchem_assay_subgraph(g, gene_node_label, annot_list):
    """Construct part of the graph by linking the gene to a list of compounds tested on it.

    :param g: the input graph to extend with new nodes and edges.
    :param gene_node_label: the gene node to be linked to compound tested on it.
    :param annot_list: list of compounds tested on gene from PubChem.
    :returns: a NetworkX MultiDiGraph
    """
    for annot in annot_list:
        if pd.isna(annot["pubchem_assay_id"]):
            continue

        annot_node_label = annot[COMPOUND_NODE_MAIN_LABEL]
        annot_node_attrs = PUBCHEM_COMPOUND_NODE_ATTRS.copy()
        annot_node_attrs["name"] = annot["compound_name"]
        annot_node_attrs["id"] = annot["compound_cid"]
        annot_node_attrs["inchi"] = annot["inchi"]
        if not pd.isna(annot["smiles"]):
            annot_node_attrs["smiles"] = annot["smiles"]

        # g.add_node(annot_node_label, attr_dict=annot_node_attrs)
        merge_node(g, annot_node_label, annot_node_attrs)

        edge_attrs = PUBCHEM_GENE_COMPOUND_EDGE_ATTRS.copy()
        edge_attrs["assay_type"] = annot["assay_type"]
        edge_attrs["pubchem_assay_id"] = annot["pubchem_assay_id"]
        edge_attrs["outcome"] = annot["outcome"]
        edge_attrs["label"] = annot["outcome"]

        edge_hash = hash(frozenset(edge_attrs.items()))
        edge_attrs["edge_hash"] = edge_hash
        edge_data = g.get_edge_data(gene_node_label, annot_node_label)
        edge_data = {} if edge_data is None else edge_data
        node_exists = [x for x, y in edge_data.items() if y["attr_dict"]["edge_hash"] == edge_hash]

        if len(node_exists) == 0:
            g.add_edge(
                annot_node_label,
                gene_node_label,
                label=annot["outcome"],
                attr_dict=edge_attrs,
            )

    return g


def add_stringdb_ppi_subgraph(g, gene_node_label, annot_list):
    """Construct part of the graph by linking the gene to genes.

    :param g: the input graph to extend with new nodes and edges.
    :param gene_node_label: the gene node to be linked to other genes entities.
    :param annot_list: list of protein-protein interactions from StringDb.
    :returns: a NetworkX MultiDiGraph
    """
    for ppi in annot_list:
        edge_attrs = STRING_PPI_EDGE_ATTRS.copy()
        edge_attrs["score"] = ppi["score"]

        edge_hash = hash(frozenset(edge_attrs.items()))
        edge_attrs["edge_hash"] = edge_hash
        edge_data = g.get_edge_data(gene_node_label, ppi[STRING_PPI_EDGE_MAIN_LABEL])

        edge_data = {} if edge_data is None else edge_data
        node_exists = [x for x, y in edge_data.items() if y["attr_dict"]["edge_hash"] == edge_hash]
        if len(node_exists) == 0 and not pd.isna(ppi[STRING_PPI_EDGE_MAIN_LABEL]):
            g.add_edge(
                gene_node_label,
                ppi[STRING_PPI_EDGE_MAIN_LABEL],
                label=STRING_PPI_EDGE_LABEL,
                attr_dict=edge_attrs,
            )
            g.add_edge(
                ppi[STRING_PPI_EDGE_MAIN_LABEL],
                gene_node_label,
                label=STRING_PPI_EDGE_LABEL,
                attr_dict=edge_attrs,
            )

    return g


def add_opentargets_disease_compound_subgraph(g, disease_node_label, annot_list):
    """Construct part of the graph by linking the disease to compounds.

    :param g: the input graph to extend with new nodes and edges.
    :param disease_node_label: the disease node to be linked to compounds.
    :param annot_list: list of compounds from OpenTargets.
    :returns: a NetworkX MultiDiGraph
    """
    for annot in annot_list:
        if pd.isna(annot["relation"]):
            continue

        if pd.isna(annot[COMPOUND_NODE_MAIN_LABEL]):
            annot_node_label = annot["chembl_id"]
        else:
            annot_node_label = annot[COMPOUND_NODE_MAIN_LABEL]

        # create compound node and merge with existing node if it exists
        annot_node_attrs = OPENTARGETS_COMPOUND_NODE_ATTRS.copy()
        annot_node_attrs["name"] = annot["compound_name"]
        annot_node_attrs["id"] = annot_node_label
        annot_node_attrs["chembl_id"] = annot["chembl_id"]
        if not pd.isna(annot["drugbank_id"]):
            annot_node_attrs["drugbank_id"] = annot["drugbank_id"]
        if not pd.isna(annot["compound_cid"]):
            annot_node_attrs["compound_cid"] = annot["compound_cid"]
        if not pd.isna(annot["clincal_trial_phase"]):
            annot_node_attrs["clincal_trial_phase"] = annot["clincal_trial_phase"]
        annot_node_attrs["is_approved"] = annot["is_approved"]
        if not pd.isna(annot["adverse_effect_count"]):
            annot_node_attrs["adverse_effect_count"] = annot["adverse_effect_count"]

        merge_node(g, annot_node_label, annot_node_attrs)

        edge_attrs = OPENTARGETS_DISEASE_COMPOUND_EDGE_ATTRS.copy()
        edge_attrs["label"] = annot["relation"]
        edge_hash = hash(frozenset(edge_attrs.items()))
        edge_attrs["edge_hash"] = edge_hash

        edge_data = g.get_edge_data(annot_node_label, disease_node_label)
        edge_data = {} if edge_data is None else edge_data
        node_exists = [x for x, y in edge_data.items() if y["attr_dict"]["edge_hash"] == edge_hash]

        if len(node_exists) == 0:
            g.add_edge(
                annot_node_label,
                disease_node_label,
                label=annot["relation"],
                attr_dict=edge_attrs,
            )

        # Add side effects
        if annot["adverse_effect"]:
            add_opentargets_compound_side_effect_subgraph(
                g, annot_node_label, annot[SIDE_EFFECT_NODE_MAIN_LABEL]
            )

    return g


<<<<<<< HEAD
def add_tflink_gene_tf_subgraph(g, gene_node_label, annot_list):
=======
def add_ensembl_homolog_subgraph(g, gene_node_label, annot_list):
>>>>>>> dfae60ee
    """Construct part of the graph by linking the gene to genes.

    :param g: the input graph to extend with new nodes and edges.
    :param gene_node_label: the gene node to be linked to other genes entities.
<<<<<<< HEAD
    :param annot_list: list of protein-protein interactions from StringDb.
    :returns: a NetworkX MultiDiGraph
    """
    for tf in annot_list:
        TFLINK_EDGE_LABEL = "tf_regulates"
        edge_attrs = {
            "datasource": TFLINK,
            "name_target": None,
            "uniprotid_target": None,
            "detection_method": None,
            "pubmedid": None,
            "source_database": None,
            "small_scale_evidence": None,
            "label": TFLINK_EDGE_LABEL,
        }
        edge_attrs["name_target"] = tf["Name.Target"]
        edge_attrs["uniprotid_target"] = tf["UniprotID.Target"]
        edge_attrs["detection_method"] = tf["Detection.method"]
        edge_attrs["pubmedid"] = tf["PubmedID"]
        edge_attrs["source_database"] = tf["Source.database"]
        edge_attrs["small_scale_evidence"] = tf["Small-scale.evidence"]

        edge_hash = hash(frozenset(edge_attrs.items()))
        edge_attrs["edge_hash"] = edge_hash

        edge_data = g.get_edge_data(tf["Ensembl.GeneID.Target"], gene_node_label)
        edge_data = {} if edge_data is None else edge_data
        node_exists = [x for x, y in edge_data.items() if y["attr_dict"]["edge_hash"] == edge_hash]
        if len(node_exists) == 0 and not pd.isna(tf["Ensembl.GeneID.Target"]):
            g.add_edge(
                gene_node_label,
                tf["Ensembl.GeneID.Target"],
                label="tf_regulates",
                attr_dict=edge_attrs,
            )
=======
    :param annot_list: list of homologs from Ensembl.
    :returns: a NetworkX MultiDiGraph
    """
    for hl in annot_list:
        edge_attrs = ENSEMBL_HOMOLOG_EDGE_ATTRS.copy()

        edge_hash = hash(frozenset(edge_attrs.items()))
        edge_attrs["edge_hash"] = edge_hash
        edge_data = g.get_edge_data(gene_node_label, hl[ENSEMBL_HOMOLOG_MAIN_LABEL])

        edge_data = {} if edge_data is None else edge_data
        node_exists = [x for x, y in edge_data.items() if y["attr_dict"]["edge_hash"] == edge_hash]
        if len(node_exists) == 0 and not pd.isna(hl[ENSEMBL_HOMOLOG_MAIN_LABEL]):
            g.add_edge(
                gene_node_label,
                hl[ENSEMBL_HOMOLOG_MAIN_LABEL],
                label=ENSEMBL_HOMOLOG_EDGE_LABEL,
                attr_dict=edge_attrs,
            )

>>>>>>> dfae60ee
    return g


def add_gene_node(g, row, dea_columns):
    """Add gene node from each row of the combined_df to the graph.

    :param g: the input graph to extend with gene nodes.
    :param row: row in the combined DataFrame.
    :param dea_columns: list of dea_columns.
    :returns: label for gene node
    """
    gene_node_label = row["identifier"]
    gene_node_attrs = {
        "datasource": BRIDGEDB,
        row["identifier.source"]: row["identifier"],
        "id": row["target"],
        "name": row["GENE_SYMBOL_dea"] if "GENE_SYMBOL_dea" in row else "identifier",
        "labels": GENE_NODE_LABELS,
        row["target.source"]: row["target"],
    }
    if "is_tf" in row:
        gene_node_attrs["is_tf"] = row["is_tf"]
    if "is_target" in row:
        gene_node_attrs["is_target"] = row["is_target"]
    for c in dea_columns:
        gene_node_attrs[c[:-4]] = row[c]

    g.add_node(gene_node_label, attr_dict=gene_node_attrs)
    return gene_node_label


def process_annotations(g, gene_node_label, row, func_dict):
    """Process the annotations for gene node from each row of the combined_df to the graph.

    :param g: the input graph to extend with gene nodes.
    :param gene_node_label: the gene node to be linked to annotation entities.
    :param row: row in the combined DataFrame.
    :param func_dict: dictionary of subgraph function.
    """
    for annot_key in func_dict:
        if annot_key in row:
            annot_list = row[annot_key]
            if not isinstance(annot_list, list):
                annot_list = []
            func_dict[annot_key](g, gene_node_label, annot_list)


def process_disease_compound(g, disease_compound):
    """Process disease-compound relationships and add them to the graph.

    :param g: the input graph to extend with gene nodes.
    :param disease_compound: the input DataFrame containing disease_compound relationships.
    """
    for _i, row in disease_compound.iterrows():
        disease_node_label = row["identifier"].replace("_", ":")
        disease_annot_list = json.loads(json.dumps(row[OPENTARGETS_DISEASE_COMPOUND_COL]))

        if isinstance(disease_annot_list, float):
            disease_annot_list = []

        add_opentargets_disease_compound_subgraph(g, disease_node_label, disease_annot_list)


def process_ppi(g, gene_node_label, row):
    """Process protein-protein interactions and add them to the graph.

    :param g: the input graph to extend with gene nodes.
    :param gene_node_label: the gene node to be linked to annotation entities.
    :param row: row in the combined DataFrame.
    """
<<<<<<< HEAD
    if STRING_PPI_COL in row:
        ppi_list = json.loads(json.dumps(row[STRING_PPI_COL]))
=======
    if STRING_PPI_COL in row and row[STRING_PPI_COL] is not None:
        try:
            ppi_list = json.loads(json.dumps(row[STRING_PPI_COL]))
        except (ValueError, TypeError):
            ppi_list = []

        if isinstance(ppi_list, list) and len(ppi_list) > 0:
            valid_ppi_list = [item for item in ppi_list if pd.notna(item.get("stringdb_link_to"))]
            if valid_ppi_list:
                add_stringdb_ppi_subgraph(g, gene_node_label, valid_ppi_list)

>>>>>>> dfae60ee
        if not isinstance(ppi_list, float):
            for item in ppi_list:
                if pd.isna(item["stringdb_link_to"]):
                    ppi_list = []
            add_stringdb_ppi_subgraph(g, gene_node_label, ppi_list)


<<<<<<< HEAD
def process_tf_target(g, gene_node_label, row):
    """Process tf-target interactions and add them to the graph.

    :param g: the input graph to extend with gene nodes.
    :param gene_node_label: the gene node to be linked to annotation entities.
    :param row: row in the combined DataFrame.
    """
    if "its_target" in row:
        its_target_list = json.loads(json.dumps(row["its_target"]))
        if not isinstance(its_target_list, float) and its_target_list is not None:
            for item in its_target_list:
                if pd.isna(item["Name.Target"]):
                    its_target_list = []
            add_tflink_gene_tf_subgraph(g, gene_node_label, its_target_list)
=======
def process_homologs(g, combined_df, homolog_df_list, func_dict, dea_columns):
    """Process homolog dataframes and combined df and add them to the graph.

    :param g: the input graph to extend with gene nodes.
    :param combined_df: dataframe without homolog information.
    :param homolog_df_list: list of dataframes from homolog queries.
    :param func_dict: list of functions for node generation.
    :param dea_columns: columns ending with _dea
    """
    func_dict_hl = {}

    for homolog_df in homolog_df_list:
        last_col = homolog_df.columns[-1]
        for key, func in func_dict.items():
            if last_col == key and last_col in combined_df.columns:
                func_dict_hl[last_col] = func

    for _i, row in tqdm(combined_df.iterrows(), total=combined_df.shape[0], desc="Building graph"):
        if pd.isna(row["identifier"]) or pd.isna(row["target"]):
            continue
        gene_node_label = add_gene_node(g, row, dea_columns)
        func_dict_non_hl = {key: func for key, func in func_dict.items() if key not in func_dict_hl}
        process_annotations(g, gene_node_label, row, func_dict_non_hl)
        process_ppi(g, gene_node_label, row)

    for _i, row in tqdm(combined_df.iterrows(), total=combined_df.shape[0]):
        if pd.isna(row["identifier"]) or pd.isna(row["Ensembl_homologs"]):
            continue

        homologs = row["Ensembl_homologs"]

        if isinstance(homologs, list) and homologs:
            for homolog_entry in homologs:
                homolog_node_label = homolog_entry.get("homolog")

                if pd.isna(homolog_node_label) or homolog_node_label == "nan":
                    continue

                if homolog_node_label:
                    annot_node_attrs = ENSEMBL_HOMOLOG_NODE_ATTRS.copy()
                    annot_node_attrs["id"] = homolog_node_label
                    annot_node_attrs["labels"] = HOMOLOG_NODE_LABELS
                    g.add_node(homolog_node_label, attr_dict=annot_node_attrs)

                    process_annotations(g, homolog_node_label, row, func_dict_hl)
>>>>>>> dfae60ee


def normalize_node_attributes(g):
    """Normalize node attributes by flattening the 'attr_dict'.

    :param g: the input graph to extend with gene nodes.
    """
    for node in g.nodes():
        if "attr_dict" in g.nodes[node]:
            for k, v in g.nodes[node]["attr_dict"].items():
                if v is not None:
                    g.nodes[node][k] = v

            del g.nodes[node]["attr_dict"]


def normalize_edge_attributes(g):
    """Normalize edge attributes by flattening the 'attr_dict'.

    :param g: the input graph to extend with gene nodes.
    """
    for u, v, k in g.edges(keys=True):
        if "attr_dict" in g[u][v][k]:
            for x, y in g[u][v][k]["attr_dict"].items():
                if y is not None and x != "edge_hash":
                    g[u][v][k][x] = y

            del g[u][v][k]["attr_dict"]


def build_networkx_graph(
    combined_df: pd.DataFrame,
    disease_compound=None,
    pathway_compound=None,
    homolog_df_list=None,
) -> nx.MultiDiGraph:
    """Construct a NetWorkX graph from a Pandas DataFrame of genes and their multi-source annotations.

    :param combined_df: the input DataFrame to be converted into a graph.
    :param disease_compound: the input DataFrame containing disease-compound relationships.
    :param pathway_compound: the input DataFrame containing pathway-compound relationships from KEGG.
    :param homolog_df_list: a list of DataFrame generated by querying homologs.
    :returns: a NetworkX MultiDiGraph
    """
    g = nx.MultiDiGraph()
    # combined_df = combined_df[(combined_df["target.source"] == "NCBI Gene")]

    dea_columns = [c for c in combined_df.columns if c.endswith("_dea")]

    func_dict = {
        BGEE_GENE_EXPRESSION_LEVELS_COL: add_gene_bgee_subgraph,
        DISGENET_DISEASE_COL: add_disgenet_gene_disease_subgraph,
        LITERATURE_DISEASE_COL: add_literature_gene_disease_subgraph,
        MINERVA: add_minerva_gene_pathway_subgraph,
        WIKIPATHWAYS: add_wikipathways_gene_pathway_subgraph,
        KEGG_COL: add_kegg_gene_pathway_subgraph,
        OPENTARGETS_REACTOME_COL: add_opentargets_gene_reactome_pathway_subgraph,
        OPENTARGETS_GO_COL: add_opentargets_gene_go_subgraph,
        OPENTARGETS_GENE_COMPOUND_COL: add_opentargets_gene_compound_subgraph,
        MOLMEDB_PROTEIN_COMPOUND_COL: add_molmedb_gene_inhibitor_subgraph,
        PUBCHEM_COMPOUND_ASSAYS_COL: add_pubchem_assay_subgraph,
<<<<<<< HEAD
        f"{GPROFILER}_wp": add_gprofiler_gene_wikipathway_subgraph,
        f"{GPROFILER}_hp": add_gprofiler_gene_HP_subgraph,
        # f"{GPROFILER}_hpa": add_gprofiler_gene_HPA_subgraph,
        f"{GPROFILER}_kegg": add_gprofiler_gene_KEGG_subgraph,
        f"{GPROFILER}_mirna": add_gprofiler_gene_MIRNA_subgraph,
        f"{GPROFILER}_reac": add_gprofiler_gene_REAC_subgraph,
        # f"{GPROFILER}_tf": add_gprofiler_gene_TF_subgraph,
        f"{GPROFILER}_go:bp": add_gprofiler_gene_GO_BP_subgraph,
        f"{GPROFILER}_go:cc": add_gprofiler_gene_GO_CC_subgraph,
        f"{GPROFILER}_go:mf": add_gprofiler_gene_GO_MF_subgraph,
        MITOCARTA: add_mitocarta_gene_mito_subgraph,
=======
        ENSEMBL_HOMOLOG_COL: add_ensembl_homolog_subgraph,
>>>>>>> dfae60ee
    }

    for _i, row in tqdm(combined_df.iterrows(), total=combined_df.shape[0], desc="Building graph"):
        if pd.isna(row["identifier"]) or pd.isna(row["target"]):
            continue
        gene_node_label = add_gene_node(g, row, dea_columns)
        process_annotations(g, gene_node_label, row, func_dict)
        process_tf_target(g, gene_node_label, row)
        process_ppi(g, gene_node_label, row)

    if homolog_df_list is not None:
        process_homologs(g, combined_df, homolog_df_list, func_dict, dea_columns)

    if homolog_df_list is None:
        for _i, row in tqdm(
            combined_df.iterrows(), total=combined_df.shape[0], desc="Building graph"
        ):
            if pd.isna(row["identifier"]) or pd.isna(row["target"]):
                continue
            gene_node_label = add_gene_node(g, row, dea_columns)
            process_annotations(g, gene_node_label, row, func_dict)
            process_ppi(g, gene_node_label, row)

    if disease_compound is not None:
        process_disease_compound(g, disease_compound)

    if pathway_compound is not None:
        process_kegg_pathway_compound(g, pathway_compound, combined_df)

    normalize_node_attributes(g)
    normalize_edge_attributes(g)

    return g


def save_graph(
    combined_df: pd.DataFrame,
    combined_metadata: Dict[Any, Any],
    disease_compound: pd.DataFrame = None,
    graph_name: str = "combined",
    graph_dir: str = "examples/usecases/",
):
    """Save the graph to a file.

    :param combined_df: the input DataFrame to be converted into a graph.
    :param combined_metadata: the metadata of the graph.
    :param disease_compound: the input DataFrame containing disease-compound relationships.
    :param graph_name: the name of the graph.
    :param graph_dir: the directory to save the graph.
    :returns: a NetworkX MultiDiGraph

    """
    graph_path = f"{graph_dir}/{graph_name}"
    os.makedirs(graph_path, exist_ok=True)

    df_path = f"{graph_path}/{graph_name}_df.pkl"
    metadata_path = f"{graph_path}/{graph_name}_metadata.pkl"
    graph_path_pickle = f"{graph_path}/{graph_name}_graph.pkl"
    graph_path_gml = f"{graph_path}/{graph_name}_graph.gml"

    # Save the combined DataFrame
    combined_df.to_pickle(df_path)
    logger.warning(f"Combined DataFrame saved in {df_path}")

    # Save the metadata
    with open(metadata_path, "wb") as file:
        pickle.dump(combined_metadata, file)
    logger.warning(f"Metadata saved in {metadata_path}")

    # Save the graph
    g = build_networkx_graph(combined_df, disease_compound)
    logger.warning("Graph is built successfully")

    with open(graph_path_pickle, "wb") as f:
        pickle.dump(g, f)
    
    nx.write_gml(g, graph_path_gml)
    logger.warning(f"Graph saved in {graph_path_pickle} and {graph_path_gml}")

    return g<|MERGE_RESOLUTION|>--- conflicted
+++ resolved
@@ -43,9 +43,7 @@
     GO_MF_NODE_LABELS,
     GO_NODE_ATTRS,
     GO_NODE_MAIN_LABEL,
-<<<<<<< HEAD
     GPROFILER,
-=======
     HOMOLOG_NODE_LABELS,
     KEGG,
     KEGG_COL,
@@ -54,7 +52,6 @@
     KEGG_COMPOUND_EDGE_LABEL,
     KEGG_COMPOUND_NODE_ATTRS,
     KEGG_COMPOUND_NODE_MAIN_LABEL,
->>>>>>> dfae60ee
     LITERATURE_DISEASE_COL,
     LITERATURE_DISEASE_EDGE_ATTRS,
     LITERATURE_DISEASE_NODE_ATTRS,
@@ -407,18 +404,6 @@
     return g
 
 
-<<<<<<< HEAD
-def add_gprofiler_gene_wikipathway_subgraph(g, gene_node_label, annot_list):
-    """Construct part of the graph by linking the gene to pathways from WikiPathways.
-
-    :param g: the input graph to extend with new nodes and edges.
-    :param gene_node_label: the gene node to be linked to pathways from WikiPathways.
-    :param annot_list: list of pathways from WikiPathways.
-    :returns: a NetworkX MultiDiGraph
-    """
-    for annot in annot_list:
-        if pd.isna(annot["name"]):
-=======
 def add_kegg_gene_pathway_subgraph(g, gene_node_label, annot_list):
     """Construct part of the graph by linking the gene to pathways from KEGG.
 
@@ -429,25 +414,10 @@
     """
     for annot in annot_list:
         if pd.isna(annot.get("pathway_label")):
->>>>>>> dfae60ee
             continue
 
         annot_node_label = annot[PATHWAY_NODE_MAIN_LABEL]
         annot_node_attrs = PATHWAY_NODE_ATTRS.copy()
-<<<<<<< HEAD
-        annot_node_attrs["datasource"] = annot["datasource"]
-        annot_node_attrs["pathway_type"] = "WikiPathways"
-        annot_node_attrs["name"] = annot["name"]
-        annot_node_attrs["id"] = annot["id"]
-        annot_node_attrs["gene_count"] = annot["term_size"]
-        annot_node_attrs["p_value"] = annot["p_value"]
-        annot_node_attrs["significant"] = annot["significant"]
-
-        g.add_node(annot_node_label, attr_dict=annot_node_attrs)
-
-        edge_attrs = GENE_PATHWAY_EDGE_ATTRS.copy()
-        edge_attrs["datasource"] = annot["datasource"]
-=======
         annot_node_attrs["datasource"] = KEGG
         annot_node_attrs["name"] = annot["pathway_label"]
         annot_node_attrs["id"] = annot["pathway_id"]
@@ -458,14 +428,12 @@
 
         edge_attrs = GENE_PATHWAY_EDGE_ATTRS.copy()
         edge_attrs["datasource"] = KEGG
->>>>>>> dfae60ee
-
-        edge_hash = hash(frozenset(edge_attrs.items()))
-        edge_attrs["edge_hash"] = edge_hash
-        edge_data = g.get_edge_data(gene_node_label, annot_node_label)
-        edge_data = {} if edge_data is None else edge_data
-        node_exists = [x for x, y in edge_data.items() if y["attr_dict"]["edge_hash"] == edge_hash]
-<<<<<<< HEAD
+
+        edge_hash = hash(frozenset(edge_attrs.items()))
+        edge_attrs["edge_hash"] = edge_hash
+        edge_data = g.get_edge_data(gene_node_label, annot_node_label)
+        edge_data = {} if edge_data is None else edge_data
+        node_exists = [x for x, y in edge_data.items() if y["attr_dict"]["edge_hash"] == edge_hash]
         if len(node_exists) == 0:
             g.add_edge(
                 gene_node_label,
@@ -477,268 +445,6 @@
     return g
 
 
-def add_gprofiler_gene_HP_subgraph(g, gene_node_label, annot_list):
-    """Construct part of the graph by linking the gene to pathways from WikiPathways.
-
-    :param g: the input graph to extend with new nodes and edges.
-    :param gene_node_label: the gene node to be linked to pathways from WikiPathways.
-    :param annot_list: list of pathways from WikiPathways.
-    :returns: a NetworkX MultiDiGraph
-    """
-    for annot in annot_list:
-        if pd.isna(annot["name"]):
-            continue
-
-        annot_node_label = annot["id"]
-        annot_node_attrs = PATHWAY_NODE_ATTRS.copy()
-        annot_node_attrs["datasource"] = annot["datasource"]
-        annot_node_attrs["name"] = annot["name"]
-        annot_node_attrs["id"] = annot["id"]
-        annot_node_attrs["gene_count"] = annot["term_size"]
-        annot_node_attrs["p_value"] = annot["p_value"]
-        annot_node_attrs["significant"] = annot["significant"]
-        annot_node_attrs["labels"] = "HP"
-
-        g.add_node(annot_node_label, attr_dict=annot_node_attrs)
-
-        edge_attrs = GENE_PATHWAY_EDGE_ATTRS.copy()
-        edge_attrs["datasource"] = annot["datasource"]
-        edge_attrs["label"] = "linked_to"
-        edge_hash = hash(frozenset(edge_attrs.items()))
-        edge_attrs["edge_hash"] = edge_hash
-        edge_data = g.get_edge_data(gene_node_label, annot_node_label)
-        edge_data = {} if edge_data is None else edge_data
-        node_exists = [x for x, y in edge_data.items() if y["attr_dict"]["edge_hash"] == edge_hash]
-        if len(node_exists) == 0:
-            g.add_edge(
-                gene_node_label,
-                annot_node_label,
-                label=GENE_PATHWAY_EDGE_LABEL,
-                attr_dict=edge_attrs,
-            )
-
-    return g
-
-
-def add_gprofiler_gene_HPA_subgraph(g, gene_node_label, annot_list):
-    """Construct part of the graph by linking the gene to pathways from WikiPathways.
-
-    :param g: the input graph to extend with new nodes and edges.
-    :param gene_node_label: the gene node to be linked to pathways from WikiPathways.
-    :param annot_list: list of pathways from WikiPathways.
-    :returns: a NetworkX MultiDiGraph
-    """
-    for annot in annot_list:
-        if pd.isna(annot["name"]):
-            continue
-
-        annot_node_label = annot["id"]
-        annot_node_attrs = PATHWAY_NODE_ATTRS.copy()
-        annot_node_attrs["datasource"] = annot["datasource"]
-        annot_node_attrs["name"] = annot["name"]
-        annot_node_attrs["id"] = annot["id"]
-        annot_node_attrs["gene_count"] = annot["term_size"]
-        annot_node_attrs["p_value"] = annot["p_value"]
-        annot_node_attrs["significant"] = annot["significant"]
-        annot_node_attrs["labels"] = "HPA"
-
-        g.add_node(annot_node_label, attr_dict=annot_node_attrs)
-
-        edge_attrs = GENE_PATHWAY_EDGE_ATTRS.copy()
-        edge_attrs["datasource"] = annot["datasource"]
-        edge_attrs["label"] = "expressed_in"
-
-        edge_hash = hash(frozenset(edge_attrs.items()))
-        edge_attrs["edge_hash"] = edge_hash
-        edge_data = g.get_edge_data(gene_node_label, annot_node_label)
-        edge_data = {} if edge_data is None else edge_data
-        node_exists = [x for x, y in edge_data.items() if y["attr_dict"]["edge_hash"] == edge_hash]
-        if len(node_exists) == 0:
-            g.add_edge(
-                gene_node_label,
-                annot_node_label,
-                label=GENE_PATHWAY_EDGE_LABEL,
-                attr_dict=edge_attrs,
-            )
-
-    return g
-
-
-def add_gprofiler_gene_KEGG_subgraph(g, gene_node_label, annot_list):
-    """Construct part of the graph by linking the gene to pathways from WikiPathways.
-
-    :param g: the input graph to extend with new nodes and edges.
-    :param gene_node_label: the gene node to be linked to pathways from WikiPathways.
-    :param annot_list: list of pathways from WikiPathways.
-    :returns: a NetworkX MultiDiGraph
-    """
-    for annot in annot_list:
-        if pd.isna(annot["name"]):
-            continue
-
-        annot_node_label = annot["id"]
-        annot_node_attrs = PATHWAY_NODE_ATTRS.copy()
-        annot_node_attrs["datasource"] = annot["datasource"]
-        annot_node_attrs["pathway_type"] = "KEGG"
-        annot_node_attrs["name"] = annot["name"]
-        annot_node_attrs["id"] = annot["id"]
-        annot_node_attrs["gene_count"] = annot["term_size"]
-        annot_node_attrs["p_value"] = annot["p_value"]
-        annot_node_attrs["significant"] = annot["significant"]
-
-        g.add_node(annot_node_label, attr_dict=annot_node_attrs)
-
-        edge_attrs = GENE_PATHWAY_EDGE_ATTRS.copy()
-        edge_attrs["datasource"] = annot["datasource"]
-
-        edge_hash = hash(frozenset(edge_attrs.items()))
-        edge_attrs["edge_hash"] = edge_hash
-        edge_data = g.get_edge_data(gene_node_label, annot_node_label)
-        edge_data = {} if edge_data is None else edge_data
-        node_exists = [x for x, y in edge_data.items() if y["attr_dict"]["edge_hash"] == edge_hash]
-        if len(node_exists) == 0:
-            g.add_edge(
-                gene_node_label,
-                annot_node_label,
-                label=GENE_PATHWAY_EDGE_LABEL,
-                attr_dict=edge_attrs,
-            )
-
-    return g
-
-
-def add_gprofiler_gene_MIRNA_subgraph(g, gene_node_label, annot_list):
-    """Construct part of the graph by linking the gene to pathways from WikiPathways.
-
-    :param g: the input graph to extend with new nodes and edges.
-    :param gene_node_label: the gene node to be linked to pathways from WikiPathways.
-    :param annot_list: list of pathways from WikiPathways.
-    :returns: a NetworkX MultiDiGraph
-    """
-    for annot in annot_list:
-        if pd.isna(annot["name"]):
-            continue
-
-        annot_node_label = annot["id"]
-        annot_node_attrs = PATHWAY_NODE_ATTRS.copy()
-        annot_node_attrs["datasource"] = annot["datasource"]
-        annot_node_attrs["name"] = annot["name"]
-        annot_node_attrs["id"] = annot["id"]
-        annot_node_attrs["gene_count"] = annot["term_size"]
-        annot_node_attrs["p_value"] = annot["p_value"]
-        annot_node_attrs["significant"] = annot["significant"]
-        annot_node_attrs["labels"] = "MIRNA"
-
-        g.add_node(annot_node_label, attr_dict=annot_node_attrs)
-
-        edge_attrs = GENE_PATHWAY_EDGE_ATTRS.copy()
-        edge_attrs["datasource"] = annot["datasource"]
-        edge_attrs["label"] = "regulates"
-
-        edge_hash = hash(frozenset(edge_attrs.items()))
-        edge_attrs["edge_hash"] = edge_hash
-        edge_data = g.get_edge_data(gene_node_label, annot_node_label)
-        edge_data = {} if edge_data is None else edge_data
-        node_exists = [x for x, y in edge_data.items() if y["attr_dict"]["edge_hash"] == edge_hash]
-        if len(node_exists) == 0:
-            g.add_edge(
-                annot_node_label,
-                gene_node_label,
-                label=GENE_PATHWAY_EDGE_LABEL,
-                attr_dict=edge_attrs,
-            )
-
-    return g
-
-
-def add_gprofiler_gene_REAC_subgraph(g, gene_node_label, annot_list):
-    """Construct part of the graph by linking the gene to pathways from WikiPathways.
-
-    :param g: the input graph to extend with new nodes and edges.
-    :param gene_node_label: the gene node to be linked to pathways from WikiPathways.
-    :param annot_list: list of pathways from WikiPathways.
-    :returns: a NetworkX MultiDiGraph
-    """
-    for annot in annot_list:
-        if pd.isna(annot["name"]):
-            continue
-
-        annot_node_label = annot["id"]
-        annot_node_attrs = PATHWAY_NODE_ATTRS.copy()
-        annot_node_attrs["datasource"] = annot["datasource"]
-        annot_node_attrs["pathway_type"] = "Reactome"
-        annot_node_attrs["name"] = annot["name"]
-        annot_node_attrs["id"] = annot["id"]
-        annot_node_attrs["gene_count"] = annot["term_size"]
-        annot_node_attrs["p_value"] = annot["p_value"]
-        annot_node_attrs["significant"] = annot["significant"]
-
-        g.add_node(annot_node_label, attr_dict=annot_node_attrs)
-
-        edge_attrs = GENE_PATHWAY_EDGE_ATTRS.copy()
-        edge_attrs["datasource"] = annot["datasource"]
-
-        edge_hash = hash(frozenset(edge_attrs.items()))
-        edge_attrs["edge_hash"] = edge_hash
-        edge_data = g.get_edge_data(gene_node_label, annot_node_label)
-        edge_data = {} if edge_data is None else edge_data
-        node_exists = [x for x, y in edge_data.items() if y["attr_dict"]["edge_hash"] == edge_hash]
-=======
-
->>>>>>> dfae60ee
-        if len(node_exists) == 0:
-            g.add_edge(
-                gene_node_label,
-                annot_node_label,
-                label=GENE_PATHWAY_EDGE_LABEL,
-                attr_dict=edge_attrs,
-            )
-
-    return g
-
-
-<<<<<<< HEAD
-def add_gprofiler_gene_TF_subgraph(g, gene_node_label, annot_list):
-    """Construct part of the graph by linking the gene to pathways from WikiPathways.
-
-    :param g: the input graph to extend with new nodes and edges.
-    :param gene_node_label: the gene node to be linked to pathways from WikiPathways.
-    :param annot_list: list of pathways from WikiPathways.
-    :returns: a NetworkX MultiDiGraph
-    """
-    for annot in annot_list:
-        if pd.isna(annot["name"]):
-            continue
-
-        annot_node_label = annot["id"]
-        annot_node_attrs = PATHWAY_NODE_ATTRS.copy()
-        annot_node_attrs["datasource"] = annot["datasource"]
-        annot_node_attrs["name"] = annot["name"]
-        annot_node_attrs["id"] = annot["id"]
-        annot_node_attrs["gene_count"] = annot["term_size"]
-        annot_node_attrs["p_value"] = annot["p_value"]
-        annot_node_attrs["significant"] = annot["significant"]
-        annot_node_attrs["labels"] = "TF"
-
-        g.add_node(annot_node_label, attr_dict=annot_node_attrs)
-
-        edge_attrs = GENE_PATHWAY_EDGE_ATTRS.copy()
-        edge_attrs["datasource"] = annot["datasource"]
-        edge_attrs["label"] = "regulated_by"
-
-        edge_hash = hash(frozenset(edge_attrs.items()))
-        edge_attrs["edge_hash"] = edge_hash
-        edge_data = g.get_edge_data(gene_node_label, annot_node_label)
-        edge_data = {} if edge_data is None else edge_data
-        node_exists = [x for x, y in edge_data.items() if y["attr_dict"]["edge_hash"] == edge_hash]
-        if len(node_exists) == 0:
-            g.add_edge(
-                gene_node_label,
-                annot_node_label,
-                label=GENE_PATHWAY_EDGE_LABEL,
-                attr_dict=edge_attrs,
-            )
-=======
 def add_kegg_compounds_subgraph(g, pathway_node_label, compounds_list, combined_df):
     """Construct part of the graph by linking the KEGG compound to its respective pathway.
 
@@ -788,12 +494,302 @@
                                         label=KEGG_COMPOUND_EDGE_LABEL,
                                         attr_dict=edge_attrs,
                                     )
->>>>>>> dfae60ee
-
-    return g
-
-
-<<<<<<< HEAD
+
+    return g
+
+
+def process_kegg_pathway_compound(g, kegg_pathway_compound, combined_df):
+    """Process pathway-compound relationships from KEGG and add them to the graph.
+
+    :param g: the input graph to extend with pathway-compound relationships.
+    :param kegg_pathway_compound: DataFrame containing pathway-compound relationships.
+    :param combined_df: DataFrame containing KEGG pathway data.
+    """
+    for _, row in kegg_pathway_compound.iterrows():
+        compound_info = row[KEGG_COMPOUND_COL]
+
+        if isinstance(compound_info, dict):
+            compounds_list = [compound_info]
+        elif isinstance(compound_info, list):
+            compounds_list = compound_info
+        else:
+            compounds_list = []
+
+        for compound in compounds_list:
+            compound_id = compound["KEGG_identifier"]
+
+            for _, pathway_row in combined_df.iterrows():
+                pathway_data = pathway_row["KEGG_pathways"]
+
+                if isinstance(pathway_data, list):
+                    for pathway in pathway_data:
+                        pathway_id = pathway.get("pathway_id")
+                        pathway_compounds = pathway.get("compounds", [])
+
+                        if any(c.get("KEGG_identifier") == compound_id for c in pathway_compounds):
+                            add_kegg_compounds_subgraph(g, pathway_id, compounds_list, combined_df)
+
+def add_gprofiler_gene_HP_subgraph(g, gene_node_label, annot_list):
+    """Construct part of the graph by linking the gene to pathways from WikiPathways.
+
+    :param g: the input graph to extend with new nodes and edges.
+    :param gene_node_label: the gene node to be linked to pathways from WikiPathways.
+    :param annot_list: list of pathways from WikiPathways.
+    :returns: a NetworkX MultiDiGraph
+    """
+    for annot in annot_list:
+        if pd.isna(annot["name"]):
+            continue
+
+        annot_node_label = annot["id"]
+        annot_node_attrs = PATHWAY_NODE_ATTRS.copy()
+        annot_node_attrs["datasource"] = annot["datasource"]
+        annot_node_attrs["name"] = annot["name"]
+        annot_node_attrs["id"] = annot["id"]
+        annot_node_attrs["gene_count"] = annot["term_size"]
+        annot_node_attrs["p_value"] = annot["p_value"]
+        annot_node_attrs["significant"] = annot["significant"]
+        annot_node_attrs["labels"] = "HP"
+
+        g.add_node(annot_node_label, attr_dict=annot_node_attrs)
+
+        edge_attrs = GENE_PATHWAY_EDGE_ATTRS.copy()
+        edge_attrs["datasource"] = annot["datasource"]
+        edge_attrs["label"] = "linked_to"
+        edge_hash = hash(frozenset(edge_attrs.items()))
+        edge_attrs["edge_hash"] = edge_hash
+        edge_data = g.get_edge_data(gene_node_label, annot_node_label)
+        edge_data = {} if edge_data is None else edge_data
+        node_exists = [x for x, y in edge_data.items() if y["attr_dict"]["edge_hash"] == edge_hash]
+        if len(node_exists) == 0:
+            g.add_edge(
+                gene_node_label,
+                annot_node_label,
+                label=GENE_PATHWAY_EDGE_LABEL,
+                attr_dict=edge_attrs,
+            )
+
+    return g
+
+
+def add_gprofiler_gene_HPA_subgraph(g, gene_node_label, annot_list):
+    """Construct part of the graph by linking the gene to pathways from WikiPathways.
+
+    :param g: the input graph to extend with new nodes and edges.
+    :param gene_node_label: the gene node to be linked to pathways from WikiPathways.
+    :param annot_list: list of pathways from WikiPathways.
+    :returns: a NetworkX MultiDiGraph
+    """
+    for annot in annot_list:
+        if pd.isna(annot["name"]):
+            continue
+
+        annot_node_label = annot["id"]
+        annot_node_attrs = PATHWAY_NODE_ATTRS.copy()
+        annot_node_attrs["datasource"] = annot["datasource"]
+        annot_node_attrs["name"] = annot["name"]
+        annot_node_attrs["id"] = annot["id"]
+        annot_node_attrs["gene_count"] = annot["term_size"]
+        annot_node_attrs["p_value"] = annot["p_value"]
+        annot_node_attrs["significant"] = annot["significant"]
+        annot_node_attrs["labels"] = "HPA"
+
+        g.add_node(annot_node_label, attr_dict=annot_node_attrs)
+
+        edge_attrs = GENE_PATHWAY_EDGE_ATTRS.copy()
+        edge_attrs["datasource"] = annot["datasource"]
+        edge_attrs["label"] = "expressed_in"
+
+        edge_hash = hash(frozenset(edge_attrs.items()))
+        edge_attrs["edge_hash"] = edge_hash
+        edge_data = g.get_edge_data(gene_node_label, annot_node_label)
+        edge_data = {} if edge_data is None else edge_data
+        node_exists = [x for x, y in edge_data.items() if y["attr_dict"]["edge_hash"] == edge_hash]
+        if len(node_exists) == 0:
+            g.add_edge(
+                gene_node_label,
+                annot_node_label,
+                label=GENE_PATHWAY_EDGE_LABEL,
+                attr_dict=edge_attrs,
+            )
+
+    return g
+
+
+def add_gprofiler_gene_KEGG_subgraph(g, gene_node_label, annot_list):
+    """Construct part of the graph by linking the gene to pathways from WikiPathways.
+
+    :param g: the input graph to extend with new nodes and edges.
+    :param gene_node_label: the gene node to be linked to pathways from WikiPathways.
+    :param annot_list: list of pathways from WikiPathways.
+    :returns: a NetworkX MultiDiGraph
+    """
+    for annot in annot_list:
+        if pd.isna(annot["name"]):
+            continue
+
+        annot_node_label = annot["id"]
+        annot_node_attrs = PATHWAY_NODE_ATTRS.copy()
+        annot_node_attrs["datasource"] = annot["datasource"]
+        annot_node_attrs["pathway_type"] = "KEGG"
+        annot_node_attrs["name"] = annot["name"]
+        annot_node_attrs["id"] = annot["id"]
+        annot_node_attrs["gene_count"] = annot["term_size"]
+        annot_node_attrs["p_value"] = annot["p_value"]
+        annot_node_attrs["significant"] = annot["significant"]
+
+        g.add_node(annot_node_label, attr_dict=annot_node_attrs)
+
+        edge_attrs = GENE_PATHWAY_EDGE_ATTRS.copy()
+        edge_attrs["datasource"] = annot["datasource"]
+
+        edge_hash = hash(frozenset(edge_attrs.items()))
+        edge_attrs["edge_hash"] = edge_hash
+        edge_data = g.get_edge_data(gene_node_label, annot_node_label)
+        edge_data = {} if edge_data is None else edge_data
+        node_exists = [x for x, y in edge_data.items() if y["attr_dict"]["edge_hash"] == edge_hash]
+        if len(node_exists) == 0:
+            g.add_edge(
+                gene_node_label,
+                annot_node_label,
+                label=GENE_PATHWAY_EDGE_LABEL,
+                attr_dict=edge_attrs,
+            )
+
+    return g
+
+
+def add_gprofiler_gene_MIRNA_subgraph(g, gene_node_label, annot_list):
+    """Construct part of the graph by linking the gene to pathways from WikiPathways.
+
+    :param g: the input graph to extend with new nodes and edges.
+    :param gene_node_label: the gene node to be linked to pathways from WikiPathways.
+    :param annot_list: list of pathways from WikiPathways.
+    :returns: a NetworkX MultiDiGraph
+    """
+    for annot in annot_list:
+        if pd.isna(annot["name"]):
+            continue
+
+        annot_node_label = annot["id"]
+        annot_node_attrs = PATHWAY_NODE_ATTRS.copy()
+        annot_node_attrs["datasource"] = annot["datasource"]
+        annot_node_attrs["name"] = annot["name"]
+        annot_node_attrs["id"] = annot["id"]
+        annot_node_attrs["gene_count"] = annot["term_size"]
+        annot_node_attrs["p_value"] = annot["p_value"]
+        annot_node_attrs["significant"] = annot["significant"]
+        annot_node_attrs["labels"] = "MIRNA"
+
+        g.add_node(annot_node_label, attr_dict=annot_node_attrs)
+
+        edge_attrs = GENE_PATHWAY_EDGE_ATTRS.copy()
+        edge_attrs["datasource"] = annot["datasource"]
+        edge_attrs["label"] = "regulates"
+
+        edge_hash = hash(frozenset(edge_attrs.items()))
+        edge_attrs["edge_hash"] = edge_hash
+        edge_data = g.get_edge_data(gene_node_label, annot_node_label)
+        edge_data = {} if edge_data is None else edge_data
+        node_exists = [x for x, y in edge_data.items() if y["attr_dict"]["edge_hash"] == edge_hash]
+        if len(node_exists) == 0:
+            g.add_edge(
+                annot_node_label,
+                gene_node_label,
+                label=GENE_PATHWAY_EDGE_LABEL,
+                attr_dict=edge_attrs,
+            )
+
+    return g
+
+
+def add_gprofiler_gene_REAC_subgraph(g, gene_node_label, annot_list):
+    """Construct part of the graph by linking the gene to pathways from WikiPathways.
+
+    :param g: the input graph to extend with new nodes and edges.
+    :param gene_node_label: the gene node to be linked to pathways from WikiPathways.
+    :param annot_list: list of pathways from WikiPathways.
+    :returns: a NetworkX MultiDiGraph
+    """
+    for annot in annot_list:
+        if pd.isna(annot["name"]):
+            continue
+
+        annot_node_label = annot["id"]
+        annot_node_attrs = PATHWAY_NODE_ATTRS.copy()
+        annot_node_attrs["datasource"] = annot["datasource"]
+        annot_node_attrs["pathway_type"] = "Reactome"
+        annot_node_attrs["name"] = annot["name"]
+        annot_node_attrs["id"] = annot["id"]
+        annot_node_attrs["gene_count"] = annot["term_size"]
+        annot_node_attrs["p_value"] = annot["p_value"]
+        annot_node_attrs["significant"] = annot["significant"]
+
+        g.add_node(annot_node_label, attr_dict=annot_node_attrs)
+
+        edge_attrs = GENE_PATHWAY_EDGE_ATTRS.copy()
+        edge_attrs["datasource"] = annot["datasource"]
+
+        edge_hash = hash(frozenset(edge_attrs.items()))
+        edge_attrs["edge_hash"] = edge_hash
+        edge_data = g.get_edge_data(gene_node_label, annot_node_label)
+        edge_data = {} if edge_data is None else edge_data
+        node_exists = [x for x, y in edge_data.items() if y["attr_dict"]["edge_hash"] == edge_hash]
+        if len(node_exists) == 0:
+            g.add_edge(
+                gene_node_label,
+                annot_node_label,
+                label=GENE_PATHWAY_EDGE_LABEL,
+                attr_dict=edge_attrs,
+            )
+
+    return g
+
+
+def add_gprofiler_gene_TF_subgraph(g, gene_node_label, annot_list):
+    """Construct part of the graph by linking the gene to pathways from WikiPathways.
+
+    :param g: the input graph to extend with new nodes and edges.
+    :param gene_node_label: the gene node to be linked to pathways from WikiPathways.
+    :param annot_list: list of pathways from WikiPathways.
+    :returns: a NetworkX MultiDiGraph
+    """
+    for annot in annot_list:
+        if pd.isna(annot["name"]):
+            continue
+
+        annot_node_label = annot["id"]
+        annot_node_attrs = PATHWAY_NODE_ATTRS.copy()
+        annot_node_attrs["datasource"] = annot["datasource"]
+        annot_node_attrs["name"] = annot["name"]
+        annot_node_attrs["id"] = annot["id"]
+        annot_node_attrs["gene_count"] = annot["term_size"]
+        annot_node_attrs["p_value"] = annot["p_value"]
+        annot_node_attrs["significant"] = annot["significant"]
+        annot_node_attrs["labels"] = "TF"
+
+        g.add_node(annot_node_label, attr_dict=annot_node_attrs)
+
+        edge_attrs = GENE_PATHWAY_EDGE_ATTRS.copy()
+        edge_attrs["datasource"] = annot["datasource"]
+        edge_attrs["label"] = "regulated_by"
+
+        edge_hash = hash(frozenset(edge_attrs.items()))
+        edge_attrs["edge_hash"] = edge_hash
+        edge_data = g.get_edge_data(gene_node_label, annot_node_label)
+        edge_data = {} if edge_data is None else edge_data
+        node_exists = [x for x, y in edge_data.items() if y["attr_dict"]["edge_hash"] == edge_hash]
+        if len(node_exists) == 0:
+            g.add_edge(
+                gene_node_label,
+                annot_node_label,
+                label=GENE_PATHWAY_EDGE_LABEL,
+                attr_dict=edge_attrs,
+            )
+
+    return g
+
+
 def add_gprofiler_gene_GO_MF_subgraph(g, gene_node_label, annot_list):
     """Construct part of the graph by linking the gene to pathways from WikiPathways.
 
@@ -903,6 +899,49 @@
         annot_node_attrs["labels"] = "Biological_Process"
 
         g.add_node(annot_node_label, attr_dict=annot_node_attrs)
+
+        edge_attrs = GENE_PATHWAY_EDGE_ATTRS.copy()
+        edge_attrs["datasource"] = annot["datasource"]
+
+        edge_hash = hash(frozenset(edge_attrs.items()))
+        edge_attrs["edge_hash"] = edge_hash
+        edge_data = g.get_edge_data(gene_node_label, annot_node_label)
+        edge_data = {} if edge_data is None else edge_data
+        node_exists = [x for x, y in edge_data.items() if y["attr_dict"]["edge_hash"] == edge_hash]
+        if len(node_exists) == 0:
+            g.add_edge(
+                gene_node_label,
+                annot_node_label,
+                label=GENE_PATHWAY_EDGE_LABEL,
+                attr_dict=edge_attrs,
+            )
+
+    return g
+
+
+def add_gprofiler_gene_wikipathway_subgraph(g, gene_node_label, annot_list):
+    """Construct part of the graph by linking the gene to pathways from WikiPathways.
+    :param g: the input graph to extend with new nodes and edges.
+    :param gene_node_label: the gene node to be linked to pathways from WikiPathways.
+    :param gene_node_label: the gene node to be linked to pathways from WikiPathways.
+    :returns: a NetworkX MultiDiGraph
+    """
+    for annot in annot_list:
+        if pd.isna(annot["name"]):
+            continue
+
+        annot_node_label = annot[PATHWAY_NODE_MAIN_LABEL]
+        annot_node_attrs = PATHWAY_NODE_ATTRS.copy()
+        annot_node_attrs["datasource"] = annot["datasource"]
+        annot_node_attrs["pathway_type"] = "WikiPathways"
+        annot_node_attrs["name"] = annot["name"]
+        annot_node_attrs["id"] = annot["id"]
+        annot_node_attrs["gene_count"] = annot["term_size"]
+        annot_node_attrs["p_value"] = annot["p_value"]
+        annot_node_attrs["significant"] = annot["significant"]
+
+        g.add_node(annot_node_label, attr_dict=annot_node_attrs)
+
 
         edge_attrs = GENE_PATHWAY_EDGE_ATTRS.copy()
         edge_attrs["datasource"] = annot["datasource"]
@@ -966,38 +1005,6 @@
             )
 
     return g
-=======
-def process_kegg_pathway_compound(g, kegg_pathway_compound, combined_df):
-    """Process pathway-compound relationships from KEGG and add them to the graph.
-
-    :param g: the input graph to extend with pathway-compound relationships.
-    :param kegg_pathway_compound: DataFrame containing pathway-compound relationships.
-    :param combined_df: DataFrame containing KEGG pathway data.
-    """
-    for _, row in kegg_pathway_compound.iterrows():
-        compound_info = row[KEGG_COMPOUND_COL]
-
-        if isinstance(compound_info, dict):
-            compounds_list = [compound_info]
-        elif isinstance(compound_info, list):
-            compounds_list = compound_info
-        else:
-            compounds_list = []
-
-        for compound in compounds_list:
-            compound_id = compound["KEGG_identifier"]
-
-            for _, pathway_row in combined_df.iterrows():
-                pathway_data = pathway_row["KEGG_pathways"]
-
-                if isinstance(pathway_data, list):
-                    for pathway in pathway_data:
-                        pathway_id = pathway.get("pathway_id")
-                        pathway_compounds = pathway.get("compounds", [])
-
-                        if any(c.get("KEGG_identifier") == compound_id for c in pathway_compounds):
-                            add_kegg_compounds_subgraph(g, pathway_id, compounds_list, combined_df)
->>>>>>> dfae60ee
 
 
 def add_opentargets_gene_reactome_pathway_subgraph(g, gene_node_label, annot_list):
@@ -1391,16 +1398,38 @@
     return g
 
 
-<<<<<<< HEAD
+def add_ensembl_homolog_subgraph(g, gene_node_label, annot_list):
+    """Construct part of the graph by linking the gene to genes.
+
+    :param g: the input graph to extend with new nodes and edges.
+    :param gene_node_label: the gene node to be linked to other genes entities.
+    :param annot_list: list of homologs from Ensembl.
+    :returns: a NetworkX MultiDiGraph
+    """
+    for hl in annot_list:
+        edge_attrs = ENSEMBL_HOMOLOG_EDGE_ATTRS.copy()
+
+        edge_hash = hash(frozenset(edge_attrs.items()))
+        edge_attrs["edge_hash"] = edge_hash
+        edge_data = g.get_edge_data(gene_node_label, hl[ENSEMBL_HOMOLOG_MAIN_LABEL])
+
+        edge_data = {} if edge_data is None else edge_data
+        node_exists = [x for x, y in edge_data.items() if y["attr_dict"]["edge_hash"] == edge_hash]
+        if len(node_exists) == 0 and not pd.isna(hl[ENSEMBL_HOMOLOG_MAIN_LABEL]):
+            g.add_edge(
+                gene_node_label,
+                hl[ENSEMBL_HOMOLOG_MAIN_LABEL],
+                label=ENSEMBL_HOMOLOG_EDGE_LABEL,
+                attr_dict=edge_attrs,
+            )
+
+    return g
+
 def add_tflink_gene_tf_subgraph(g, gene_node_label, annot_list):
-=======
-def add_ensembl_homolog_subgraph(g, gene_node_label, annot_list):
->>>>>>> dfae60ee
     """Construct part of the graph by linking the gene to genes.
 
     :param g: the input graph to extend with new nodes and edges.
     :param gene_node_label: the gene node to be linked to other genes entities.
-<<<<<<< HEAD
     :param annot_list: list of protein-protein interactions from StringDb.
     :returns: a NetworkX MultiDiGraph
     """
@@ -1436,28 +1465,6 @@
                 label="tf_regulates",
                 attr_dict=edge_attrs,
             )
-=======
-    :param annot_list: list of homologs from Ensembl.
-    :returns: a NetworkX MultiDiGraph
-    """
-    for hl in annot_list:
-        edge_attrs = ENSEMBL_HOMOLOG_EDGE_ATTRS.copy()
-
-        edge_hash = hash(frozenset(edge_attrs.items()))
-        edge_attrs["edge_hash"] = edge_hash
-        edge_data = g.get_edge_data(gene_node_label, hl[ENSEMBL_HOMOLOG_MAIN_LABEL])
-
-        edge_data = {} if edge_data is None else edge_data
-        node_exists = [x for x, y in edge_data.items() if y["attr_dict"]["edge_hash"] == edge_hash]
-        if len(node_exists) == 0 and not pd.isna(hl[ENSEMBL_HOMOLOG_MAIN_LABEL]):
-            g.add_edge(
-                gene_node_label,
-                hl[ENSEMBL_HOMOLOG_MAIN_LABEL],
-                label=ENSEMBL_HOMOLOG_EDGE_LABEL,
-                attr_dict=edge_attrs,
-            )
-
->>>>>>> dfae60ee
     return g
 
 
@@ -1528,10 +1535,6 @@
     :param gene_node_label: the gene node to be linked to annotation entities.
     :param row: row in the combined DataFrame.
     """
-<<<<<<< HEAD
-    if STRING_PPI_COL in row:
-        ppi_list = json.loads(json.dumps(row[STRING_PPI_COL]))
-=======
     if STRING_PPI_COL in row and row[STRING_PPI_COL] is not None:
         try:
             ppi_list = json.loads(json.dumps(row[STRING_PPI_COL]))
@@ -1543,7 +1546,6 @@
             if valid_ppi_list:
                 add_stringdb_ppi_subgraph(g, gene_node_label, valid_ppi_list)
 
->>>>>>> dfae60ee
         if not isinstance(ppi_list, float):
             for item in ppi_list:
                 if pd.isna(item["stringdb_link_to"]):
@@ -1551,7 +1553,6 @@
             add_stringdb_ppi_subgraph(g, gene_node_label, ppi_list)
 
 
-<<<<<<< HEAD
 def process_tf_target(g, gene_node_label, row):
     """Process tf-target interactions and add them to the graph.
 
@@ -1566,7 +1567,8 @@
                 if pd.isna(item["Name.Target"]):
                     its_target_list = []
             add_tflink_gene_tf_subgraph(g, gene_node_label, its_target_list)
-=======
+
+
 def process_homologs(g, combined_df, homolog_df_list, func_dict, dea_columns):
     """Process homolog dataframes and combined df and add them to the graph.
 
@@ -1612,7 +1614,6 @@
                     g.add_node(homolog_node_label, attr_dict=annot_node_attrs)
 
                     process_annotations(g, homolog_node_label, row, func_dict_hl)
->>>>>>> dfae60ee
 
 
 def normalize_node_attributes(g):
@@ -1674,7 +1675,6 @@
         OPENTARGETS_GENE_COMPOUND_COL: add_opentargets_gene_compound_subgraph,
         MOLMEDB_PROTEIN_COMPOUND_COL: add_molmedb_gene_inhibitor_subgraph,
         PUBCHEM_COMPOUND_ASSAYS_COL: add_pubchem_assay_subgraph,
-<<<<<<< HEAD
         f"{GPROFILER}_wp": add_gprofiler_gene_wikipathway_subgraph,
         f"{GPROFILER}_hp": add_gprofiler_gene_HP_subgraph,
         # f"{GPROFILER}_hpa": add_gprofiler_gene_HPA_subgraph,
@@ -1686,9 +1686,7 @@
         f"{GPROFILER}_go:cc": add_gprofiler_gene_GO_CC_subgraph,
         f"{GPROFILER}_go:mf": add_gprofiler_gene_GO_MF_subgraph,
         MITOCARTA: add_mitocarta_gene_mito_subgraph,
-=======
         ENSEMBL_HOMOLOG_COL: add_ensembl_homolog_subgraph,
->>>>>>> dfae60ee
     }
 
     for _i, row in tqdm(combined_df.iterrows(), total=combined_df.shape[0], desc="Building graph"):
