# coding: utf-8

"""Python file for mapping identifiers using BridgeDb."""

import csv
import datetime
import json
import logging
import os
import time
from importlib import resources
from typing import List, Optional, Tuple

import pandas as pd
import requests
from pubchempy import BadRequestError, PubChemHTTPError, get_compounds, get_synonyms
from rdkit.Chem import CanonSmiles
from tqdm import tqdm

from pyBiodatafuse.constants import BRIDGEDB_ENDPOINT

logger = logging.getLogger(__name__)


def read_resource_files() -> pd.DataFrame:
    """Read the datasource file.

    :returns: a DataFrame containing the data from the datasource file
    """
    with resources.path("pyBiodatafuse.resources", "datasources.csv") as df:
        identifier_options = pd.read_csv(df)

    return identifier_options


def get_version_webservice_bridgedb() -> dict:
    """Get version of BridgeDb web service.

    :returns: a dictionary containing the version information
    :raises ValueError: if failed to retrieve data
    """
    # Set the BridgeDb API
    url = "https://webservice.bridgedb.org"
    version_response = requests.get(url=f"{url}/config")

    # Check if the request was successful (status code 200)
    if version_response.status_code == 200:
        # Initialize an empty dictionary to store the data
        bridgedb_version = {}
        # Split the response content into lines and create a CSV reader
        lines = version_response.text.strip().split("\n")
        csv_reader = csv.reader(lines, delimiter="\t")

        # Iterate over the rows in the CSV and populate the dictionary
        for row in csv_reader:
            if len(row) == 2:
                key, value = row
                bridgedb_version[key] = value
    else:
        raise ValueError(f"Failed to retrieve data. Status code: {version_response.status_code}")

    return bridgedb_version


def get_version_datasource_bridgedb(input_species: Optional[str] = None) -> List[str]:
    """Get version of BridgeDb datasource.

    :param input_species: specify the species, for now only human would be supported
    :returns: a list containing the version information
    :raises ValueError: if failed to retrieve data
    """
    if input_species is None:
        input_species = "Human"
    # Set the BridgeDb API
    url = "https://webservice.bridgedb.org"

    # Add datasource version to metadata file
    datasource_response = requests.get(url=f"{url}/{input_species}/properties")

    # Check if the request was successful (status code 200)
    if datasource_response.status_code == 200:
        datasource_version = datasource_response.text.strip().split("\n")
        datasource_version = [line.replace("\t", ": ") for line in datasource_version]
    else:
        raise ValueError(f"Failed to retrieve data. Status code: {datasource_response.status_code}")

    return datasource_version


def bridgedb_xref(
    identifiers: pd.DataFrame,
    input_species: Optional[str] = None,
    input_datasource: str = "HGNC",
    output_datasource: Optional[list] = None,
) -> Tuple[pd.DataFrame, dict]:
    """Map input list using BridgeDb.

    :param identifiers: a dataframe with one column called identifier (the output of data_loader.py)
    :param input_species: specify the species, for now only human would be supported
    :param input_datasource: type of input identifier. More details at https://www.bridgedb.org/pages/system-codes.html
    :param output_datasource: specify which type of identifiers you want to map your input identifiers.
    :returns: a DataFrame containing the mapped identifiers and dictionary of the data resource metadata.
    :raises ValueError: if the input_datasource is not provided or if the request fails
    """
    if input_species is None:
        input_species = "Human"

    if not input_datasource:
        raise ValueError("Please provide the identifier datasource, e.g. HGNC")

    if output_datasource is None or "All":
<<<<<<< HEAD
        output_datasource = [
            "Uniprot-TrEMBL",
            "NCBI Gene",
            "Ensembl",
            "HGNC Accession Number",
            "HGNC",
            "MGI",
        ]
=======
        data_sources = read_resource_files()
        output_datasource = list(data_sources["source"])
#        output_datasource = [
#            "Uniprot-TrEMBL",
#            "NCBI Gene",
#            "Ensembl",
#            "HGNC Accession Number",
#            "HGNC",
#            "PubChem Compound"
#        ]
>>>>>>> 8b4e95d0
    else:
        assert isinstance(output_datasource, list), "output_datasource must be a list"

    data_sources = read_resource_files()
    input_source = data_sources.loc[data_sources["source"] == input_datasource, "systemCode"].iloc[
        0
    ]

    if len(identifiers) < 1:
        raise ValueError("Please provide at least one identifier datasource, e.g. HGNC")

    post_con = (
        "\n".join([f"{identifier}\t{input_source}" for identifier in identifiers["identifier"]])
        + "\n"
    )

    # Setting up the query url
    query_link = f"{BRIDGEDB_ENDPOINT}/{input_species}/xrefsBatch"

    # Record the start time
    start_time = datetime.datetime.now()

    # Getting the response to the query
    try:
        s = requests.post(url=query_link, data=post_con.encode())
        s.raise_for_status()
    except Exception as e:
        raise ValueError("Error:", e)

    # Extracting the content in the raw text format
    out = s.content.decode()
    lines = out.split("\n")

    # Record the end time
    end_time = datetime.datetime.now()

    # Processing each line and splitting values
    parsed_results = []

    for line in lines:
        if line:
            parts = line.split("\t")
            identifier = parts[0]
            identifier_source = parts[1]
            targets = parts[2].split(",")

        for target in targets:
            target_parts = target.split(":")
            target_source = target_parts[0]
            target_id = ":".join(target_parts[1:])

            parsed_results.append([identifier, identifier_source, target_id, target_source])

    # Create a DataFrame
    bridgedb = pd.DataFrame(
        parsed_results,
        columns=["identifier", "identifier.source", "target", "target.source"],
    )

    # Replace 'target.source' values with complete source names from 'data_sources'
    bridgedb["target.source"] = bridgedb["target.source"].map(
        data_sources.set_index("systemCode")["source"]
    )

    # Drop not mapped ids
    bridgedb = bridgedb.dropna(subset=["target.source"])

    # Subset based on the output_datasource
    bridgedb_subset = bridgedb[bridgedb["target.source"].isin(output_datasource)]

    bridgedb_subset = bridgedb_subset.drop_duplicates()
    identifiers.columns = [
        "{}{}".format(c, "" if c in "identifier" else "_dea") for c in identifiers.columns
    ]
    bridgedb_subset = bridgedb_subset.merge(identifiers, on="identifier")

    """Metadata details"""
    # Get the current date and time
    current_date = datetime.datetime.now().strftime("%Y-%m-%d %H:%M:%S")
    # Calculate the time elapsed
    time_elapsed = str(end_time - start_time)
    # Add BridgeDb version to metadata file
    bridgedb_version = get_version_webservice_bridgedb()
    datasource_version = get_version_datasource_bridgedb()

    # Add the datasource, query, query time, and the date to metadata
    bridgedb_metadata = {
        "datasource": "BridgeDb",
        "metadata": {
            "source_version": bridgedb_version,
            "data_version": datasource_version,
        },
        "query": {
            "size": len(identifiers),
            "input_type": input_datasource,
            "time": time_elapsed,
            "date": current_date,
            "url": s.url,
            "request_string": f"{post_con.encode().decode('utf-8')}",
        },
    }

    return bridgedb_subset, bridgedb_metadata


"""PubChem helper functions."""


def check_smiles(smile: Optional[str]) -> Optional[str]:
    """Canonicalize the smiles of a compound.

    :param smile: smiles string
    :returns: canonicalized smiles string
    """
    try:
        return CanonSmiles(smile)
    except Exception:
        logger.info(f"Cannot canonicalize {smile}")
        return None


def get_cid_from_data(idx: Optional[str], idx_type: str) -> Optional[str]:
    """Get PubChem ID from any query using PubChempy.

    :param idx: identifier to query
    :param idx_type: type of identifier to query. Potential curies include : smiles, inchikey, inchi, name
    :returns: PubChem ID
    """
    if idx_type.lower() == "smiles":
        idx = check_smiles(idx)

    if not idx:
        return None

    try:
        return get_compounds(idx, idx_type.lower())[0].cid
    except BadRequestError:
        logger.info(f"Issue with {idx}")
        return None

    except IndexError:
        logger.info(f"Issue with {idx}")
        return None


def get_cid_from_pugrest(idx: Optional[str], idx_type: str) -> Optional[str]:
    """Get PubChem ID from any query throung Pubchem PUGREST.

    :param idx: identifier to query
    :param idx_type: type of identifier to query. Potential curies include : smiles, inchikey, inchi, name
    :returns: PubChem ID
    """
    if idx_type.lower() == "smiles":
        idx = check_smiles(idx)

    if not idx:
        return None

    cid_data = requests.get(
        f"https://pubchem.ncbi.nlm.nih.gov/rest/pug/compound/{idx_type}/{idx}/property/Title/JSON"
    ).json()

    if "Fault" in cid_data:
        logger.info(f"Issue with {idx}")
        return None

    cidx = cid_data["PropertyTable"]["Properties"][0]["CID"]
    if "." in str(cidx):
        return str(cidx).split(".")[0]
    return str(cidx)


def pubchem_xref(
    identifiers: list, identifier_type: str = "name", cache_res: bool = False
) -> Tuple[pd.DataFrame, dict]:
    """Map chemical names or smiles or inchikeys to PubChem identifier.

    :param identifiers: a list of identifiers to query
    :param identifier_type: type of identifier to query. Potential curies include : smiles, inchikey, inchi, name
    :param cache_res: whether to cache the results
    :raises ValueError: if the input_datasource is not provided or if the request fails
    :returns: a DataFrame containing the mapped identifiers and dictionary of the data resource metadata.
    """
    if len(identifiers) < 1:
        raise ValueError("Please provide at least one input.")

    # Record the start time
    start_time = datetime.datetime.now()

    # Getting the response to the query
    cid_data = []
    c = 0

    if cache_res:
        if os.path.exists("pubchem_cache_results.json"):
            with open("pubchem_cache_results.json", "r") as f:
                cache_results = json.load(f)
        else:
            cache_results = {}
    else:
        cache_results = {}

    c = 0
    for idx in tqdm(identifiers, desc="Mapping PubChem"):
        if idx in cache_results:
            cid = cache_results[idx]
        else:
            c += 1
            if c == 100:
                if cache_res:
                    with open("pubchem_cache_results.json", "w") as f:
                        json.dump(cache_results, f)
                time.sleep(5)
                c = 0

            cid = get_cid_from_pugrest(idx, identifier_type)
            cache_results[idx] = cid

        cid_data.append(
            {
                "identifier": idx,
                "identifier.source": identifier_type,
                "target": f"pubchem.compound:{cid}" if cid is not None else None,
                "target.source": "PubChem Compound",
            }
        )

    # Record the end time
    end_time = datetime.datetime.now()

    pubchem_df = pd.DataFrame(cid_data)
    pubchem_df = pubchem_df.drop_duplicates()

    """Metadata details"""
    # Get the current date and time
    current_date = datetime.datetime.now().strftime("%Y-%m-%d %H:%M:%S")
    # Calculate the time elapsed
    time_elapsed = str(end_time - start_time)
    # Add package version to metadata file
    stable_package_version = "1.0.4"  # Stable version for PubChemPy

    # Add the datasource, query, query time, and the date to metadata
    pubchem_metadata = {
        "datasource": "Pubchem python client",
        "metadata": {
            "package": "PubChemPy",
            "data_version": stable_package_version,
        },
        "query": {
            "size": len(identifiers),
            "input_type": identifier_type,
            "time": time_elapsed,
            "date": current_date,
        },
    }

    return pubchem_df, pubchem_metadata


def cid2chembl(cids: list) -> dict:
    """Map Pubchem CIDs to ChEMBL identifier.

    :param cids: a list of CIDs identifiers to query
    :raises ValueError: if the input_datasource is not provided or if the request fails
    :returns: a dictonary of ChEMBL mapped to CID identifiers and dictionary of the data resource metadata.
    """
    if len(cids) < 1:
        raise ValueError("Please provide at least one input.")

    # Getting the response to the query
    chembl_data = {}  # ChEMBL ids as keys and PubChem ids as values
    for pubchem_idx in cids:
        try:
            other_idenfitiers = get_synonyms(identifier=pubchem_idx)
        except (PubChemHTTPError, BadRequestError):  # too many request
            time.sleep(3)
            try:
                other_idenfitiers = get_synonyms(identifier=pubchem_idx)
            except BadRequestError:  # incorrect pubchem id
                continue

        if len(other_idenfitiers) < 1:
            continue

        other_idenfitiers = other_idenfitiers[0]

        for idx in other_idenfitiers["Synonym"]:
            if idx.startswith("CHEMBL"):
                chembl_data[idx] = pubchem_idx
                break

    return chembl_data<|MERGE_RESOLUTION|>--- conflicted
+++ resolved
@@ -109,16 +109,6 @@
         raise ValueError("Please provide the identifier datasource, e.g. HGNC")
 
     if output_datasource is None or "All":
-<<<<<<< HEAD
-        output_datasource = [
-            "Uniprot-TrEMBL",
-            "NCBI Gene",
-            "Ensembl",
-            "HGNC Accession Number",
-            "HGNC",
-            "MGI",
-        ]
-=======
         data_sources = read_resource_files()
         output_datasource = list(data_sources["source"])
 #        output_datasource = [
@@ -129,7 +119,6 @@
 #            "HGNC",
 #            "PubChem Compound"
 #        ]
->>>>>>> 8b4e95d0
     else:
         assert isinstance(output_datasource, list), "output_datasource must be a list"
 
