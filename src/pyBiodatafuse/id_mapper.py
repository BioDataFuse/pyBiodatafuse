--- conflicted
+++ resolved
@@ -249,7 +249,6 @@
             "MGI",
         ]
 
-<<<<<<< HEAD
         data_sources = read_resource_files()
         output_datasource = list(data_sources[Cons.SOURCE_COL])
     else:
@@ -259,17 +258,6 @@
     input_source = data_sources.loc[
         data_sources[Cons.SOURCE_COL] == input_datasource, "systemCode"
     ].iloc[0]
-=======
-        data_sources = read_datasource_file()
-        output_datasource = list(data_sources["source"])
-    else:
-        assert isinstance(output_datasource, list), "output_datasource must be a list"
-
-    data_sources = read_datasource_file()
-    input_source = data_sources.loc[data_sources["source"] == input_datasource, "systemCode"].iloc[
-        0
-    ]
->>>>>>> 7af824d3
 
     if len(identifiers) < 1:
         raise ValueError("Please provide at least one identifier datasource, e.g. HGNC")
