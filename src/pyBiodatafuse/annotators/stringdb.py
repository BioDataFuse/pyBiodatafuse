--- conflicted
+++ resolved
@@ -7,12 +7,7 @@
 import logging
 import traceback
 import warnings
-<<<<<<< HEAD
 from time import sleep, time
-=======
-import traceback
-from time import time, sleep
->>>>>>> 92d13908
 
 import numpy as np
 import pandas as pd
@@ -27,14 +22,9 @@
     STRING_GENE_LINK_ID,
     STRING_OUTPUT_DICT,
     STRING_PPI_COL,
-    STRING_GENE_LINK_ID,
 )
 from pyBiodatafuse.utils import check_columns_against_constants, get_identifier_of_interest
 
-<<<<<<< HEAD
-=======
-
->>>>>>> 92d13908
 logger = logging.getLogger("stringdb")
 
 TIMEOUT = 10  # Timeout for requests in seconds
@@ -77,7 +67,6 @@
     gene_ppi_links = []
     target_links_set = set()
 
-<<<<<<< HEAD
     for _i, row_str in string_ids_df.iterrows():
         for _i, row_arr in network_df.iterrows():
 
@@ -118,36 +107,6 @@
                         }
                     )
                     target_links_set.add(row_arr["preferredName_A"])
-=======
-    for _, row_arr in network_df.iterrows():
-        if (
-            row_arr["preferredName_A"] == row["identifier"]
-            and row_arr["preferredName_B"] not in target_links_set
-        ):
-            gene_ppi_links.append(
-                {
-                    "stringdb_link_to": row_arr["preferredName_B"],
-                    STRING_GENE_INPUT_ID: row_arr["stringId_B"].split(".")[1],
-                    "score": row_arr["score"],
-                    STRING_GENE_LINK_ID: row_arr["stringId_A"].split(".")[1],
-                }
-            )
-            target_links_set.add(row_arr["preferredName_B"])
-
-        elif (
-            row_arr["preferredName_B"] == row["identifier"]
-            and row_arr["preferredName_A"] not in target_links_set
-        ):
-            gene_ppi_links.append(
-                {
-                    "stringdb_link_to": row_arr["preferredName_A"],
-                    STRING_GENE_INPUT_ID: row_arr["stringId_A"].split(".")[1],
-                    "score": row_arr["score"],
-                    STRING_GENE_LINK_ID: row_arr["stringId_B"].split(".")[1],
-                }
-            )
-            target_links_set.add(row_arr["preferredName_A"])
->>>>>>> 92d13908
 
     return gene_ppi_links
 
@@ -272,21 +231,13 @@
     data_df[STRING_PPI_COL] = data_df.apply(
         lambda row: _format_data(row, stringdb_ids_df, network_df), axis=1
     )
-<<<<<<< HEAD
-
-=======
->>>>>>> 92d13908
     data_df[STRING_PPI_COL] = data_df[STRING_PPI_COL].apply(
         lambda x: ([{key: np.nan for key in STRING_OUTPUT_DICT}] if len(x) == 0 else x)
     )
     # Collect all ENSP IDs from network_df
-<<<<<<< HEAD
     ensp_ids = set(network_df["stringId_A"].str.split(".").str[1]) | set(
         network_df["stringId_B"].str.split(".").str[1]
     )
-=======
-    ensp_ids = set(network_df['stringId_A'].str.split('.').str[1]) | set(network_df['stringId_B'].str.split('.').str[1])
->>>>>>> 92d13908
     # Get UniProt mapping
     uniprot_map = ensp_to_uniprot(list(ensp_ids))
     # Add 'Uniprot-TrEMBL' and 'Uniprot-TrEMBL_link' keys to each element in data_df[STRING_PPI_COL]
@@ -317,15 +268,7 @@
     ensp_to_uniprot_map = {}
     url = "https://rest.uniprot.org/idmapping/run"
     headers = {"Content-Type": "application/x-www-form-urlencoded"}
-<<<<<<< HEAD
     data = {"from": "Ensembl_Protein", "to": "UniProtKB", "ids": ",".join(ensp_ids)}
-=======
-    data = {
-        "from": "Ensembl_Protein",
-        "to": "UniProtKB",
-        "ids": ",".join(ensp_ids)
-    }
->>>>>>> 92d13908
 
     try:
         # Submit the ID mapping request
