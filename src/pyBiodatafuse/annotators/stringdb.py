--- conflicted
+++ resolved
@@ -78,7 +78,7 @@
     target_links_set = set()
 
     for _, row_arr in network_df.iterrows():
-<<<<<<< HEAD
+
         if (
             row_arr["preferredName_A"] == row["target"]
             and row_arr["preferredName_B"] not in target_links_set
@@ -106,34 +106,6 @@
                 }
             )
             target_links_set.add(row_arr["preferredName_A"])
-=======
-        # If the input gene appears as preferredName_A, then the partner is in preferredName_B.
-        if row_arr["preferredName_A"] == row["identifier"]:
-            partner = row_arr["preferredName_B"]
-            if partner not in target_links_set:
-                gene_ppi_links.append(
-                    {
-                        "stringdb_link_to": partner,
-                        "Ensembl": row_arr["stringId_B"].split(".")[1],
-                        "score": row_arr["score"],
-                        "Ensembl_link": row_arr["stringId_A"].split(".")[1],
-                    }
-                )
-                target_links_set.add(partner)
-        # If the input gene appears as preferredName_B, then the partner is in preferredName_A.
-        elif row_arr["preferredName_B"] == row["identifier"]:
-            partner = row_arr["preferredName_A"]
-            if partner not in target_links_set:
-                gene_ppi_links.append(
-                    {
-                        "stringdb_link_to": partner,
-                        "Ensembl": row_arr["stringId_A"].split(".")[1],
-                        "score": row_arr["score"],
-                        "Ensembl_link": row_arr["stringId_B"].split(".")[1],
-                    }
-                )
-                target_links_set.add(partner)
->>>>>>> dfae60ee
 
     return gene_ppi_links
 
@@ -151,10 +123,6 @@
         results = requests.post(
             f"{STRING_ENDPOINT}/json/get_string_ids", data=params, timeout=TIMEOUT
         ).json()
-<<<<<<< HEAD
-=======
-        logger.debug("STRING get_string_ids results: %s", results)
->>>>>>> dfae60ee
         return results
     except RequestException as e:
         logger.error("Error getting STRING IDs: %s", e)
