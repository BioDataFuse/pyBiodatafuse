--- conflicted
+++ resolved
@@ -8,14 +8,8 @@
 
 import datetime
 import logging
-<<<<<<< HEAD
-import traceback
-import warnings
-from time import sleep, time
-=======
 import warnings
 from time import sleep
->>>>>>> a050ec8a
 
 import numpy as np
 import pandas as pd
