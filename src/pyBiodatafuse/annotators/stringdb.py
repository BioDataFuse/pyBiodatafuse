--- conflicted
+++ resolved
@@ -113,13 +113,7 @@
 
     # ---------- Add the interactions of each protein (row) to a new column ('stringdb') ---------------#
 
-<<<<<<< HEAD
-    data_df["stringdb"] = data_df.apply(
-        get_protein_interactions, network_df=network_df, axis=1
-    )
-=======
     data_df["stringdb"] = data_df.apply(_format_data, network_df=network_df, axis=1)
->>>>>>> db3139a4
 
     # Record the end time
     end_time = datetime.datetime.now()
@@ -145,43 +139,5 @@
         },
     }
 
-<<<<<<< HEAD
     return data_df, string_metadata
-
-
-def get_protein_interactions(row, network_df):
-    """Reformat StringDB response.
-
-    :param row: input_df row
-    :param network_df: StringDB response annotation DataFrame
-    :returns: StringDB reformatted annotation.
-    """
-    gene_ppi_links = list()
-
-    target_links_set = set()
-
-    for _i, row_arr in network_df.iterrows():
-        if row_arr["preferredName_A"] == row["identifier"]:
-            if row_arr["preferredName_B"] not in target_links_set:
-                gene_ppi_links.append(
-                    {
-                        "stringdb_link_to": row_arr["preferredName_B"],
-                        "score": row_arr["score"],
-                    }
-                )
-                target_links_set.add(row_arr["preferredName_B"])
-
-        elif row_arr["preferredName_B"] == row["identifier"]:
-            if row_arr["preferredName_A"] not in target_links_set:
-                gene_ppi_links.append(
-                    {
-                        "stringdb_link_to": row_arr["preferredName_A"],
-                        "score": row_arr["score"],
-                    }
-                )
-                target_links_set.add(row_arr["preferredName_A"])
-
-    return gene_ppi_links
-=======
-    return data_df, string_metadata
->>>>>>> db3139a4
+  